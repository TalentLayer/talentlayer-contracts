--- conflicted
+++ resolved
@@ -125,7 +125,6 @@
 
       // Deploy TalentLayerMultipleArbitrableTransaction
       const TalentLayerMultipleArbitrableTransaction = await ethers.getContractFactory(
-<<<<<<< HEAD
         "TalentLayerMultipleArbitrableTransaction"
       );
       const talentLayerMultipleArbitrableTransactionArgs: [
@@ -136,11 +135,6 @@
         any,
         number
       ] = [
-=======
-        'TalentLayerMultipleArbitrableTransaction',
-      )
-      const talentLayerMultipleArbitrableTransactionArgs: [string, string, string, any, number] = [
->>>>>>> 9be7a33e
         serviceRegistry.address,
         talentLayerID.address,
         talentLayerPlatformID.address,
