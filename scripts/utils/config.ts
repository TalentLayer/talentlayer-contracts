--- conflicted
+++ resolved
@@ -1,49 +1,30 @@
 export enum Network {
   LOCAL = 1337,
-  MAINNET = 1,
-  GNOSIS = 100,
-  KOVAN = 42,
-  GOERLI = 5,
   AVALANCHE = 43114,
   FUJI = 43113,
+  POLYGON = 137,
   MUMBAI = 80001,
 }
 
 export type NetworkConfig = {
-  multisigAddress?: string
-<<<<<<< HEAD
-  proofOfHumanityAddress?: string
-=======
-  proofOfHumanityAddress: string
->>>>>>> 7e35fcdb
+  multisigDeployerAddress: string
+  multisigFeeAddress?: string
 }
 
-const kovan: NetworkConfig = {
-  proofOfHumanityAddress: '0x73BCCE92806BCe146102C44c4D9c3b9b9D745794',
-}
-
-const local = { multisigAddress: '0x3Fba71369E5E2E947AE2320274b1677de7D28120' } as NetworkConfig
-const mainnet = {} as NetworkConfig
-const gnosis = {} as NetworkConfig
-const goerli = {} as NetworkConfig
+const local = { multisigFeeAddress: '0x3Fba71369E5E2E947AE2320274b1677de7D28120' } as NetworkConfig
 const avalanche = {} as NetworkConfig
 const fuji = {} as NetworkConfig
+const polygon = {} as NetworkConfig
 const mumbai = {
-<<<<<<< HEAD
-  multisigAddress: '0x99f117069F9ED15476003502AD8D96107A180648',
-=======
-  multisigAddress: '0x3Fba71369E5E2E947AE2320274b1677de7D28120',
->>>>>>> 7e35fcdb
+  multisigDeployerAddress: '0x99f117069F9ED15476003502AD8D96107A180648',
+  multisigFeeAddress: '0x3Fba71369E5E2E947AE2320274b1677de7D28120',
 } as NetworkConfig
 
 export const configs: { [networkId in Network]: NetworkConfig } = {
   [Network.LOCAL]: local,
-  [Network.MAINNET]: mainnet,
-  [Network.GNOSIS]: gnosis,
-  [Network.KOVAN]: kovan,
-  [Network.GOERLI]: goerli,
   [Network.AVALANCHE]: avalanche,
   [Network.FUJI]: fuji,
+  [Network.POLYGON]: polygon,
   [Network.MUMBAI]: mumbai,
 }
 
