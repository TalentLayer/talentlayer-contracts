import { ethers } from 'hardhat'
import { DeploymentProperty, getDeploymentProperty } from '../../.deployment/deploymentManager'
import hre = require('hardhat')

/*
in this script we will mint a new platform ID for HireVibes
We first need to grant the MINT_ROLE to the address (Dave) who will mint the new Platform ID
After that we mint the new Platform ID Dave will update the profile data.
*/

async function main() {
  const network = hre.network.name
  console.log(network)
  console.log('Mint Dave platform ID start')

  const [alice, bob, carol, dave] = await ethers.getSigners()

  const platformIdContract = await ethers.getContractAt(
    'TalentLayerPlatformID',
    getDeploymentProperty(network, DeploymentProperty.TalentLayerPlatformID),
  )

  const mintRole = await platformIdContract.MINT_ROLE()
  //Deployer needs MINT_ROLE to mint for other addresses
  const grantRole = await platformIdContract.connect(alice).grantRole(mintRole, alice.address)
  await grantRole.wait()
<<<<<<< HEAD
  const mint1 = await platformIdContract.connect(alice).mintForAddress('Playground', dave.address)
  await mint1.wait()
  const mint2 = await platformIdContract.connect(alice).mintForAddress('Playground2', bob.address)
  await mint2.wait()

  const daveTalentLayerIdPlatform = await platformIdContract.getPlatformIdFromAddress(dave.address)
  await platformIdContract.connect(dave).updateProfileData(daveTalentLayerIdPlatform, 'newCid')
  await platformIdContract.connect(dave).updateOriginServiceFeeRate(daveTalentLayerIdPlatform, 1000)
  await platformIdContract
    .connect(dave)
    .updateOriginValidatedProposalFeeRate(daveTalentLayerIdPlatform, 2500)

  const bobTalentLayerIdPlatform = await platformIdContract.getPlatformIdFromAddress(bob.address)
  await platformIdContract.connect(bob).updateProfileData(bobTalentLayerIdPlatform, 'newCid')
  await platformIdContract.connect(bob).updateOriginServiceFeeRate(bobTalentLayerIdPlatform, 1500)
  await platformIdContract
    .connect(bob)
    .updateOriginValidatedProposalFeeRate(bobTalentLayerIdPlatform, 3500)
=======
  const mint = await platformIdContract.connect(alice).mintForAddress('Playground', dave.address)
  await mint.wait()

  const daveTalentLayerIdPlatform = await platformIdContract.getPlatformIdFromAddress(dave.address)
  await platformIdContract.connect(dave).updateProfileData(daveTalentLayerIdPlatform, 'newCid')

  const davePlatformData = await platformIdContract.platforms(daveTalentLayerIdPlatform)
>>>>>>> 80015a98

  const davePlatformData = await platformIdContract.platforms(daveTalentLayerIdPlatform)
  const bobPlatformData = await platformIdContract.platforms(bobTalentLayerIdPlatform)

  console.log('Dave talentLayerIdPlatform', daveTalentLayerIdPlatform)
<<<<<<< HEAD
  console.log('Dave platformName', davePlatformData.name)
  console.log('Dave platformCid', davePlatformData.dataUri)
  console.log('Dave origin service fee rate', davePlatformData.originServiceFeeRate)
  console.log(
    'Dave origin validated proposal fee rate',
    davePlatformData.originValidatedProposalFeeRate,
  )

  console.log('Bob talentLayerIdPlatform', bobTalentLayerIdPlatform)
  console.log('Bob platformName', bobPlatformData.name)
  console.log('Bob platformCid', bobPlatformData.dataUri)
  console.log('Bob origin service fee rate', bobPlatformData.originServiceFeeRate)
  console.log(
    'Bob origin validated proposal fee rate',
    bobPlatformData.originValidatedProposalFeeRate,
  )
=======
  console.log('platformName', platformName)
  console.log('platformCid', platformCid)
>>>>>>> 80015a98
}

// We recommend this pattern to be able to use async/await everywhere
// and properly handle errors.
main().catch((error) => {
  console.error(error)
  process.exitCode = 1
})<|MERGE_RESOLUTION|>--- conflicted
+++ resolved
@@ -24,7 +24,7 @@
   //Deployer needs MINT_ROLE to mint for other addresses
   const grantRole = await platformIdContract.connect(alice).grantRole(mintRole, alice.address)
   await grantRole.wait()
-<<<<<<< HEAD
+  
   const mint1 = await platformIdContract.connect(alice).mintForAddress('Playground', dave.address)
   await mint1.wait()
   const mint2 = await platformIdContract.connect(alice).mintForAddress('Playground2', bob.address)
@@ -43,21 +43,11 @@
   await platformIdContract
     .connect(bob)
     .updateOriginValidatedProposalFeeRate(bobTalentLayerIdPlatform, 3500)
-=======
-  const mint = await platformIdContract.connect(alice).mintForAddress('Playground', dave.address)
-  await mint.wait()
-
-  const daveTalentLayerIdPlatform = await platformIdContract.getPlatformIdFromAddress(dave.address)
-  await platformIdContract.connect(dave).updateProfileData(daveTalentLayerIdPlatform, 'newCid')
-
-  const davePlatformData = await platformIdContract.platforms(daveTalentLayerIdPlatform)
->>>>>>> 80015a98
 
   const davePlatformData = await platformIdContract.platforms(daveTalentLayerIdPlatform)
   const bobPlatformData = await platformIdContract.platforms(bobTalentLayerIdPlatform)
 
   console.log('Dave talentLayerIdPlatform', daveTalentLayerIdPlatform)
-<<<<<<< HEAD
   console.log('Dave platformName', davePlatformData.name)
   console.log('Dave platformCid', davePlatformData.dataUri)
   console.log('Dave origin service fee rate', davePlatformData.originServiceFeeRate)
@@ -74,10 +64,6 @@
     'Bob origin validated proposal fee rate',
     bobPlatformData.originValidatedProposalFeeRate,
   )
-=======
-  console.log('platformName', platformName)
-  console.log('platformCid', platformCid)
->>>>>>> 80015a98
 }
 
 // We recommend this pattern to be able to use async/await everywhere
