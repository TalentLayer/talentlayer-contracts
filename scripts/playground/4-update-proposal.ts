--- conflicted
+++ resolved
@@ -21,15 +21,9 @@
   const rateTokenBob = '0xb64a30399f7F6b0C154c2E7Af0a3ec7B0A5b131a'
 
   //Bob update his proposal
-<<<<<<< HEAD
-  await serviceRegistry
-    .connect(bob)
-    .updateProposal(serviceId, rateTokenBob, 1000000000000000, "ipfs://bobUpdateProposal");
-=======
-  await serviceRegistry.connect(bob).updateProposal(serviceId, rateTokenBob, 100, 'ipfs://bobUpdateProposal')
+  await serviceRegistry.connect(bob).updateProposal(serviceId, rateTokenBob, 1000000000000000, 'ipfs://bobUpdateProposal')
 
   console.log('Bob update his proposal')
->>>>>>> 1b62a4af
 }
 
 // We recommend this pattern to be able to use async/await everywhere
