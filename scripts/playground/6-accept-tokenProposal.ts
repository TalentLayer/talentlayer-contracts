import { ethers } from 'hardhat'
import { DeploymentProperty, getDeploymentProperty } from '../../.deployment/deploymentManager'
import { waitConfirmations } from '../utils/waitConfirmations'
import hre = require('hardhat')

/*
In this script Alice will accept Dave's proposal with Token transaction
*/

// Alice accept the Carol proposal
async function main() {
  const network = hre.network.name
  console.log(network)

  const [alice, bob, carol, dave] = await ethers.getSigners()
  const serviceRegistry = await ethers.getContractAt(
    'ServiceRegistry',
    getDeploymentProperty(network, DeploymentProperty.ServiceRegistry),
  )

  const talentLayerEscrow = await ethers.getContractAt(
    'TalentLayerEscrow',
    getDeploymentProperty(network, DeploymentProperty.TalentLayerEscrow),
  )

  const platformIdContract = await ethers.getContractAt(
    'TalentLayerPlatformID',
    getDeploymentProperty(network, DeploymentProperty.TalentLayerPlatformID),
  )

  const talentLayerArbitrator = await ethers.getContractAt(
    'TalentLayerArbitrator',
    getDeploymentProperty(network, DeploymentProperty.TalentLayerArbitrator),
  )

  const token = await ethers.getContractAt(
    'SimpleERC20',
    getDeploymentProperty(network, DeploymentProperty.SimpleERC20),
  )

  const amountDave = ethers.utils.parseUnits('0.03', 18)
  console.log('amountBob', amountDave.toString())

  // Accepting Proposal #4 from Dave: for Alice's service #2
  // OriginService platform: Dave's platform #1
  // OriginService platform: Bob's platform #2

  const daveTlPId = await platformIdContrat.getPlatformIdFromAddress(dave.address)
  const bobTlPId = await platformIdContrat.getPlatformIdFromAddress(bob.address)

  //Protocol fee
  const protocolEscrowFeeRate = ethers.BigNumber.from(
    await talentLayerEscrow.protocolEscrowFeeRate(),
  )
  console.log('protocolEscrowFeeRate', protocolEscrowFeeRate.toString())

  //Origin platform fee && platform fee
<<<<<<< HEAD
  const davePlatformData = await platformIdContrat.platforms(daveTlPId)
  const bobPlatformData = await platformIdContrat.platforms(bobTlPId)
  const originServiceFeeRate = ethers.BigNumber.from(davePlatformData.originServiceFeeRate)
  const originValidatedProposalFeeRate = ethers.BigNumber.from(
    bobPlatformData.originValidatedProposalFeeRate,
=======
  const daveTlId = await platformIdContract.getPlatformIdFromAddress(dave.address)
  const davePlatformData = await platformIdContract.platforms(daveTlId)
  const originPlatformEscrowFeeRate = ethers.BigNumber.from(
    await talentLayerEscrow.originPlatformEscrowFeeRate(),
>>>>>>> f7d0b97e
  )

  console.log('originServiceFeeRate', originServiceFeeRate.toString())
  console.log('originValidatedProposalFeeRate', originValidatedProposalFeeRate.toString())

  const totalAmount = amountDave.add(
    amountDave
      .mul(protocolEscrowFeeRate.add(originServiceFeeRate).add(originValidatedProposalFeeRate))
      .div(ethers.BigNumber.from(10000)),
  )
  console.log('totalAmount', totalAmount.toString())

  // we allow the contract to spend Alice tokens with the bob rateAmount + fees
  const approve = await token.approve(talentLayerEscrow.address, totalAmount)
  await waitConfirmations(network, approve, 10)

  let secondServiceId = await serviceRegistry.nextServiceId()
  secondServiceId = secondServiceId.sub(1)
  console.log('serviceId', secondServiceId.toString())

  await talentLayerEscrow.connect(alice).createTokenTransaction(
    '_metaEvidence',
    secondServiceId,
    4, //proposalId/talentLayerId of Dave.
  )
}

// We recommend this pattern to be able to use async/await everywhere
// and properly handle errors.
main().catch((error) => {
  console.error(error)
  process.exitCode = 1
})<|MERGE_RESOLUTION|>--- conflicted
+++ resolved
@@ -45,8 +45,8 @@
   // OriginService platform: Dave's platform #1
   // OriginService platform: Bob's platform #2
 
-  const daveTlPId = await platformIdContrat.getPlatformIdFromAddress(dave.address)
-  const bobTlPId = await platformIdContrat.getPlatformIdFromAddress(bob.address)
+  const daveTlPId = await platformIdContract.getPlatformIdFromAddress(dave.address)
+  const bobTlPId = await platformIdContract.getPlatformIdFromAddress(bob.address)
 
   //Protocol fee
   const protocolEscrowFeeRate = ethers.BigNumber.from(
@@ -55,18 +55,11 @@
   console.log('protocolEscrowFeeRate', protocolEscrowFeeRate.toString())
 
   //Origin platform fee && platform fee
-<<<<<<< HEAD
-  const davePlatformData = await platformIdContrat.platforms(daveTlPId)
-  const bobPlatformData = await platformIdContrat.platforms(bobTlPId)
+  const davePlatformData = await platformIdContract.platforms(daveTlPId)
+  const bobPlatformData = await platformIdContract.platforms(bobTlPId)
   const originServiceFeeRate = ethers.BigNumber.from(davePlatformData.originServiceFeeRate)
   const originValidatedProposalFeeRate = ethers.BigNumber.from(
     bobPlatformData.originValidatedProposalFeeRate,
-=======
-  const daveTlId = await platformIdContract.getPlatformIdFromAddress(dave.address)
-  const davePlatformData = await platformIdContract.platforms(daveTlId)
-  const originPlatformEscrowFeeRate = ethers.BigNumber.from(
-    await talentLayerEscrow.originPlatformEscrowFeeRate(),
->>>>>>> f7d0b97e
   )
 
   console.log('originServiceFeeRate', originServiceFeeRate.toString())
