--- conflicted
+++ resolved
@@ -15,7 +15,6 @@
   )
 
   const talentLayerMultipleArbitrableTransaction = await ethers.getContractAt(
-<<<<<<< HEAD
     "TalentLayerMultipleArbitrableTransaction",
     get(
       network as Network,
@@ -46,36 +45,12 @@
   await talentLayerMultipleArbitrableTransaction
     .connect(alice)
     .createETHTransaction(
-      3600 * 24 * 7, 
+      3600 * 24 * 7,
       "_metaEvidence",
       serviceId,
       3, //proposalId/talentLayerId of carol.
       { value: totalAmount }
     );
-=======
-    'TalentLayerMultipleArbitrableTransaction',
-    get(network as Network, ConfigProperty.TalentLayerMultipleArbitrableTransaction),
-  )
-  // const rateToken = "0x0000000000000000000000000000000000000000";
-  const rateAmount = 200
-  const adminFeeAmount = 10
-
-  let serviceId = await serviceRegistry.nextServiceId()
-  serviceId = serviceId.sub(1)
-  console.log('serviceId', serviceId.toString())
-
-  await talentLayerMultipleArbitrableTransaction.connect(alice).createETHTransaction(
-    3600 * 24 * 7,
-    '_metaEvidence',
-    dave.address, //admin address, not used yet.
-    adminFeeAmount,
-    serviceId,
-    3, //proposalId/talentLayerId of carol.
-    { value: rateAmount + adminFeeAmount },
-  )
-
-  console.log('Alice accept the Carol proposal')
->>>>>>> 1b62a4af
 }
 
 // We recommend this pattern to be able to use async/await everywhere
