--- conflicted
+++ resolved
@@ -43,35 +43,22 @@
   // OriginService platform: Dave's platform #1
   // OriginService platform: Bob's platform #2
   const rateAmount = ethers.utils.parseUnits('0.002', 18)
-<<<<<<< HEAD
   const daveTlPId = await platformIdContrat.getPlatformIdFromAddress(dave.address)
   const bobTlPId = await platformIdContrat.getPlatformIdFromAddress(bob.address)
 
   const davePlatformData = await platformIdContrat.platforms(daveTlPId)
   const bobPlatformData = await platformIdContrat.platforms(bobTlPId)
-  const protocolEscrowFeeRate = ethers.BigNumber.from(await talentLayerEscrow.protocolEscrowFeeRate())
+  const protocolEscrowFeeRate = ethers.BigNumber.from(
+    await talentLayerEscrow.protocolEscrowFeeRate(),
+  )
   const originServiceFeeRate = ethers.BigNumber.from(davePlatformData.originServiceFeeRate)
-  const originValidatedProposalFeeRate = ethers.BigNumber.from(bobPlatformData.originValidatedProposalFeeRate)
+  const originValidatedProposalFeeRate = ethers.BigNumber.from(
+    bobPlatformData.originValidatedProposalFeeRate,
+  )
 
   console.log('protocolEscrowFeeRate', protocolEscrowFeeRate.toString())
   console.log('originServiceFeeRate', originServiceFeeRate.toString())
   console.log('originValidatedProposalFeeRate', originValidatedProposalFeeRate.toString())
-=======
-  const daveTlId = await platformIdContrat.getPlatformIdFromAddress(dave.address)
-  const updatePlatformEscrowFeeRate = await platformIdContrat
-    .connect(dave)
-    .updatePlatformEscrowFeeRate(daveTlId, 1100)
-  updatePlatformEscrowFeeRate.wait()
-
-  const davePlatformData = await platformIdContrat.platforms(daveTlId)
-  const protocolEscrowFeeRate = ethers.BigNumber.from(
-    await talentLayerEscrow.protocolEscrowFeeRate(),
-  )
-  const originPlatformEscrowFeeRate = ethers.BigNumber.from(
-    await talentLayerEscrow.originPlatformEscrowFeeRate(),
-  )
-  const platformEscrowFeeRate = ethers.BigNumber.from(davePlatformData.fee)
->>>>>>> 3cca0bc5
 
   const totalAmount = rateAmount.add(
     rateAmount
