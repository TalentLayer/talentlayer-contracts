--- conflicted
+++ resolved
@@ -1,7 +1,6 @@
 import { ethers } from "hardhat";
 
 async function main() {
-<<<<<<< HEAD
   const [alice, bob, carol, dave] = await ethers.getSigners()
   console.log({alice: alice.address, bob: bob.address, carol: carol.address})
   const tlID = await ethers.getContractAt('TalentLayerID', "0x05D8A2E01EB06c284ECBae607A2d0c2BE946Bf49")
@@ -13,16 +12,6 @@
   console.log("Bob.lens registered")
 
   await tlID.connect(carol).mintWithPoh("carol.lens")
-=======
-  const [alice, bob, carol, dave] = await ethers.getSigners();
-  const tlID = await ethers.getContractAt(
-    "TalentLayerID",
-    "0x48C45A025D154b40AffB41bc3bDEecb689edE7E6"
-  );
-  tlID.connect(bob).mintWithPoh("bob.lens");
-  console.log("Bob.lens registered");
-  tlID.connect(carol).mintWithPoh("carol.lens");
->>>>>>> 41d746c5
   console.log("carol.lens registered");
 
   const supply = await tlID.handles(1);
