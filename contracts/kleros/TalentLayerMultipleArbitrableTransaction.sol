--- conflicted
+++ resolved
@@ -22,60 +22,8 @@
         uint256 jobId; //the jobId related to the transaction
     }
 
-<<<<<<< HEAD
-    ExtendedTransaction[] public transactions;
-    bytes public arbitratorExtraData; // Extra data to set up the arbitration.
-    Arbitrator public arbitrator; // Address of the arbitrator contract.
-    uint public feeTimeout; // Time in seconds a party can take to pay arbitration fees before being considered unresponding and lose the dispute.
-    address jobRegistryAddress;
-    address talentLayerIDAddress;
-    JobRegistry jobRegistry;
-
-    mapping(uint256 => uint256) public disputeIDtoTransactionID; // One-to-one relationship between the dispute and the transaction.
-
-    // **************************** //
-    // *          Events          * //
-    // **************************** //
-
-    /** @dev To be emitted when a party pays or reimburses the other.
-     *  @param _transactionID The index of the transaction.
-     *  @param _amount The amount paid.
-     *  @param _party The party that paid.
-     *  @param _jobId The id of the concerned job.
-     *  @param _token The address of the token used for the payment.
-     */
-    event Payment(uint indexed _transactionID, uint _amount, address _party, uint _jobId, address _token);
-
-    /** @dev Indicate that a party has to pay a fee or would otherwise be considered as losing.
-     *  @param _transactionID The index of the transaction.
-     *  @param _party The party who has to pay.
-     */
-    event HasToPayFee(uint indexed _transactionID, Party _party);
-
-    /** @dev To be raised when a ruling is given.
-     *  @param _arbitrator The arbitrator giving the ruling.
-     *  @param _disputeID ID of the dispute in the Arbitrator contract.
-     *  @param _ruling The ruling which was given.
-     */
-    // event Ruling(Arbitrator indexed _arbitrator, uint indexed _disputeID, uint _ruling);
-
-    /** @dev Emitted when a transaction is created.
-     *  @param _transactionID The index of the transaction.
-     *  @param _sender The address of the sender.
-     *  @param _receiver The address of the receiver.
-     *  @param _amount The initial amount in the transaction.
-     */
-    event TransactionCreated(
-        uint _transactionID,
-        address indexed _sender,
-        address indexed _receiver,
-        uint _amount
-    );
-
-=======
     // =========================== Events ==============================
     
->>>>>>> dee24a54
     /// @notice Emitted after a job is finished
     /// @param id The job ID
     /// @param proposalId the proposal ID
@@ -304,19 +252,6 @@
                 IERC20(_token).transfer(_receiver, _amount), 
                 "Transfer must not fail"
             );
-<<<<<<< HEAD
-        } else {
-            destination.transfer(amount);
-        }
-        transaction._transaction.amount = finalAmount;
-
-        // TODO: we should be done only one time
-        // performTransactionFee(transaction, feeMode);
-
-        if (emitPayment) {
-            emit Payment(_transactionID, amount, msg.sender, transaction.jobId, transaction.token);
-=======
->>>>>>> dee24a54
         }
     }
 
