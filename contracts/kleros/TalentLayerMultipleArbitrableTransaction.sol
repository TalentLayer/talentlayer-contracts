--- conflicted
+++ resolved
@@ -36,11 +36,6 @@
     }
 
     struct Transaction {
-<<<<<<< HEAD
-        uint256 jobId;
-        uint256 proposalId;
-=======
->>>>>>> 085a1e9e
         address payable sender;
         address payable receiver;
         uint amount;
@@ -134,12 +129,8 @@
      */
     constructor(
         address _jobRegistryAddress,
-<<<<<<< HEAD
-        Arbitrator _arbitrator,
-=======
         address _talentLayerIDAddress,
         Arbitrator _arbitrator, 
->>>>>>> 085a1e9e
         bytes memory _arbitratorExtraData,
         uint _feeTimeout
     ) {
@@ -161,24 +152,6 @@
         talentLayerIDAddress = _talentLayerIDAddress;
     }
 
-<<<<<<< HEAD
-        return
-            createTransaction(
-                _timeoutPayment,
-                _sender,
-                _receiver,
-                _metaEvidence,
-                _amount,
-                address(0),
-                _adminWallet,
-                _adminFeeAmount,
-                _jobId,
-                _proposalId
-            );
-    }
-
-    /** @dev Create a token-based transaction.
-=======
     function getProposal(uint256 _jobId, uint256 _proposalId) private view returns (IJobRegistry.Proposal memory){
         return IJobRegistry(jobRegistryAddress).getProposal(_jobId, _proposalId);
     }
@@ -195,7 +168,6 @@
     }
     
     /** @dev Create a transaction.
->>>>>>> 085a1e9e
      *  @param _timeoutPayment Time after which a party can automatically execute the arbitrable transaction.
      *  @param _metaEvidence Link to the meta-evidence.
      *  @param _adminWallet Admin fee wallet.
@@ -216,50 +188,11 @@
         jobRegistry.job = getJob(_jobId);
         jobRegistry.sender = payable(ITalentLayerID(talentLayerIDAddress).ownerOf(jobRegistry.job.employerId));
         jobRegistry.receiver = payable(ITalentLayerID(talentLayerIDAddress).ownerOf(jobRegistry.proposal.employeeId));
-
-<<<<<<< HEAD
-        return
-            createTransaction(
-                _timeoutPayment,
-                _sender,
-                _receiver,
-                _metaEvidence,
-                _amount,
-                _tokenAddress,
-                _adminWallet,
-                _adminFeeAmount,
-                _jobId,
-                _proposalId
-            );
-    }
-
-    function createTransaction(
-        uint _timeoutPayment,
-        address payable _sender,
-        address payable _receiver,
-        string memory _metaEvidence,
-        uint256 _amount,
-        address _tokenAddress,
-        address payable _adminWallet,
-        uint _adminFeeAmount,
-        uint256 _jobId,
-        uint256 _proposalId
-    ) private returns (uint transactionID) {
-        WalletFee memory _adminFee = WalletFee(_adminWallet, _adminFeeAmount);
-        Transaction memory _rawTransaction = _initTransaction(
-            _jobId,
-            _proposalId,
-            _sender,
-            _receiver
-        );
-=======
+        
         require(jobRegistry.sender != jobRegistry.receiver, "Sender and receiver must be different");
         require(msg.sender == jobRegistry.sender, "Sender must be the owner of the job");
-        
 
         if(jobRegistry.proposal.rateToken != address(0)){ 
->>>>>>> 085a1e9e
-
             IERC20 token = IERC20(jobRegistry.proposal.rateToken);
              // Transfers token from sender wallet to contract. Permit before transfer
             require(
@@ -284,18 +217,8 @@
         });
         
         transactions.push(_transaction);
-
-<<<<<<< HEAD
-        IJobRegistry(jobRegistryAddress).afterDeposit(
-            _jobId,
-            _proposalId,
-            transactions.length - 1
-        );
-=======
         emit MetaEvidence(transactions.length - 1, _metaEvidence);
-        
         IJobRegistry(jobRegistryAddress).afterDeposit(_jobId, _proposalId, transactions.length - 1);
->>>>>>> 085a1e9e
 
         emit JobProposalConfirmedWithDeposit(
             _jobId,
@@ -308,11 +231,6 @@
         return transactions.length - 1;
     }
 
-<<<<<<< HEAD
-=======
-
-
->>>>>>> 085a1e9e
     /** @dev Pay receiver. To be called if the good or service is provided.
      *  @param _transactionID The index of the transaction.
      *  @param _amount Amount to pay in wei.
@@ -342,17 +260,12 @@
             true
         );
 
-<<<<<<< HEAD
         if (transaction._transaction.amount == 0) {
             IJobRegistry(jobRegistryAddress).afterFullPayment(
                 transaction._transaction.jobId
             );
 
             emit PaymentCompleted(transaction._transaction.jobId);
-=======
-        if(transaction._transaction.amount == 0){
-            IJobRegistry(jobRegistryAddress).afterFullPayment(transaction.jobId);
->>>>>>> 085a1e9e
         }
     }
 
@@ -670,22 +583,6 @@
         uint256 _rateAmount,
         uint _timeoutPayment
     ) private view returns (Transaction memory) {
-<<<<<<< HEAD
-        return
-            Transaction({
-                jobId: _jobId,
-                proposalId: _proposalId,
-                sender: _sender,
-                receiver: _receiver,
-                amount: 0,
-                timeoutPayment: 0,
-                disputeId: 0,
-                senderFee: 0,
-                receiverFee: 0,
-                lastInteraction: block.timestamp,
-                status: Status.NoDispute
-            });
-=======
         return Transaction({
             sender: _sender,
             receiver: _receiver,
@@ -697,7 +594,6 @@
             lastInteraction: block.timestamp,
             status: Status.NoDispute
         });
->>>>>>> 085a1e9e
     }
 
     function _handleTransactionTransfer(
