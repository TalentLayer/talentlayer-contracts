--- conflicted
+++ resolved
@@ -473,37 +473,12 @@
         talentLayerServiceContract.afterDeposit(_serviceId, _proposalId, transactionId);
 
         if (proposal.rateToken != address(0)) {
-            _deposit(sender, proposal.rateToken, transactionAmount);
-        }
-
-<<<<<<< HEAD
-        uint256 transactionId = transactions.length;
-        transactions.push(
-            Transaction({
-                id: transactionId,
-                sender: sender,
-                receiver: receiver,
-                token: proposal.rateToken,
-                amount: proposal.rateAmount,
-                serviceId: _serviceId,
-                proposalId: _proposalId,
-                protocolEscrowFeeRate: protocolEscrowFeeRate,
-                originServiceFeeRate: originServiceCreationPlatform.originServiceFeeRate,
-                originValidatedProposalFeeRate: originProposalCreationPlatform.originValidatedProposalFeeRate,
-                disputeId: 0,
-                senderFee: 0,
-                receiverFee: 0,
-                lastInteraction: block.timestamp,
-                status: Status.NoDispute,
-                arbitrator: originServiceCreationPlatform.arbitrator,
-                arbitratorExtraData: originServiceCreationPlatform.arbitratorExtraData,
-                arbitrationFeeTimeout: originServiceCreationPlatform.arbitrationFeeTimeout
-            })
-        );
-        require(IERC20(proposal.rateToken).transferFrom(_msgSender(), address(this), transactionAmount), "Transfer must not fail");
-        talentLayerServiceContract.afterDeposit(_serviceId, _proposalId, transactionId);
-=======
->>>>>>> bac0a522
+            require(
+                IERC20(proposal.rateToken).transferFrom(sender, address(this), transactionAmount),
+                "Transfer must not fail"
+            );
+        }
+
         _afterCreateTransaction(service.ownerId, proposal.ownerId, transactionId, _metaEvidence);
 
         return transactionId;
@@ -884,21 +859,7 @@
     }
 
     /**
-<<<<<<< HEAD
-     * @notice Used to release part of the escrow payment to the seller.
-=======
-     * @notice Used to transfer ERC20 tokens balance from a wallet to the escrow contract's wallet.
-     * @param _sender The wallet to transfer the tokens from
-     * @param _token The token to transfer
-     * @param _amount The amount of tokens to transfer
-     */
-    function _deposit(address _sender, address _token, uint256 _amount) private {
-        require(IERC20(_token).transferFrom(_sender, address(this), _amount), "Transfer must not fail");
-    }
-
-    /**
      * @notice Used to release part of the escrow payment to the receiver.
->>>>>>> bac0a522
      * @dev The release of an amount will also trigger the release of the fees to the platform's balances & the protocol fees.
      * @param _transactionId The transaction to release the escrow value for
      * @param _amount The amount to release
