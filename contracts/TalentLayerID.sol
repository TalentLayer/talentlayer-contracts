// SPDX-License-Identifier: MIT
pragma solidity ^0.8.9;

import {ITalentLayerPlatformID} from "./interfaces/ITalentLayerPlatformID.sol";
import {ERC2771RecipientUpgradeable} from "./libs/ERC2771RecipientUpgradeable.sol";

import {Base64Upgradeable} from "@openzeppelin/contracts-upgradeable/utils/Base64Upgradeable.sol";
import {CountersUpgradeable} from "@openzeppelin/contracts-upgradeable/utils/CountersUpgradeable.sol";
import {ERC721Upgradeable} from "@openzeppelin/contracts-upgradeable/token/ERC721/ERC721Upgradeable.sol";
import {MerkleProofUpgradeable} from "@openzeppelin/contracts-upgradeable/utils/cryptography/MerkleProofUpgradeable.sol";
import {UUPSUpgradeable} from "@openzeppelin/contracts-upgradeable/proxy/utils/UUPSUpgradeable.sol";
import {ContextUpgradeable} from "@openzeppelin/contracts-upgradeable/utils/ContextUpgradeable.sol";

/**
 * @title TalentLayer ID Contract
 * @author TalentLayer Team
 */
contract TalentLayerID is ERC2771RecipientUpgradeable, ERC721Upgradeable, UUPSUpgradeable {
    using CountersUpgradeable for CountersUpgradeable.Counter;

    // =========================== Structs ==============================

    /// @notice TalentLayer Profile information struct
    /// @param profileId the talentLayerId of the profile
    /// @param handle the handle of the profile
    /// @param platformId the TalentLayer Platform Id linked to the profile
    /// @param dataUri the IPFS URI of the profile metadata
    struct Profile {
        uint256 id;
        string handle;
        uint256 platformId;
        string dataUri;
    }

    // =========================== Mappings & Variables ==============================

    /// TalentLayer Platform ID registry
    ITalentLayerPlatformID public talentLayerPlatformIdContract;

    /// Taken handles
    mapping(string => bool) public takenHandles;

    /// Token ID to Profile struct
    mapping(uint256 => Profile) public profiles;

    /// Price to mint an id (in wei, upgradable)
    uint256 public mintFee;

    /// TokenId counter
    CountersUpgradeable.Counter nextTokenId;

    /// User address to delegators
    mapping(address => mapping(address => bool)) private delegators;

    // =========================== Initializers ==============================

    /// @custom:oz-upgrades-unsafe-allow constructor
    constructor() {
        _disableInitializers();
    }

    /**
     * @notice First initializer function
     * @param _talentLayerPlatformIdAddress TalentLayerPlatformId contract address
     */
    function initialize(address _talentLayerPlatformIdAddress) public initializer {
        __Ownable_init();
        __ERC721_init("TalentLayerID", "TID");
        __UUPSUpgradeable_init();
        talentLayerPlatformIdContract = ITalentLayerPlatformID(_talentLayerPlatformIdAddress);
        // Increment counter to start tokenIds at index 1
        nextTokenId.increment();
    }

    // =========================== View functions ==============================

    /**
     * @notice Allows retrieval of number of minted TalentLayerIDs for a user.
     * @param _user Address of the owner of the TalentLayerID
     * @return the number of tokens minted by the user
     */
    function numberMinted(address _user) public view returns (uint256) {
        return balanceOf(_user);
    }

    /**
     * @dev Returns the total number of tokens in existence.
     */
    function totalSupply() public view returns (uint256) {
        unchecked {
            return nextTokenId.current() - 1;
        }
    }

    /**
     * @notice Returns the Profile struct of a given token ID
     * @param _profileId the token ID of the profile
     * @return The Profile struct of the token ID
     */
    function getProfile(uint256 _profileId) external view returns (Profile memory) {
        require(_exists(_profileId), "TalentLayerID: Profile does not exist");
        return profiles[_profileId];
    }

    /**
     * @notice Allows getting the TalentLayerID of one address
     * @param _owner Address to check
     * @return uint256 the id of the NFT
     */
    function walletOfOwner(address _owner) public view returns (uint256) {
        uint256 currentTokenId = 1;

        while (currentTokenId < nextTokenId.current()) {
            address owner = _ownerOf(currentTokenId);

            if (owner == _owner) {
                return currentTokenId;
            }

            currentTokenId++;
        }
        return 0;
    }

    /**
     * @notice Returns the platform ID of the platform which onboarded the user.
     * @param _address The address of the user
     */
    function getOriginatorPlatformIdByAddress(address _address) external view returns (uint256) {
        return profiles[walletOfOwner(_address)].platformId;
    }

    /**
     * @notice Check whether the User Token Id is valid.
     * @param _tokenId Token ID to check
     */
    function isValid(uint256 _tokenId) external view {
        require(_tokenId > 0 && _tokenId < nextTokenId.current(), "Your ID is not a valid token ID");
    }

    /**
     * @notice Check whether an address is a delegator for the given user.
     * @param _userAddress Address of the user
     * @param _address Address to check if it is a delegator
     */
    function isDelegator(address _userAddress, address _address) public view returns (bool) {
        return delegators[_userAddress][_address];
    }

    /**
     * @notice Check whether an address is either the owner or a delegator for the token ID.
     * @param _tokenId Token ID to check
     * @param _address Address to check
     */
    function isOwnerOrDelegator(uint256 _tokenId, address _address) public view returns (bool) {
        address owner = ownerOf(_tokenId);
        return owner == _address || isDelegator(owner, _address);
    }

    // =========================== User functions ==============================

    /**
     * @notice Allows a user to mint a new TalentLayerID
     * @param _handle Handle for the user
     * @param _platformId Platform ID mint the id from
     */
    function mint(uint256 _platformId, string memory _handle)
        public
        payable
        canPay
        canMint(_msgSender(), _handle, _platformId)
    {
        address sender = _msgSender();
        _safeMint(sender, nextTokenId.current());
<<<<<<< HEAD
        _afterMint(sender, _handle, false, _platformId, msg.value);
    }

    /**
     * @notice Allows a user to mint a new TalentLayerID with Proof of Humanity.
     * @param _handle Handle for the user
     * @param _platformId Platform ID mint the id from
     */
    function mintWithPoh(
        uint256 _platformId,
        string memory _handle
    ) public payable canPay canMint(_msgSender(), _handle, _platformId) {
        address sender = _msgSender();
        require(pohRegistry.isRegistered(sender), "You need to use an address registered on Proof of Humanity");

        uint256 userTokenId = nextTokenId.current();
        _safeMint(sender, userTokenId);
        profiles[userTokenId].pohAddress = sender;
        _afterMint(sender, _handle, true, _platformId, msg.value);
    }

    /**
     * @notice Link Proof of Humanity to previously non-linked TalentLayerID.
     * @param _tokenId Token ID to link
     */
    function activatePoh(uint256 _tokenId) public onlyOwnerOrDelegator(_tokenId, _msgSender()) {
        address sender = _msgSender();
        require(pohRegistry.isRegistered(sender), "You're address is not registerd for poh");
        profiles[_tokenId].pohAddress = sender;

        emit PohActivated(sender, _tokenId, profiles[_tokenId].handle);
=======
        _afterMint(sender, _handle, _platformId, msg.value);
>>>>>>> 2f25ab7a
    }

    /**
     * @notice Update user data.
     * @dev we are trusting the user to provide the valid IPFS URI (changing in v2)
     * @param _tokenId Token ID to update
     * @param _newCid New IPFS URI
     */
    function updateProfileData(
        uint256 _tokenId,
        string memory _newCid
    ) public onlyOwnerOrDelegator(_tokenId, _msgSender()) {
        require(bytes(_newCid).length > 0, "Should provide a valid IPFS URI");
        profiles[_tokenId].dataUri = _newCid;

        emit CidUpdated(_tokenId, _newCid);
    }

    /**
     * @notice Allows to give rights to a delegator to perform actions for a user's profile
     * @param _delegator Address of the delegator to add
     */
    function addDelegator(address _delegator) external {
        delegators[_msgSender()][_delegator] = true;
        emit DelegatorAdded(_msgSender(), _delegator);
    }

    /**
     * @notice Allows to remove rights from a delegator to perform actions for a user's profile
     * @param _delegator Address of the delegator to remove
     */
    function removeDelegator(address _delegator) external {
        delegators[_msgSender()][_delegator] = false;
        emit DelegatorRemoved(_msgSender(), _delegator);
    }

    // =========================== Delegator functions ==============================

    /**
     * @notice Allows the delegator to mint a new TalentLayerID for a user paying the mint fee.
     * @param _platformId Platform ID mint the id from
     * @param _userAddress Address of the user
     * @param _handle Handle for the user
     */
    function mintByDelegator(
        uint256 _platformId,
        address _userAddress,
        string memory _handle
    ) public payable canPay canMint(_userAddress, _handle, _platformId) {
        require(isDelegator(_userAddress, _msgSender()), "You are not a delegator for this user");
        _safeMint(_userAddress, nextTokenId.current());
        _afterMint(_userAddress, _handle, false, _platformId, msg.value);
    }

    // =========================== Owner functions ==============================

    /**
     * @notice Updates the mint fee.
     * @param _mintFee The new mint fee
     */
    function updateMintFee(uint256 _mintFee) public onlyOwner {
        mintFee = _mintFee;
        emit MintFeeUpdated(_mintFee);
    }

    /**
     * @notice Withdraws the contract balance to the owner.
     */
    function withdraw() public onlyOwner {
        (bool sent, ) = payable(_msgSender()).call{value: address(this).balance}("");
        require(sent, "Failed to withdraw Ether");
    }

    /**
<<<<<<< HEAD
     * @notice Allows the owner to mint a new TalentLayerID for a user for free without the need of Proof of Humanity.
     * @param _platformId Platform ID from which UserId was minted
     * @param _userAddress Address of the user
=======
     * @notice Allows the owner to mint a new TalentLayerID for a user for free.
>>>>>>> 2f25ab7a
     * @param _handle Handle for the user
     */
    function freeMint(
        uint256 _platformId,
        address _userAddress,
        string memory _handle
    ) public canMint(_userAddress, _handle, _platformId) onlyOwner {
        _safeMint(_userAddress, nextTokenId.current());
        _afterMint(_userAddress, _handle, _platformId, 0);
    }

    // =========================== Private functions ==============================

    /**
     * @notice Update handle address mapping and emit event after mint.
     * @dev Increments the nextTokenId counter.
     * @param _handle Handle for the user
     * @param _platformId Platform ID from which UserId was minted
     */
    function _afterMint(
        address _userAddress,
        string memory _handle,
        uint256 _platformId,
        uint256 _fee
    ) private {
        uint256 userTokenId = nextTokenId.current();
        nextTokenId.increment();
        Profile storage profile = profiles[userTokenId];
        profile.platformId = _platformId;
        profile.handle = _handle;
        takenHandles[_handle] = true;

        emit Mint(_userAddress, userTokenId, _handle, _platformId, _fee);
    }

    // =========================== Internal functions ==============================

    /**
     * @notice Function that revert when `_msgSender()` is not authorized to upgrade the contract. Called by
     * {upgradeTo} and {upgradeToAndCall}.
     * @param newImplementation address of the new contract implementation
     */
    function _authorizeUpgrade(address newImplementation) internal override(UUPSUpgradeable) onlyOwner {}

    // =========================== Overrides ==============================

    /**
     * @dev Blocks the transferFrom function
     * @param from The address to transfer from
     * @param to The address to transfer to
     * @param tokenId The token ID to transfer
     */
    function transferFrom(
        address from,
        address to,
        uint256 tokenId
    ) public virtual override(ERC721Upgradeable) {}

    /**
     * @dev Blocks the safeTransferFrom function
     * @param from The address to transfer from
     * @param to The address to transfer to
     * @param tokenId The token ID to transfer
     */
    function safeTransferFrom(
        address from,
        address to,
        uint256 tokenId
    ) public virtual override(ERC721Upgradeable) {}

    /**
     * @dev Blocks the burn function
     * @param _tokenId The ID of the token
     */
    function _burn(uint256 _tokenId) internal virtual override(ERC721Upgradeable) {}

    /**
     * @notice Implementation of the {IERC721Metadata-tokenURI} function.
     * @param tokenId The ID of the token
     */
    function tokenURI(uint256 tokenId) public view virtual override(ERC721Upgradeable) returns (string memory) {
        return _buildTokenURI(tokenId);
    }

    /**
     * @notice Builds the token URI
     * @param id The ID of the token
     */
    function _buildTokenURI(uint256 id) internal view returns (string memory) {
        string memory username = profiles[id].handle;

        bytes memory image = abi.encodePacked(
            "data:image/svg+xml;base64,",
            Base64Upgradeable.encode(
                bytes(
                    abi.encodePacked(
                        '<svg xmlns="http://www.w3.org/2000/svg" viewBox="0 0 720 720"><defs><linearGradient id="a" x1="67.94" y1="169.48" x2="670.98" y2="562.86" gradientUnits="userSpaceOnUse"><stop offset="0" stop-color="#17a9c2"/><stop offset=".12" stop-color="#1aa9bc"/><stop offset=".29" stop-color="#25abab"/><stop offset=".48" stop-color="#35ad8f"/><stop offset=".64" stop-color="#48b072"/><stop offset=".78" stop-color="#59b254"/><stop offset="1" stop-color="#7ab720"/></linearGradient></defs><path style="fill:url(#a)" d="M0 0h720v720H0z"/><path d="M47.05 92.37V53.84H33.29V46h36.85v7.84H56.41v38.52h-9.36Zm35.71-23.34-8.07-1.46c.91-3.25 2.47-5.65 4.68-7.21 2.21-1.56 5.5-2.34 9.87-2.34 3.96 0 6.92.47 8.86 1.41 1.94.94 3.31 2.13 4.1 3.57s1.19 4.1 1.19 7.96l-.1 10.37c0 2.95.14 5.13.43 6.53.28 1.4.82 2.91 1.6 4.51h-8.79c-.23-.59-.52-1.47-.85-2.63-.15-.53-.25-.88-.32-1.04-1.52 1.48-3.14 2.58-4.87 3.32s-3.57 1.11-5.54 1.11c-3.46 0-6.18-.94-8.18-2.82-1.99-1.88-2.99-4.25-2.99-7.12 0-1.9.45-3.59 1.36-5.08s2.18-2.63 3.81-3.42 3.99-1.48 7.07-2.07c4.15-.78 7.03-1.51 8.63-2.18v-.89c0-1.71-.42-2.93-1.27-3.65s-2.44-1.09-4.78-1.09c-1.58 0-2.82.31-3.7.93-.89.62-1.6 1.71-2.15 3.27Zm11.89 7.21c-1.14.38-2.94.83-5.41 1.36-2.47.53-4.08 1.04-4.84 1.55-1.16.82-1.74 1.87-1.74 3.13s.46 2.32 1.39 3.23c.93.91 2.11 1.36 3.54 1.36 1.6 0 3.13-.53 4.59-1.58 1.08-.8 1.78-1.78 2.12-2.94.23-.76.35-2.2.35-4.33v-1.77Zm17.49 16.13V46h8.89v46.37h-8.89Zm37.45-10.69 8.86 1.49c-1.14 3.25-2.94 5.72-5.39 7.42s-5.53 2.55-9.22 2.55c-5.84 0-10.16-1.91-12.97-5.72-2.21-3.06-3.32-6.92-3.32-11.58 0-5.57 1.46-9.93 4.36-13.08 2.91-3.15 6.59-4.73 11.04-4.73 5 0 8.94 1.65 11.83 4.95s4.27 8.36 4.14 15.17h-22.27c.06 2.64.78 4.69 2.15 6.15 1.37 1.47 3.08 2.2 5.12 2.2 1.39 0 2.56-.38 3.51-1.14.95-.76 1.67-1.98 2.15-3.67Zm.51-8.98c-.06-2.57-.73-4.53-1.99-5.87-1.27-1.34-2.81-2.01-4.62-2.01-1.94 0-3.54.71-4.81 2.12-1.27 1.41-1.89 3.33-1.87 5.76h13.28Zm46.62 19.67h-8.89V75.23c0-3.63-.19-5.97-.57-7.04-.38-1.06-1-1.89-1.85-2.48s-1.88-.89-3.08-.89c-1.54 0-2.92.42-4.14 1.27s-2.06 1.96-2.51 3.35c-.45 1.39-.68 3.96-.68 7.72v15.21h-8.89V58.78h8.26v4.93c2.93-3.8 6.62-5.69 11.07-5.69 1.96 0 3.75.35 5.38 1.06 1.62.71 2.85 1.61 3.68 2.7.83 1.1 1.41 2.34 1.74 3.73s.49 3.38.49 5.98v20.88Zm24.42-33.59v7.08h-6.07V79.4c0 2.74.06 4.34.17 4.79.12.45.38.83.79 1.12.41.3.91.44 1.5.44.82 0 2.01-.28 3.57-.85l.76 6.9c-2.07.89-4.41 1.33-7.02 1.33-1.6 0-3.05-.27-4.33-.81-1.29-.54-2.23-1.23-2.83-2.09-.6-.85-1.02-2.01-1.25-3.46-.19-1.03-.28-3.12-.28-6.26V65.86h-4.08v-7.08h4.08v-6.67l8.92-5.19v11.86h6.07Zm6.26 33.59V46h6.14v40.9h22.84v5.47h-28.97Zm57.47-4.14c-2.11 1.79-4.14 3.06-6.09 3.8-1.95.74-4.04 1.11-6.28 1.11-3.69 0-6.53-.9-8.51-2.7-1.98-1.8-2.97-4.11-2.97-6.91 0-1.64.37-3.15 1.12-4.51s1.73-2.45 2.94-3.27c1.21-.82 2.58-1.44 4.1-1.87 1.12-.3 2.8-.58 5.06-.85 4.6-.55 7.98-1.2 10.15-1.96.02-.78.03-1.28.03-1.49 0-2.32-.54-3.95-1.61-4.9-1.46-1.29-3.62-1.93-6.48-1.93-2.68 0-4.65.47-5.93 1.41s-2.22 2.6-2.83 4.98l-5.57-.76c.51-2.38 1.34-4.31 2.5-5.77 1.16-1.47 2.84-2.59 5.03-3.38 2.19-.79 4.73-1.19 7.62-1.19s5.2.34 6.99 1.01c1.79.68 3.11 1.52 3.95 2.55.84 1.02 1.43 2.31 1.77 3.88.19.97.28 2.72.28 5.25v7.59c0 5.29.12 8.64.36 10.04.24 1.4.72 2.75 1.44 4.03h-5.95c-.59-1.18-.97-2.56-1.14-4.14Zm-.47-12.72c-2.07.84-5.17 1.56-9.3 2.15-2.34.34-4 .72-4.97 1.14-.97.42-1.72 1.04-2.25 1.85s-.79 1.71-.79 2.7c0 1.52.57 2.78 1.72 3.8 1.15 1.01 2.83 1.52 5.05 1.52s4.14-.48 5.85-1.44 2.96-2.27 3.76-3.94c.61-1.29.92-3.18.92-5.69v-2.09Zm14.33 29.8-.63-5.35c1.24.34 2.33.51 3.26.51 1.27 0 2.28-.21 3.04-.63s1.38-1.01 1.87-1.77c.36-.57.94-1.98 1.74-4.24.11-.32.27-.78.51-1.39l-12.75-33.65h6.14l6.99 19.45c.91 2.47 1.72 5.06 2.44 7.78.65-2.61 1.43-5.17 2.34-7.65l7.18-19.58h5.69l-12.78 34.16c-1.37 3.69-2.44 6.23-3.19 7.62-1.01 1.88-2.17 3.25-3.48 4.13-1.31.88-2.87 1.31-4.68 1.31-1.1 0-2.32-.23-3.67-.7Zm55.63-23.76 5.88.73c-.93 3.44-2.65 6.1-5.16 8-2.51 1.9-5.71 2.85-9.62 2.85-4.91 0-8.81-1.51-11.69-4.54-2.88-3.03-4.32-7.27-4.32-12.73s1.46-10.04 4.36-13.16c2.91-3.12 6.68-4.68 11.32-4.68s8.16 1.53 11.01 4.59c2.85 3.06 4.27 7.36 4.27 12.91 0 .34-.01.84-.03 1.52h-25.05c.21 3.69 1.25 6.52 3.13 8.48 1.88 1.96 4.22 2.94 7.02 2.94 2.09 0 3.87-.55 5.35-1.64 1.48-1.1 2.65-2.85 3.51-5.25Zm-18.69-9.2h18.76c-.25-2.83-.97-4.94-2.15-6.36-1.81-2.19-4.17-3.29-7.05-3.29-2.61 0-4.81.88-6.6 2.63s-2.77 4.09-2.96 7.02Zm31.66 20.02V58.78h5.12v5.09c1.31-2.38 2.51-3.95 3.62-4.71s2.32-1.14 3.65-1.14c1.92 0 3.87.61 5.85 1.83l-1.96 5.28c-1.39-.82-2.78-1.23-4.18-1.23-1.24 0-2.36.37-3.35 1.12-.99.75-1.7 1.79-2.12 3.12-.63 2.02-.95 4.24-.95 6.64v17.59h-5.69Zm21.79 0V46h9.36v46.37h-9.36ZM407.37 46h17.11c3.86 0 6.8.3 8.83.89 2.72.8 5.05 2.22 6.99 4.27 1.94 2.05 3.42 4.55 4.43 7.51 1.01 2.96 1.52 6.62 1.52 10.96 0 3.82-.47 7.11-1.42 9.87-1.16 3.37-2.82 6.1-4.97 8.19-1.62 1.58-3.82 2.82-6.58 3.7-2.07.65-4.83.98-8.29.98h-17.62V46Zm9.36 7.84v30.71h6.99c2.61 0 4.5-.15 5.66-.44 1.52-.38 2.78-1.02 3.78-1.93 1-.91 1.82-2.4 2.45-4.48.63-2.08.95-4.91.95-8.49s-.32-6.34-.95-8.26-1.52-3.42-2.66-4.49-2.58-1.8-4.33-2.18c-1.31-.3-3.87-.44-7.69-.44h-4.21Z" style="fill:#fff"/><text y="670" x="30" style="font:70px sans-serif;fill:#fff">',
                        username,
                        "</text></svg>"
                    )
                )
            )
        );
        return
            string(
                abi.encodePacked(
                    "data:application/json;base64,",
                    Base64Upgradeable.encode(
                        bytes(
                            abi.encodePacked(
                                '{"name":"',
                                username,
                                '", "image":"',
                                image,
                                unicode'", "description": "TalentLayer ID"}'
                            )
                        )
                    )
                )
            );
    }

    function _msgSender()
        internal
        view
        virtual
        override(ContextUpgradeable, ERC2771RecipientUpgradeable)
        returns (address)
    {
        return ERC2771RecipientUpgradeable._msgSender();
    }

    function _msgData()
        internal
        view
        virtual
        override(ContextUpgradeable, ERC2771RecipientUpgradeable)
        returns (bytes calldata)
    {
        return ERC2771RecipientUpgradeable._msgData();
    }

    // =========================== Modifiers ==============================
    /**
     * @notice Check if _msgSender() can pay the mint fee.
     */
    modifier canPay() {
        require(msg.value == mintFee, "Incorrect amount of ETH for mint fee");
        _;
    }

    /**
     * Check if it is possible to mint a new TalentLayerID for a given address.
     * @param _userAddress Address to mint TalentLayer for.
     * @param _handle Handle for the user
     * @param _platformId Platform that wants to mint the TalentLayerID
     */
    modifier canMint(
        address _userAddress,
        string memory _handle,
        uint256 _platformId
    ) {
        require(numberMinted(_userAddress) == 0, "You already have a TalentLayerID");
        require(bytes(_handle).length >= 2, "Handle too short");
        require(bytes(_handle).length <= 10, "Handle too long");
        require(!takenHandles[_handle], "Handle already taken");
        talentLayerPlatformIdContract.isValid(_platformId);
        _;
    }

    /**
     * @notice Check if the given address is either the owner of the delegator of the given tokenId
     * @param _tokenId Token ID to check
     * @param _address Address to check
     */
    modifier onlyOwnerOrDelegator(uint256 _tokenId, address _address) {
        require(isOwnerOrDelegator(_tokenId, _address), "Not owner or delegator");
        _;
    }

    // =========================== Events ==============================

    /**
     * Emit when new TalentLayerID is minted.
     * @param _user Address of the owner of the TalentLayerID
     * @param _tokenId TalentLayer ID for the user
     * @param _handle Handle for the user
     * @param _platformId Platform ID from which UserId was minted
     * @param _fee Fee paid to mint the TalentLayerID
     */
    event Mint(address indexed _user, uint256 _tokenId, string _handle, uint256 _platformId, uint256 _fee);

    /**
     * Emit when Cid is updated for a user.
     * @param _tokenId TalentLayer ID for the user
     * @param _newCid Content ID
     */
    event CidUpdated(uint256 indexed _tokenId, string _newCid);

    /**
     * Emit when mint fee is updated
     * @param _mintFee The new mint fee
     */
    event MintFeeUpdated(uint256 _mintFee);

    /**
     * Emit when a delegator is added for a user.
     * @param _userAddress Address of the user
     * @param _delegator Address of the delegator
     */
    event DelegatorAdded(address _userAddress, address _delegator);

    /**
     * Emit when a delegator is removed for a user.
     * @param _userAddress Address of the user
     * @param _delegator Address of the delegator
     */
    event DelegatorRemoved(address _userAddress, address _delegator);
}<|MERGE_RESOLUTION|>--- conflicted
+++ resolved
@@ -164,49 +164,13 @@
      * @param _handle Handle for the user
      * @param _platformId Platform ID mint the id from
      */
-    function mint(uint256 _platformId, string memory _handle)
-        public
-        payable
-        canPay
-        canMint(_msgSender(), _handle, _platformId)
-    {
-        address sender = _msgSender();
-        _safeMint(sender, nextTokenId.current());
-<<<<<<< HEAD
-        _afterMint(sender, _handle, false, _platformId, msg.value);
-    }
-
-    /**
-     * @notice Allows a user to mint a new TalentLayerID with Proof of Humanity.
-     * @param _handle Handle for the user
-     * @param _platformId Platform ID mint the id from
-     */
-    function mintWithPoh(
+    function mint(
         uint256 _platformId,
         string memory _handle
     ) public payable canPay canMint(_msgSender(), _handle, _platformId) {
         address sender = _msgSender();
-        require(pohRegistry.isRegistered(sender), "You need to use an address registered on Proof of Humanity");
-
-        uint256 userTokenId = nextTokenId.current();
-        _safeMint(sender, userTokenId);
-        profiles[userTokenId].pohAddress = sender;
-        _afterMint(sender, _handle, true, _platformId, msg.value);
-    }
-
-    /**
-     * @notice Link Proof of Humanity to previously non-linked TalentLayerID.
-     * @param _tokenId Token ID to link
-     */
-    function activatePoh(uint256 _tokenId) public onlyOwnerOrDelegator(_tokenId, _msgSender()) {
-        address sender = _msgSender();
-        require(pohRegistry.isRegistered(sender), "You're address is not registerd for poh");
-        profiles[_tokenId].pohAddress = sender;
-
-        emit PohActivated(sender, _tokenId, profiles[_tokenId].handle);
-=======
+        _safeMint(sender, nextTokenId.current());
         _afterMint(sender, _handle, _platformId, msg.value);
->>>>>>> 2f25ab7a
     }
 
     /**
@@ -258,7 +222,7 @@
     ) public payable canPay canMint(_userAddress, _handle, _platformId) {
         require(isDelegator(_userAddress, _msgSender()), "You are not a delegator for this user");
         _safeMint(_userAddress, nextTokenId.current());
-        _afterMint(_userAddress, _handle, false, _platformId, msg.value);
+        _afterMint(_userAddress, _handle, _platformId, msg.value);
     }
 
     // =========================== Owner functions ==============================
@@ -281,13 +245,9 @@
     }
 
     /**
-<<<<<<< HEAD
-     * @notice Allows the owner to mint a new TalentLayerID for a user for free without the need of Proof of Humanity.
+     * @notice Allows the owner to mint a new TalentLayerID for a user for free.
      * @param _platformId Platform ID from which UserId was minted
      * @param _userAddress Address of the user
-=======
-     * @notice Allows the owner to mint a new TalentLayerID for a user for free.
->>>>>>> 2f25ab7a
      * @param _handle Handle for the user
      */
     function freeMint(
@@ -307,12 +267,7 @@
      * @param _handle Handle for the user
      * @param _platformId Platform ID from which UserId was minted
      */
-    function _afterMint(
-        address _userAddress,
-        string memory _handle,
-        uint256 _platformId,
-        uint256 _fee
-    ) private {
+    function _afterMint(address _userAddress, string memory _handle, uint256 _platformId, uint256 _fee) private {
         uint256 userTokenId = nextTokenId.current();
         nextTokenId.increment();
         Profile storage profile = profiles[userTokenId];
@@ -340,11 +295,7 @@
      * @param to The address to transfer to
      * @param tokenId The token ID to transfer
      */
-    function transferFrom(
-        address from,
-        address to,
-        uint256 tokenId
-    ) public virtual override(ERC721Upgradeable) {}
+    function transferFrom(address from, address to, uint256 tokenId) public virtual override(ERC721Upgradeable) {}
 
     /**
      * @dev Blocks the safeTransferFrom function
@@ -352,11 +303,7 @@
      * @param to The address to transfer to
      * @param tokenId The token ID to transfer
      */
-    function safeTransferFrom(
-        address from,
-        address to,
-        uint256 tokenId
-    ) public virtual override(ERC721Upgradeable) {}
+    function safeTransferFrom(address from, address to, uint256 tokenId) public virtual override(ERC721Upgradeable) {}
 
     /**
      * @dev Blocks the burn function
