--- conflicted
+++ resolved
@@ -143,17 +143,10 @@
         public
         payable
         canPay
-<<<<<<< HEAD
         canMint(_msgSender(), _handle, _platformId)
     {
         _safeMint(_msgSender(), 1);
         _afterMint(_msgSender(), _handle, false, _platformId, msg.value);
-=======
-        canMint(msg.sender, _handle, _platformId)
-    {
-        _safeMint(msg.sender, 1);
-        _afterMint(msg.sender, _handle, false, _platformId, msg.value);
->>>>>>> 040bb028
     }
 
     /**
@@ -165,17 +158,10 @@
         public
         payable
         canPay
-<<<<<<< HEAD
         canMint(_msgSender(), _handle, _platformId)
     {
         require(pohRegistry.isRegistered(_msgSender()), "You need to use an address registered on Proof of Humanity");
         _safeMint(_msgSender(), 1);
-=======
-        canMint(msg.sender, _handle, _platformId)
-    {
-        require(pohRegistry.isRegistered(msg.sender), "You need to use an address registered on Proof of Humanity");
-        _safeMint(msg.sender, 1);
->>>>>>> 040bb028
         uint256 userTokenId = _nextTokenId() - 1;
         profiles[userTokenId].pohAddress = _msgSender();
         _afterMint(_msgSender(), _handle, true, _platformId, msg.value);
