--- conflicted
+++ resolved
@@ -59,13 +59,12 @@
     /// TalentLayer ID to delegates
     mapping(uint256 => mapping(address => bool)) private delegates;
 
-<<<<<<< HEAD
     /// Merkle root of the whitelist for reserved handles
     bytes32 private whitelistMerkleRoot;
 
     /// Whether the whitelist for reserved handles is enabled
     bool public isWhitelistEnabled;
-=======
+
     // =========================== Errors ==============================
 
     /**
@@ -77,7 +76,6 @@
      * @notice error thrown when input handle contains restricted characters.
      */
     error HandleContainsInvalidCharacters();
->>>>>>> d9c09711
 
     // =========================== Initializers ==============================
 
@@ -190,9 +188,8 @@
      */
     function mint(
         uint256 _platformId,
-<<<<<<< HEAD
-        string memory _handle
-    ) public payable canPay canMint(_msgSender(), _handle, _platformId) {
+        string calldata _handle
+    ) public payable canMint(_msgSender(), _handle, _platformId) canPay {
         require(!isWhitelistEnabled, "Whitelist must be disabled to use regular mint");
         address sender = _msgSender();
         _safeMint(sender, nextProfileId.current());
@@ -207,14 +204,10 @@
      */
     function whitelistMint(
         uint256 _platformId,
-        string memory _handle,
+        string calldata _handle,
         bytes32[] calldata _proof
     ) public payable canPay canMint(_msgSender(), _handle, _platformId) {
         require(isWhitelistEnabled, "Whitelist must be enabled to mint a reserved handle");
-=======
-        string calldata _handle
-    ) public payable canMint(_msgSender(), _handle, _platformId) canPay {
->>>>>>> d9c09711
         address sender = _msgSender();
         require(isWhitelisted(sender, _handle, _proof), "You're not whitelisted");
 
