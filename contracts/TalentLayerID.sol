// SPDX-License-Identifier: MIT
pragma solidity ^0.8.9;

<<<<<<< HEAD
import {Ownable} from "@openzeppelin/contracts/access/Ownable.sol";
import {Context} from "@openzeppelin/contracts/utils/Context.sol";
import {MerkleProof} from "@openzeppelin/contracts/utils/cryptography/MerkleProof.sol";
import {Base64} from "@openzeppelin/contracts/utils/Base64.sol";
import {ERC2771Recipient} from "./libs/ERC2771Recipient.sol";
import {ERC721A} from "./libs/ERC721A.sol";
=======
>>>>>>> 59206f13
import {IProofOfHumanity} from "./interfaces/IProofOfHumanity.sol";
import {ITalentLayerPlatformID} from "./interfaces/ITalentLayerPlatformID.sol";

import {Base64Upgradeable} from "@openzeppelin/contracts-upgradeable/utils/Base64Upgradeable.sol";
import {CountersUpgradeable} from "@openzeppelin/contracts-upgradeable/utils/CountersUpgradeable.sol";
import {ERC721Upgradeable} from "@openzeppelin/contracts-upgradeable/token/ERC721/ERC721Upgradeable.sol";
import {MerkleProofUpgradeable} from "@openzeppelin/contracts-upgradeable/utils/cryptography/MerkleProofUpgradeable.sol";
import {OwnableUpgradeable} from "@openzeppelin/contracts-upgradeable/access/OwnableUpgradeable.sol";
import {UUPSUpgradeable} from "@openzeppelin/contracts-upgradeable/proxy/utils/UUPSUpgradeable.sol";

/**
 * @title TalentLayer ID Contract
 * @author TalentLayer Team
 */
<<<<<<< HEAD
contract TalentLayerID is ERC2771Recipient, ERC721A {
=======
contract TalentLayerID is ERC721Upgradeable, OwnableUpgradeable, UUPSUpgradeable {
    using CountersUpgradeable for CountersUpgradeable.Counter;

>>>>>>> 59206f13
    // =========================== Structs ==============================

    /// @notice TalentLayer Profile information struct
    /// @param profileId the talentLayerId of the profile
    /// @param handle the handle of the profile
    /// @param pohAddress the proof of humanity address of the profile
    /// @param platformId the TalentLayer Platform Id linked to the profile
    /// @param dataUri the IPFS URI of the profile metadata
    struct Profile {
        uint256 id;
        string handle;
        address pohAddress;
        uint256 platformId;
        string dataUri;
    }

    // =========================== Mappings & Variables ==============================

    /// Proof of Humanity registry
    IProofOfHumanity public pohRegistry;

    /// TalentLayer Platform ID registry
    ITalentLayerPlatformID public talentLayerPlatformIdContract;

    /// Taken handles
    mapping(string => bool) public takenHandles;

    /// Token ID to Profile struct
    mapping(uint256 => Profile) public profiles;

    /// Account recovery merkle root
    bytes32 public recoveryRoot;

    /// Addresses that have successfully recovered their account
    mapping(address => bool) public hasBeenRecovered;

    /// Price to mint an id (in wei, upgradable)
    uint256 public mintFee;

    /// TokenId counter
    CountersUpgradeable.Counter nextTokenId;

    // =========================== Initializers ==============================

    /// @custom:oz-upgrades-unsafe-allow constructor
    constructor() {
        _disableInitializers();
    }

    /**
     * @notice First initializer function
     * @param _pohAddress Proof Of Humanity contract address
     * @param _talentLayerPlatformIdAddress TalentLayerPlatformId contract address
     */
    function initialize(address _pohAddress, address _talentLayerPlatformIdAddress) public initializer {
        __Ownable_init();
        __ERC721_init("TalentLayerID", "TID");
        __UUPSUpgradeable_init();
        pohRegistry = IProofOfHumanity(_pohAddress);
        talentLayerPlatformIdContract = ITalentLayerPlatformID(_talentLayerPlatformIdAddress);
        // Increment counter to start tokenIds at index 1
        nextTokenId.increment();
    }

    // =========================== View functions ==============================

    /**
     * @notice Allows retrieval of number of minted TalentLayerIDs for a user.
     * @param _user Address of the owner of the TalentLayerID
     * @return the number of tokens minted by the user
     */
    function numberMinted(address _user) public view returns (uint256) {
        return balanceOf(_user);
    }

    /**
     * @dev Returns the total number of tokens in existence.
     */
    function totalSupply() public view returns (uint256) {
        unchecked {
            return nextTokenId.current() - 1;
        }
    }

    /**
     * @notice Returns the Profile struct of a given token ID
     * @param _profileId the token ID of the profile
     * @return The Profile struct of the token ID
     */
    function getProfile(uint256 _profileId) external view returns (Profile memory) {
        require(_exists(_profileId), "TalentLayerID: Profile does not exist");
        return profiles[_profileId];
    }

    /**
     * @notice Allows checking if Proof of Humanity address linked to the TalentLayerID is registered.
     * @param _tokenId Token ID to check
     * @return true if Proof of Humanity address is registered, false otherwise
     */
    function isTokenPohRegistered(uint256 _tokenId) public view returns (bool) {
        return pohRegistry.isRegistered(profiles[_tokenId].pohAddress);
    }

    /**
     * @notice Allows getting the TalentLayerID of one address
     * @param _owner Address to check
     * @return uint256 the id of the NFT
     */
    function walletOfOwner(address _owner) public view returns (uint256) {
        uint256 currentTokenId = 1;

        while (currentTokenId < nextTokenId.current()) {
            address owner = _ownerOf(currentTokenId);

            if (owner == _owner) {
                return currentTokenId;
            }

            currentTokenId++;
        }
        return 0;
    }

    /**
     * @notice Returns the platform ID of the platform which onboarded the user.
     * @param _address The address of the user
     */
    function getOriginatorPlatformIdByAddress(address _address) external view returns (uint256) {
        return profiles[walletOfOwner(_address)].platformId;
    }

    /**
     * @notice Check whether the User Token Id is valid.
     * @param _tokenId Token ID to check
     */
    function isValid(uint256 _tokenId) external view {
        require(_tokenId > 0 && _tokenId < nextTokenId.current(), "Your ID is not a valid token ID");
    }

    // =========================== User functions ==============================

    /**
     * @notice Allows a user to mint a new TalentLayerID without the need of Proof of Humanity.
     * @param _handle Handle for the user
     * @param _platformId Platform ID from which UserId wad minted
     */
    function mint(uint256 _platformId, string memory _handle)
        public
        payable
        canPay
        canMint(_msgSender(), _handle, _platformId)
    {
<<<<<<< HEAD
        _safeMint(_msgSender(), 1);
        _afterMint(_msgSender(), _handle, false, _platformId, msg.value);
=======
        _safeMint(msg.sender, nextTokenId.current());
        _afterMint(msg.sender, _handle, false, _platformId, msg.value);
>>>>>>> 59206f13
    }

    /**
     * @notice Allows a user to mint a new TalentLayerID with Proof of Humanity.
     * @param _handle Handle for the user
     * @param _platformId Platform ID from which UserId minted
     */
    function mintWithPoh(uint256 _platformId, string memory _handle)
        public
        payable
        canPay
        canMint(_msgSender(), _handle, _platformId)
    {
<<<<<<< HEAD
        require(pohRegistry.isRegistered(_msgSender()), "You need to use an address registered on Proof of Humanity");
        _safeMint(_msgSender(), 1);
        uint256 userTokenId = _nextTokenId() - 1;
        profiles[userTokenId].pohAddress = _msgSender();
        _afterMint(_msgSender(), _handle, true, _platformId, msg.value);
=======
        require(pohRegistry.isRegistered(msg.sender), "You need to use an address registered on Proof of Humanity");
        uint256 userTokenId = nextTokenId.current();
        _safeMint(msg.sender, userTokenId);
        profiles[userTokenId].pohAddress = msg.sender;
        _afterMint(msg.sender, _handle, true, _platformId, msg.value);
>>>>>>> 59206f13
    }

    /**
     * @notice Link Proof of Humanity to previously non-linked TalentLayerID.
     * @param _tokenId Token ID to link
     */
    function activatePoh(uint256 _tokenId) public {
        require(ownerOf(_tokenId) == _msgSender());
        require(pohRegistry.isRegistered(_msgSender()), "You're address is not registerd for poh");
        profiles[_tokenId].pohAddress = _msgSender();

        emit PohActivated(_msgSender(), _tokenId, profiles[_tokenId].handle);
    }

    /**
     * @notice Update user data.
     * @dev we are trusting the user to provide the valid IPFS URI (changing in v2)
     * @param _tokenId Token ID to update
     * @param _newCid New IPFS URI
     */
    function updateProfileData(uint256 _tokenId, string memory _newCid) public {
        require(ownerOf(_tokenId) == _msgSender());
        require(bytes(_newCid).length > 0, "Should provide a valid IPFS URI");
        profiles[_tokenId].dataUri = _newCid;

        emit CidUpdated(_tokenId, _newCid);
    }

    /**
     * @notice Allows recovery of a user's account with zero knowledge proofs.
     * @param _oldAddress Old user address
     * @param _tokenId Token ID to recover
     * @param _index Index in the merkle tree
     * @param _recoveryKey Recovery key
     * @param _handle User handle
     * @param _merkleProof Merkle proof
     */
    function recoverAccount(
        address _oldAddress,
        uint256 _tokenId,
        uint256 _index,
        uint256 _recoveryKey,
        string calldata _handle,
        bytes32[] calldata _merkleProof
    ) public {
        require(!hasBeenRecovered[_oldAddress], "This address has already been recovered");
        require(ownerOf(_tokenId) == _oldAddress, "You are not the owner of this token");
        require(numberMinted(_msgSender()) == 0, "You already have a token");
        require(profiles[_tokenId].pohAddress == address(0), "Your old address was not linked to Proof of Humanity");
        require(
            keccak256(abi.encodePacked(profiles[_tokenId].handle)) == keccak256(abi.encodePacked(_handle)),
            "Invalid handle"
        );
        require(pohRegistry.isRegistered(_msgSender()), "You need to use an address registered on Proof of Humanity");

        bytes32 node = keccak256(abi.encodePacked(_index, _recoveryKey, _handle, _oldAddress));
        require(MerkleProofUpgradeable.verify(_merkleProof, recoveryRoot, node), "MerkleDistributor: Invalid proof.");

        hasBeenRecovered[_oldAddress] = true;
        profiles[_tokenId].handle = _handle;
<<<<<<< HEAD
        profiles[_tokenId].pohAddress = _msgSender();
        _internalTransferFrom(_oldAddress, _msgSender(), _tokenId);
=======
        profiles[_tokenId].pohAddress = msg.sender;
        _transfer(_oldAddress, msg.sender, _tokenId);
>>>>>>> 59206f13

        emit AccountRecovered(_msgSender(), _oldAddress, _handle, _tokenId);
    }

    // =========================== Owner functions ==============================

    /**
     * @notice Set new TalentLayer ID recovery root.
     * @param _newRoot New merkle root
     */
    function updateRecoveryRoot(bytes32 _newRoot) public onlyOwner {
        recoveryRoot = _newRoot;
    }

    /**
     * @notice Updates the mint fee.
     * @param _mintFee The new mint fee
     */
    function updateMintFee(uint256 _mintFee) public onlyOwner {
        mintFee = _mintFee;
        emit MintFeeUpdated(_mintFee);
    }

    /**
     * @notice Withdraws the contract balance to the owner.
     */
    function withdraw() public onlyOwner {
        (bool sent, ) = payable(_msgSender()).call{value: address(this).balance}("");
        require(sent, "Failed to withdraw Ether");
    }

    /**
     * @notice Allows the owner to mint a new TalentLayerID for a user for free without the need of Proof of Humanity.
     * @param _handle Handle for the user
     * @param _platformId Platform ID from which UserId wad minted
     */
    function freeMint(
        uint256 _platformId,
        address _userAddress,
        string memory _handle
    ) public canMint(_userAddress, _handle, _platformId) onlyOwner {
        _safeMint(_userAddress, nextTokenId.current());
        _afterMint(_userAddress, _handle, false, _platformId, 0);
    }

    // =========================== Private functions ==============================

    /**
     * @notice Update handle address mapping and emit event after mint.
     * @dev Increments the nextTokenId counter.
     * @param _handle Handle for the user
     * @param _platformId Platform ID from which UserId wad minted
     */
    function _afterMint(
        address _userAddress,
        string memory _handle,
        bool _poh,
        uint256 _platformId,
        uint256 _fee
    ) private {
        uint256 userTokenId = nextTokenId.current();
        nextTokenId.increment();
        Profile storage profile = profiles[userTokenId];
        profile.platformId = _platformId;
        profile.handle = _handle;
        takenHandles[_handle] = true;

        emit Mint(_userAddress, userTokenId, _handle, _poh, _platformId, _fee);
    }

    // =========================== Internal functions ==============================

    /**
     * @notice Function that revert when `msg.sender` is not authorized to upgrade the contract. Called by
     * {upgradeTo} and {upgradeToAndCall}.
     * @param newImplementation address of the new contract implementation
     */
    function _authorizeUpgrade(address newImplementation) internal override(UUPSUpgradeable) onlyOwner {}

    // =========================== Overrides ==============================

    /**
     * @dev Blocks the transferFrom function
     * @param from The address to transfer from
     * @param to The address to transfer to
     * @param tokenId The token ID to transfer
     */
    function transferFrom(
        address from,
        address to,
        uint256 tokenId
    ) public virtual override(ERC721Upgradeable) {}

    /**
     * @dev Blocks the safeTransferFrom function
     * @param from The address to transfer from
     * @param to The address to transfer to
     * @param tokenId The token ID to transfer
     */
    function safeTransferFrom(
        address from,
        address to,
        uint256 tokenId
    ) public virtual override(ERC721Upgradeable) {}

    /**
     * @dev Blocks the burn function
     * @param _tokenId The ID of the token
     */
    function _burn(uint256 _tokenId) internal virtual override(ERC721Upgradeable) {}

    /**
     * @notice Implementation of the {IERC721Metadata-tokenURI} function.
     * @param tokenId The ID of the token
     */
    function tokenURI(uint256 tokenId) public view virtual override(ERC721Upgradeable) returns (string memory) {
        return _buildTokenURI(tokenId);
    }

    /**
     * @notice Builds the token URI
     * @param id The ID of the token
     */
    function _buildTokenURI(uint256 id) internal view returns (string memory) {
        string memory username = profiles[id].handle;

        bytes memory image = abi.encodePacked(
            "data:image/svg+xml;base64,",
            Base64Upgradeable.encode(
                bytes(
                    abi.encodePacked(
                        '<svg xmlns="http://www.w3.org/2000/svg" viewBox="0 0 720 720"><defs><linearGradient id="a" x1="67.94" y1="169.48" x2="670.98" y2="562.86" gradientUnits="userSpaceOnUse"><stop offset="0" stop-color="#17a9c2"/><stop offset=".12" stop-color="#1aa9bc"/><stop offset=".29" stop-color="#25abab"/><stop offset=".48" stop-color="#35ad8f"/><stop offset=".64" stop-color="#48b072"/><stop offset=".78" stop-color="#59b254"/><stop offset="1" stop-color="#7ab720"/></linearGradient></defs><path style="fill:url(#a)" d="M0 0h720v720H0z"/><path d="M47.05 92.37V53.84H33.29V46h36.85v7.84H56.41v38.52h-9.36Zm35.71-23.34-8.07-1.46c.91-3.25 2.47-5.65 4.68-7.21 2.21-1.56 5.5-2.34 9.87-2.34 3.96 0 6.92.47 8.86 1.41 1.94.94 3.31 2.13 4.1 3.57s1.19 4.1 1.19 7.96l-.1 10.37c0 2.95.14 5.13.43 6.53.28 1.4.82 2.91 1.6 4.51h-8.79c-.23-.59-.52-1.47-.85-2.63-.15-.53-.25-.88-.32-1.04-1.52 1.48-3.14 2.58-4.87 3.32s-3.57 1.11-5.54 1.11c-3.46 0-6.18-.94-8.18-2.82-1.99-1.88-2.99-4.25-2.99-7.12 0-1.9.45-3.59 1.36-5.08s2.18-2.63 3.81-3.42 3.99-1.48 7.07-2.07c4.15-.78 7.03-1.51 8.63-2.18v-.89c0-1.71-.42-2.93-1.27-3.65s-2.44-1.09-4.78-1.09c-1.58 0-2.82.31-3.7.93-.89.62-1.6 1.71-2.15 3.27Zm11.89 7.21c-1.14.38-2.94.83-5.41 1.36-2.47.53-4.08 1.04-4.84 1.55-1.16.82-1.74 1.87-1.74 3.13s.46 2.32 1.39 3.23c.93.91 2.11 1.36 3.54 1.36 1.6 0 3.13-.53 4.59-1.58 1.08-.8 1.78-1.78 2.12-2.94.23-.76.35-2.2.35-4.33v-1.77Zm17.49 16.13V46h8.89v46.37h-8.89Zm37.45-10.69 8.86 1.49c-1.14 3.25-2.94 5.72-5.39 7.42s-5.53 2.55-9.22 2.55c-5.84 0-10.16-1.91-12.97-5.72-2.21-3.06-3.32-6.92-3.32-11.58 0-5.57 1.46-9.93 4.36-13.08 2.91-3.15 6.59-4.73 11.04-4.73 5 0 8.94 1.65 11.83 4.95s4.27 8.36 4.14 15.17h-22.27c.06 2.64.78 4.69 2.15 6.15 1.37 1.47 3.08 2.2 5.12 2.2 1.39 0 2.56-.38 3.51-1.14.95-.76 1.67-1.98 2.15-3.67Zm.51-8.98c-.06-2.57-.73-4.53-1.99-5.87-1.27-1.34-2.81-2.01-4.62-2.01-1.94 0-3.54.71-4.81 2.12-1.27 1.41-1.89 3.33-1.87 5.76h13.28Zm46.62 19.67h-8.89V75.23c0-3.63-.19-5.97-.57-7.04-.38-1.06-1-1.89-1.85-2.48s-1.88-.89-3.08-.89c-1.54 0-2.92.42-4.14 1.27s-2.06 1.96-2.51 3.35c-.45 1.39-.68 3.96-.68 7.72v15.21h-8.89V58.78h8.26v4.93c2.93-3.8 6.62-5.69 11.07-5.69 1.96 0 3.75.35 5.38 1.06 1.62.71 2.85 1.61 3.68 2.7.83 1.1 1.41 2.34 1.74 3.73s.49 3.38.49 5.98v20.88Zm24.42-33.59v7.08h-6.07V79.4c0 2.74.06 4.34.17 4.79.12.45.38.83.79 1.12.41.3.91.44 1.5.44.82 0 2.01-.28 3.57-.85l.76 6.9c-2.07.89-4.41 1.33-7.02 1.33-1.6 0-3.05-.27-4.33-.81-1.29-.54-2.23-1.23-2.83-2.09-.6-.85-1.02-2.01-1.25-3.46-.19-1.03-.28-3.12-.28-6.26V65.86h-4.08v-7.08h4.08v-6.67l8.92-5.19v11.86h6.07Zm6.26 33.59V46h6.14v40.9h22.84v5.47h-28.97Zm57.47-4.14c-2.11 1.79-4.14 3.06-6.09 3.8-1.95.74-4.04 1.11-6.28 1.11-3.69 0-6.53-.9-8.51-2.7-1.98-1.8-2.97-4.11-2.97-6.91 0-1.64.37-3.15 1.12-4.51s1.73-2.45 2.94-3.27c1.21-.82 2.58-1.44 4.1-1.87 1.12-.3 2.8-.58 5.06-.85 4.6-.55 7.98-1.2 10.15-1.96.02-.78.03-1.28.03-1.49 0-2.32-.54-3.95-1.61-4.9-1.46-1.29-3.62-1.93-6.48-1.93-2.68 0-4.65.47-5.93 1.41s-2.22 2.6-2.83 4.98l-5.57-.76c.51-2.38 1.34-4.31 2.5-5.77 1.16-1.47 2.84-2.59 5.03-3.38 2.19-.79 4.73-1.19 7.62-1.19s5.2.34 6.99 1.01c1.79.68 3.11 1.52 3.95 2.55.84 1.02 1.43 2.31 1.77 3.88.19.97.28 2.72.28 5.25v7.59c0 5.29.12 8.64.36 10.04.24 1.4.72 2.75 1.44 4.03h-5.95c-.59-1.18-.97-2.56-1.14-4.14Zm-.47-12.72c-2.07.84-5.17 1.56-9.3 2.15-2.34.34-4 .72-4.97 1.14-.97.42-1.72 1.04-2.25 1.85s-.79 1.71-.79 2.7c0 1.52.57 2.78 1.72 3.8 1.15 1.01 2.83 1.52 5.05 1.52s4.14-.48 5.85-1.44 2.96-2.27 3.76-3.94c.61-1.29.92-3.18.92-5.69v-2.09Zm14.33 29.8-.63-5.35c1.24.34 2.33.51 3.26.51 1.27 0 2.28-.21 3.04-.63s1.38-1.01 1.87-1.77c.36-.57.94-1.98 1.74-4.24.11-.32.27-.78.51-1.39l-12.75-33.65h6.14l6.99 19.45c.91 2.47 1.72 5.06 2.44 7.78.65-2.61 1.43-5.17 2.34-7.65l7.18-19.58h5.69l-12.78 34.16c-1.37 3.69-2.44 6.23-3.19 7.62-1.01 1.88-2.17 3.25-3.48 4.13-1.31.88-2.87 1.31-4.68 1.31-1.1 0-2.32-.23-3.67-.7Zm55.63-23.76 5.88.73c-.93 3.44-2.65 6.1-5.16 8-2.51 1.9-5.71 2.85-9.62 2.85-4.91 0-8.81-1.51-11.69-4.54-2.88-3.03-4.32-7.27-4.32-12.73s1.46-10.04 4.36-13.16c2.91-3.12 6.68-4.68 11.32-4.68s8.16 1.53 11.01 4.59c2.85 3.06 4.27 7.36 4.27 12.91 0 .34-.01.84-.03 1.52h-25.05c.21 3.69 1.25 6.52 3.13 8.48 1.88 1.96 4.22 2.94 7.02 2.94 2.09 0 3.87-.55 5.35-1.64 1.48-1.1 2.65-2.85 3.51-5.25Zm-18.69-9.2h18.76c-.25-2.83-.97-4.94-2.15-6.36-1.81-2.19-4.17-3.29-7.05-3.29-2.61 0-4.81.88-6.6 2.63s-2.77 4.09-2.96 7.02Zm31.66 20.02V58.78h5.12v5.09c1.31-2.38 2.51-3.95 3.62-4.71s2.32-1.14 3.65-1.14c1.92 0 3.87.61 5.85 1.83l-1.96 5.28c-1.39-.82-2.78-1.23-4.18-1.23-1.24 0-2.36.37-3.35 1.12-.99.75-1.7 1.79-2.12 3.12-.63 2.02-.95 4.24-.95 6.64v17.59h-5.69Zm21.79 0V46h9.36v46.37h-9.36ZM407.37 46h17.11c3.86 0 6.8.3 8.83.89 2.72.8 5.05 2.22 6.99 4.27 1.94 2.05 3.42 4.55 4.43 7.51 1.01 2.96 1.52 6.62 1.52 10.96 0 3.82-.47 7.11-1.42 9.87-1.16 3.37-2.82 6.1-4.97 8.19-1.62 1.58-3.82 2.82-6.58 3.7-2.07.65-4.83.98-8.29.98h-17.62V46Zm9.36 7.84v30.71h6.99c2.61 0 4.5-.15 5.66-.44 1.52-.38 2.78-1.02 3.78-1.93 1-.91 1.82-2.4 2.45-4.48.63-2.08.95-4.91.95-8.49s-.32-6.34-.95-8.26-1.52-3.42-2.66-4.49-2.58-1.8-4.33-2.18c-1.31-.3-3.87-.44-7.69-.44h-4.21Z" style="fill:#fff"/><text y="670" x="30" style="font:70px sans-serif;fill:#fff">',
                        username,
                        "</text></svg>"
                    )
                )
            )
        );
        return
            string(
                abi.encodePacked(
                    "data:application/json;base64,",
                    Base64Upgradeable.encode(
                        bytes(
                            abi.encodePacked(
                                '{"name":"',
                                username,
                                '", "image":"',
                                image,
                                unicode'", "description": "TalentLayer ID"}'
                            )
                        )
                    )
                )
            );
    }

    function _msgSenderERC721A() internal view virtual override returns (address ret) {
        return _msgSender();
    }

    // =========================== Modifiers ==============================
    /**
<<<<<<< HEAD
     * Check if _msgSender() can pay the mint fee.
=======
     * @notice Check if msg.sender can pay the mint fee.
>>>>>>> 59206f13
     */
    modifier canPay() {
        require(msg.value == mintFee, "Incorrect amount of ETH for mint fee");
        _;
    }

    /**
     * Check if it is possible to mint a new TalentLayerID for a given address.
     * @param _userAddress Address to mint TalentLayer for.
     * @param _handle Handle for the user
     * @param _platformId Platform that wants to mint the TalentLayerID
     */
    modifier canMint(
        address _userAddress,
        string memory _handle,
        uint256 _platformId
    ) {
        require(numberMinted(_userAddress) == 0, "You already have a TalentLayerID");
        require(bytes(_handle).length >= 2, "Handle too short");
        require(bytes(_handle).length <= 10, "Handle too long");
        require(!takenHandles[_handle], "Handle already taken");
        talentLayerPlatformIdContract.isValid(_platformId);
        _;
    }
    // =========================== Events ==============================

    /**
     * Emit when new TalentLayerID is minted.
     * @param _user Address of the owner of the TalentLayerID
     * @param _tokenId TalentLayer ID for the user
     * @param _handle Handle for the user
     * @param _platformId Platform ID from which UserId wad minted
     * @param _fee Fee paid to mint the TalentLayerID
     */
    event Mint(
        address indexed _user,
        uint256 _tokenId,
        string _handle,
        bool _withPoh,
        uint256 _platformId,
        uint256 _fee
    );

    /**
     * Emit when new Proof of Identity is linked to TalentLayerID.
     * @param _user Address of the owner of the TalentLayerID
     * @param _tokenId TalentLayer ID for the user
     * @param _handle Handle for the user
     */
    event PohActivated(address indexed _user, uint256 _tokenId, string _handle);

    /**
     * Emit when Cid is updated for a user.
     * @param _tokenId TalentLayer ID for the user
     * @param _newCid Content ID
     */
    event CidUpdated(uint256 indexed _tokenId, string _newCid);

    /**
     * Emit when account is recovered.
     * @param _newAddress New user address
     * @param _oldAddress Old user address
     * @param _handle User handle
     * @param _tokenId TalentLayer ID for the user
     */
    event AccountRecovered(address indexed _newAddress, address indexed _oldAddress, string _handle, uint256 _tokenId);

    /**
     * Emit when mint fee is updated
     * @param _mintFee The new mint fee
     */
    event MintFeeUpdated(uint256 _mintFee);
}<|MERGE_RESOLUTION|>--- conflicted
+++ resolved
@@ -1,36 +1,24 @@
 // SPDX-License-Identifier: MIT
 pragma solidity ^0.8.9;
 
-<<<<<<< HEAD
-import {Ownable} from "@openzeppelin/contracts/access/Ownable.sol";
-import {Context} from "@openzeppelin/contracts/utils/Context.sol";
-import {MerkleProof} from "@openzeppelin/contracts/utils/cryptography/MerkleProof.sol";
-import {Base64} from "@openzeppelin/contracts/utils/Base64.sol";
-import {ERC2771Recipient} from "./libs/ERC2771Recipient.sol";
-import {ERC721A} from "./libs/ERC721A.sol";
-=======
->>>>>>> 59206f13
 import {IProofOfHumanity} from "./interfaces/IProofOfHumanity.sol";
 import {ITalentLayerPlatformID} from "./interfaces/ITalentLayerPlatformID.sol";
+import {ERC2771RecipientUpgradeable} from "./libs/ERC2771RecipientUpgradeable.sol";
 
 import {Base64Upgradeable} from "@openzeppelin/contracts-upgradeable/utils/Base64Upgradeable.sol";
 import {CountersUpgradeable} from "@openzeppelin/contracts-upgradeable/utils/CountersUpgradeable.sol";
 import {ERC721Upgradeable} from "@openzeppelin/contracts-upgradeable/token/ERC721/ERC721Upgradeable.sol";
 import {MerkleProofUpgradeable} from "@openzeppelin/contracts-upgradeable/utils/cryptography/MerkleProofUpgradeable.sol";
-import {OwnableUpgradeable} from "@openzeppelin/contracts-upgradeable/access/OwnableUpgradeable.sol";
 import {UUPSUpgradeable} from "@openzeppelin/contracts-upgradeable/proxy/utils/UUPSUpgradeable.sol";
+import {ContextUpgradeable} from "@openzeppelin/contracts-upgradeable/utils/ContextUpgradeable.sol";
 
 /**
  * @title TalentLayer ID Contract
  * @author TalentLayer Team
  */
-<<<<<<< HEAD
-contract TalentLayerID is ERC2771Recipient, ERC721A {
-=======
-contract TalentLayerID is ERC721Upgradeable, OwnableUpgradeable, UUPSUpgradeable {
+contract TalentLayerID is ERC2771RecipientUpgradeable, ERC721Upgradeable, UUPSUpgradeable {
     using CountersUpgradeable for CountersUpgradeable.Counter;
 
->>>>>>> 59206f13
     // =========================== Structs ==============================
 
     /// @notice TalentLayer Profile information struct
@@ -177,19 +165,12 @@
      * @param _handle Handle for the user
      * @param _platformId Platform ID from which UserId wad minted
      */
-    function mint(uint256 _platformId, string memory _handle)
-        public
-        payable
-        canPay
-        canMint(_msgSender(), _handle, _platformId)
-    {
-<<<<<<< HEAD
-        _safeMint(_msgSender(), 1);
+    function mint(
+        uint256 _platformId,
+        string memory _handle
+    ) public payable canPay canMint(_msgSender(), _handle, _platformId) {
+        _safeMint(_msgSender(), nextTokenId.current());
         _afterMint(_msgSender(), _handle, false, _platformId, msg.value);
-=======
-        _safeMint(msg.sender, nextTokenId.current());
-        _afterMint(msg.sender, _handle, false, _platformId, msg.value);
->>>>>>> 59206f13
     }
 
     /**
@@ -197,25 +178,15 @@
      * @param _handle Handle for the user
      * @param _platformId Platform ID from which UserId minted
      */
-    function mintWithPoh(uint256 _platformId, string memory _handle)
-        public
-        payable
-        canPay
-        canMint(_msgSender(), _handle, _platformId)
-    {
-<<<<<<< HEAD
+    function mintWithPoh(
+        uint256 _platformId,
+        string memory _handle
+    ) public payable canPay canMint(_msgSender(), _handle, _platformId) {
         require(pohRegistry.isRegistered(_msgSender()), "You need to use an address registered on Proof of Humanity");
-        _safeMint(_msgSender(), 1);
-        uint256 userTokenId = _nextTokenId() - 1;
+        uint256 userTokenId = nextTokenId.current();
+        _safeMint(_msgSender(), userTokenId);
         profiles[userTokenId].pohAddress = _msgSender();
         _afterMint(_msgSender(), _handle, true, _platformId, msg.value);
-=======
-        require(pohRegistry.isRegistered(msg.sender), "You need to use an address registered on Proof of Humanity");
-        uint256 userTokenId = nextTokenId.current();
-        _safeMint(msg.sender, userTokenId);
-        profiles[userTokenId].pohAddress = msg.sender;
-        _afterMint(msg.sender, _handle, true, _platformId, msg.value);
->>>>>>> 59206f13
     }
 
     /**
@@ -276,13 +247,8 @@
 
         hasBeenRecovered[_oldAddress] = true;
         profiles[_tokenId].handle = _handle;
-<<<<<<< HEAD
         profiles[_tokenId].pohAddress = _msgSender();
-        _internalTransferFrom(_oldAddress, _msgSender(), _tokenId);
-=======
-        profiles[_tokenId].pohAddress = msg.sender;
-        _transfer(_oldAddress, msg.sender, _tokenId);
->>>>>>> 59206f13
+        _transfer(_oldAddress, _msgSender(), _tokenId);
 
         emit AccountRecovered(_msgSender(), _oldAddress, _handle, _tokenId);
     }
@@ -370,11 +336,7 @@
      * @param to The address to transfer to
      * @param tokenId The token ID to transfer
      */
-    function transferFrom(
-        address from,
-        address to,
-        uint256 tokenId
-    ) public virtual override(ERC721Upgradeable) {}
+    function transferFrom(address from, address to, uint256 tokenId) public virtual override(ERC721Upgradeable) {}
 
     /**
      * @dev Blocks the safeTransferFrom function
@@ -382,11 +344,7 @@
      * @param to The address to transfer to
      * @param tokenId The token ID to transfer
      */
-    function safeTransferFrom(
-        address from,
-        address to,
-        uint256 tokenId
-    ) public virtual override(ERC721Upgradeable) {}
+    function safeTransferFrom(address from, address to, uint256 tokenId) public virtual override(ERC721Upgradeable) {}
 
     /**
      * @dev Blocks the burn function
@@ -440,17 +398,29 @@
             );
     }
 
-    function _msgSenderERC721A() internal view virtual override returns (address ret) {
-        return _msgSender();
+    function _msgSender()
+        internal
+        view
+        virtual
+        override(ContextUpgradeable, ERC2771RecipientUpgradeable)
+        returns (address)
+    {
+        return ERC2771RecipientUpgradeable._msgSender();
+    }
+
+    function _msgData()
+        internal
+        view
+        virtual
+        override(ContextUpgradeable, ERC2771RecipientUpgradeable)
+        returns (bytes calldata)
+    {
+        return ERC2771RecipientUpgradeable._msgData();
     }
 
     // =========================== Modifiers ==============================
     /**
-<<<<<<< HEAD
-     * Check if _msgSender() can pay the mint fee.
-=======
-     * @notice Check if msg.sender can pay the mint fee.
->>>>>>> 59206f13
+     * @notice Check if _msgSender() can pay the mint fee.
      */
     modifier canPay() {
         require(msg.value == mintFee, "Incorrect amount of ETH for mint fee");
