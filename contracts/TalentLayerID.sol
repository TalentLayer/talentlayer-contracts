// SPDX-License-Identifier: MIT
pragma solidity ^0.8.9;

import {IProofOfHumanity} from "./interfaces/IProofOfHumanity.sol";
import {ITalentLayerPlatformID} from "./interfaces/ITalentLayerPlatformID.sol";
import {ERC2771RecipientUpgradeable} from "./libs/ERC2771RecipientUpgradeable.sol";

import {Base64Upgradeable} from "@openzeppelin/contracts-upgradeable/utils/Base64Upgradeable.sol";
import {CountersUpgradeable} from "@openzeppelin/contracts-upgradeable/utils/CountersUpgradeable.sol";
import {ERC721Upgradeable} from "@openzeppelin/contracts-upgradeable/token/ERC721/ERC721Upgradeable.sol";
import {MerkleProofUpgradeable} from "@openzeppelin/contracts-upgradeable/utils/cryptography/MerkleProofUpgradeable.sol";
import {UUPSUpgradeable} from "@openzeppelin/contracts-upgradeable/proxy/utils/UUPSUpgradeable.sol";
import {ContextUpgradeable} from "@openzeppelin/contracts-upgradeable/utils/ContextUpgradeable.sol";

/**
 * @title TalentLayer ID Contract
 * @author TalentLayer Team
 */
contract TalentLayerID is ERC2771RecipientUpgradeable, ERC721Upgradeable, UUPSUpgradeable {
    using CountersUpgradeable for CountersUpgradeable.Counter;

    // =========================== Structs ==============================

    /// @notice TalentLayer Profile information struct
    /// @param profileId the talentLayerId of the profile
    /// @param handle the handle of the profile
    /// @param pohAddress the proof of humanity address of the profile
    /// @param platformId the TalentLayer Platform Id linked to the profile
    /// @param dataUri the IPFS URI of the profile metadata
    struct Profile {
        uint256 id;
        string handle;
        address pohAddress;
        uint256 platformId;
        string dataUri;
    }

    // =========================== Mappings & Variables ==============================

    /// Proof of Humanity registry
    IProofOfHumanity public pohRegistry;

    /// TalentLayer Platform ID registry
    ITalentLayerPlatformID public talentLayerPlatformIdContract;

    /// Taken handles
    mapping(string => bool) public takenHandles;

    /// Token ID to Profile struct
    mapping(uint256 => Profile) public profiles;

    /// Price to mint an id (in wei, upgradable)
    uint256 public mintFee;

    /// TokenId counter
    CountersUpgradeable.Counter nextTokenId;

    /// User address to delegators
    mapping(address => mapping(address => bool)) private delegators;

    // =========================== Initializers ==============================

    /// @custom:oz-upgrades-unsafe-allow constructor
    constructor() {
        _disableInitializers();
    }

    /**
     * @notice First initializer function
     * @param _pohAddress Proof Of Humanity contract address
     * @param _talentLayerPlatformIdAddress TalentLayerPlatformId contract address
     */
    function initialize(address _pohAddress, address _talentLayerPlatformIdAddress) public initializer {
        __Ownable_init();
        __ERC721_init("TalentLayerID", "TID");
        __UUPSUpgradeable_init();
        pohRegistry = IProofOfHumanity(_pohAddress);
        talentLayerPlatformIdContract = ITalentLayerPlatformID(_talentLayerPlatformIdAddress);
        // Increment counter to start tokenIds at index 1
        nextTokenId.increment();
    }

    // =========================== View functions ==============================

    /**
     * @notice Allows retrieval of number of minted TalentLayerIDs for a user.
     * @param _user Address of the owner of the TalentLayerID
     * @return the number of tokens minted by the user
     */
    function numberMinted(address _user) public view returns (uint256) {
        return balanceOf(_user);
    }

    /**
     * @dev Returns the total number of tokens in existence.
     */
    function totalSupply() public view returns (uint256) {
        unchecked {
            return nextTokenId.current() - 1;
        }
    }

    /**
     * @notice Returns the Profile struct of a given token ID
     * @param _profileId the token ID of the profile
     * @return The Profile struct of the token ID
     */
    function getProfile(uint256 _profileId) external view returns (Profile memory) {
        require(_exists(_profileId), "TalentLayerID: Profile does not exist");
        return profiles[_profileId];
    }

    /**
     * @notice Allows checking if Proof of Humanity address linked to the TalentLayerID is registered.
     * @param _tokenId Token ID to check
     * @return true if Proof of Humanity address is registered, false otherwise
     */
    function isTokenPohRegistered(uint256 _tokenId) public view returns (bool) {
        return pohRegistry.isRegistered(profiles[_tokenId].pohAddress);
    }

    /**
     * @notice Allows getting the TalentLayerID of one address
     * @param _owner Address to check
     * @return uint256 the id of the NFT
     */
    function walletOfOwner(address _owner) public view returns (uint256) {
        uint256 currentTokenId = 1;

        while (currentTokenId < nextTokenId.current()) {
            address owner = _ownerOf(currentTokenId);

            if (owner == _owner) {
                return currentTokenId;
            }

            currentTokenId++;
        }
        return 0;
    }

    /**
     * @notice Returns the platform ID of the platform which onboarded the user.
     * @param _address The address of the user
     */
    function getOriginatorPlatformIdByAddress(address _address) external view returns (uint256) {
        return profiles[walletOfOwner(_address)].platformId;
    }

    /**
     * @notice Check whether the User Token Id is valid.
     * @param _tokenId Token ID to check
     */
    function isValid(uint256 _tokenId) external view {
        require(_tokenId > 0 && _tokenId < nextTokenId.current(), "Your ID is not a valid token ID");
    }

    /**
     * @notice Check whether an address is a delegator for the given user.
     * @param _userAddress Address of the user
     * @param _address Address to check if it is a delegator
     */
    function isDelegator(address _userAddress, address _address) public view returns (bool) {
        return delegators[_userAddress][_address];
    }

    /**
     * @notice Check whether an address is either the owner or a delegator for the token ID.
     * @param _tokenId Token ID to check
     * @param _address Address to check
     */
    function isOwnerOrDelegator(uint256 _tokenId, address _address) public view returns (bool) {
        address owner = ownerOf(_tokenId);
        return owner == _address || isDelegator(owner, _address);
    }

    // =========================== User functions ==============================

    /**
     * @notice Allows a user to mint a new TalentLayerID without the need of Proof of Humanity.
     * @param _handle Handle for the user
<<<<<<< HEAD
     * @param _platformId Platform ID mint the id from
=======
     * @param _platformId Platform ID from which UserId wad minted
>>>>>>> 7e35fcdb
     */
    function mint(
        uint256 _platformId,
        string memory _handle
<<<<<<< HEAD
    ) public payable canPay canMint(msg.sender, _handle, _platformId) {
        _safeMint(msg.sender, nextTokenId.current());
        _afterMint(msg.sender, _handle, false, _platformId, msg.value);
=======
    ) public payable canPay canMint(_msgSender(), _handle, _platformId) {
        address sender = _msgSender();
        _safeMint(sender, nextTokenId.current());
        _afterMint(sender, _handle, false, _platformId, msg.value);
>>>>>>> 7e35fcdb
    }

    /**
     * @notice Allows a user to mint a new TalentLayerID with Proof of Humanity.
     * @param _handle Handle for the user
<<<<<<< HEAD
     * @param _platformId Platform ID mint the id from
=======
     * @param _platformId Platform ID from which UserId minted
>>>>>>> 7e35fcdb
     */
    function mintWithPoh(
        uint256 _platformId,
        string memory _handle
<<<<<<< HEAD
    ) public payable canPay canMint(msg.sender, _handle, _platformId) {
        require(pohRegistry.isRegistered(msg.sender), "You need to use an address registered on Proof of Humanity");
=======
    ) public payable canPay canMint(_msgSender(), _handle, _platformId) {
        address sender = _msgSender();
        require(pohRegistry.isRegistered(sender), "You need to use an address registered on Proof of Humanity");

>>>>>>> 7e35fcdb
        uint256 userTokenId = nextTokenId.current();
        _safeMint(sender, userTokenId);
        profiles[userTokenId].pohAddress = sender;
        _afterMint(sender, _handle, true, _platformId, msg.value);
    }

    /**
     * @notice Link Proof of Humanity to previously non-linked TalentLayerID.
     * @param _tokenId Token ID to link
     */
<<<<<<< HEAD
    function activatePoh(uint256 _tokenId) public onlyOwnerOrDelegator(_tokenId, msg.sender) {
        require(pohRegistry.isRegistered(msg.sender), "You're address is not registerd for poh");
        profiles[_tokenId].pohAddress = msg.sender;
=======
    function activatePoh(uint256 _tokenId) public {
        address sender = _msgSender();
        require(ownerOf(_tokenId) == sender);
        require(pohRegistry.isRegistered(sender), "You're address is not registerd for poh");
        profiles[_tokenId].pohAddress = sender;
>>>>>>> 7e35fcdb

        emit PohActivated(sender, _tokenId, profiles[_tokenId].handle);
    }

    /**
     * @notice Update user data.
     * @dev we are trusting the user to provide the valid IPFS URI (changing in v2)
     * @param _tokenId Token ID to update
     * @param _newCid New IPFS URI
     */
<<<<<<< HEAD
    function updateProfileData(
        uint256 _tokenId,
        string memory _newCid
    ) public onlyOwnerOrDelegator(_tokenId, msg.sender) {
=======
    function updateProfileData(uint256 _tokenId, string memory _newCid) public {
        require(ownerOf(_tokenId) == _msgSender());
>>>>>>> 7e35fcdb
        require(bytes(_newCid).length > 0, "Should provide a valid IPFS URI");
        profiles[_tokenId].dataUri = _newCid;

        emit CidUpdated(_tokenId, _newCid);
    }

<<<<<<< HEAD
    /**
     * @notice Allows recovery of a user's account with zero knowledge proofs.
     * @param _oldAddress Old user address
     * @param _tokenId Token ID to recover
     * @param _index Index in the merkle tree
     * @param _recoveryKey Recovery key
     * @param _handle User handle
     * @param _merkleProof Merkle proof
     */
    function recoverAccount(
        address _oldAddress,
        uint256 _tokenId,
        uint256 _index,
        uint256 _recoveryKey,
        string calldata _handle,
        bytes32[] calldata _merkleProof
    ) public onlyOwnerOrDelegator(_tokenId, _oldAddress) {
        require(!hasBeenRecovered[_oldAddress], "This address has already been recovered");
        require(ownerOf(_tokenId) == _oldAddress, "You are not the owner of this token");
        require(numberMinted(msg.sender) == 0, "You already have a token");
        require(profiles[_tokenId].pohAddress == address(0), "Your old address was not linked to Proof of Humanity");
        require(
            keccak256(abi.encodePacked(profiles[_tokenId].handle)) == keccak256(abi.encodePacked(_handle)),
            "Invalid handle"
        );
        require(pohRegistry.isRegistered(msg.sender), "You need to use an address registered on Proof of Humanity");

        bytes32 node = keccak256(abi.encodePacked(_index, _recoveryKey, _handle, _oldAddress));
        require(MerkleProofUpgradeable.verify(_merkleProof, recoveryRoot, node), "MerkleDistributor: Invalid proof.");

        hasBeenRecovered[_oldAddress] = true;
        profiles[_tokenId].handle = _handle;
        profiles[_tokenId].pohAddress = msg.sender;
        _transfer(_oldAddress, msg.sender, _tokenId);

        emit AccountRecovered(msg.sender, _oldAddress, _handle, _tokenId);
    }

    /**
     * @notice Allows to give rights to a delegator to perform actions for a user's profile
     * @param _delegator Address of the delegator to add
     */
    function addDelegator(address _delegator) external {
        delegators[msg.sender][_delegator] = true;
        emit DelegatorAdded(msg.sender, _delegator);
    }

    /**
     * @notice Allows to remove rights from a delegator to perform actions for a user's profile
     * @param _delegator Address of the delegator to remove
     */
    function removeDelegator(address _delegator) external {
        delegators[msg.sender][_delegator] = false;
        emit DelegatorRemoved(msg.sender, _delegator);
    }

    // =========================== Delegator functions ==============================

    /**
     * @notice Allows the delegator to mint a new TalentLayerID for a user paying the mint fee.
     * @param _platformId Platform ID mint the id from
     * @param _userAddress Address of the user
     * @param _handle Handle for the user
     */
    function mintByDelegator(
        uint256 _platformId,
        address _userAddress,
        string memory _handle
    ) public payable canPay canMint(_userAddress, _handle, _platformId) {
        require(isDelegator(_userAddress, msg.sender), "You are not a delegator for this user");
        _safeMint(_userAddress, nextTokenId.current());
        _afterMint(_userAddress, _handle, false, _platformId, msg.value);
    }

=======
>>>>>>> 7e35fcdb
    // =========================== Owner functions ==============================

    /**
     * @notice Updates the mint fee.
     * @param _mintFee The new mint fee
     */
    function updateMintFee(uint256 _mintFee) public onlyOwner {
        mintFee = _mintFee;
        emit MintFeeUpdated(_mintFee);
    }

    /**
     * @notice Withdraws the contract balance to the owner.
     */
    function withdraw() public onlyOwner {
        (bool sent, ) = payable(_msgSender()).call{value: address(this).balance}("");
        require(sent, "Failed to withdraw Ether");
    }

    /**
     * @notice Allows the owner to mint a new TalentLayerID for a user for free without the need of Proof of Humanity.
     * @param _platformId Platform ID from which UserId was minted
     * @param _userAddress Address of the user
     * @param _handle Handle for the user
     */
    function freeMint(
        uint256 _platformId,
        address _userAddress,
        string memory _handle
    ) public canMint(_userAddress, _handle, _platformId) onlyOwner {
        _safeMint(_userAddress, nextTokenId.current());
        _afterMint(_userAddress, _handle, false, _platformId, 0);
    }

    // =========================== Private functions ==============================

    /**
     * @notice Update handle address mapping and emit event after mint.
     * @dev Increments the nextTokenId counter.
     * @param _handle Handle for the user
     * @param _platformId Platform ID from which UserId was minted
     */
    function _afterMint(
        address _userAddress,
        string memory _handle,
        bool _poh,
        uint256 _platformId,
        uint256 _fee
    ) private {
        uint256 userTokenId = nextTokenId.current();
        nextTokenId.increment();
        Profile storage profile = profiles[userTokenId];
        profile.platformId = _platformId;
        profile.handle = _handle;
        takenHandles[_handle] = true;

        emit Mint(_userAddress, userTokenId, _handle, _poh, _platformId, _fee);
    }

    // =========================== Internal functions ==============================

    /**
     * @notice Function that revert when `_msgSender()` is not authorized to upgrade the contract. Called by
     * {upgradeTo} and {upgradeToAndCall}.
     * @param newImplementation address of the new contract implementation
     */
    function _authorizeUpgrade(address newImplementation) internal override(UUPSUpgradeable) onlyOwner {}

    // =========================== Overrides ==============================

    /**
     * @dev Blocks the transferFrom function
     * @param from The address to transfer from
     * @param to The address to transfer to
     * @param tokenId The token ID to transfer
     */
    function transferFrom(address from, address to, uint256 tokenId) public virtual override(ERC721Upgradeable) {}

    /**
     * @dev Blocks the safeTransferFrom function
     * @param from The address to transfer from
     * @param to The address to transfer to
     * @param tokenId The token ID to transfer
     */
    function safeTransferFrom(address from, address to, uint256 tokenId) public virtual override(ERC721Upgradeable) {}

    /**
     * @dev Blocks the burn function
     * @param _tokenId The ID of the token
     */
    function _burn(uint256 _tokenId) internal virtual override(ERC721Upgradeable) {}

    /**
     * @notice Implementation of the {IERC721Metadata-tokenURI} function.
     * @param tokenId The ID of the token
     */
    function tokenURI(uint256 tokenId) public view virtual override(ERC721Upgradeable) returns (string memory) {
        return _buildTokenURI(tokenId);
    }

    /**
     * @notice Builds the token URI
     * @param id The ID of the token
     */
    function _buildTokenURI(uint256 id) internal view returns (string memory) {
        string memory username = profiles[id].handle;

        bytes memory image = abi.encodePacked(
            "data:image/svg+xml;base64,",
            Base64Upgradeable.encode(
                bytes(
                    abi.encodePacked(
                        '<svg xmlns="http://www.w3.org/2000/svg" viewBox="0 0 720 720"><defs><linearGradient id="a" x1="67.94" y1="169.48" x2="670.98" y2="562.86" gradientUnits="userSpaceOnUse"><stop offset="0" stop-color="#17a9c2"/><stop offset=".12" stop-color="#1aa9bc"/><stop offset=".29" stop-color="#25abab"/><stop offset=".48" stop-color="#35ad8f"/><stop offset=".64" stop-color="#48b072"/><stop offset=".78" stop-color="#59b254"/><stop offset="1" stop-color="#7ab720"/></linearGradient></defs><path style="fill:url(#a)" d="M0 0h720v720H0z"/><path d="M47.05 92.37V53.84H33.29V46h36.85v7.84H56.41v38.52h-9.36Zm35.71-23.34-8.07-1.46c.91-3.25 2.47-5.65 4.68-7.21 2.21-1.56 5.5-2.34 9.87-2.34 3.96 0 6.92.47 8.86 1.41 1.94.94 3.31 2.13 4.1 3.57s1.19 4.1 1.19 7.96l-.1 10.37c0 2.95.14 5.13.43 6.53.28 1.4.82 2.91 1.6 4.51h-8.79c-.23-.59-.52-1.47-.85-2.63-.15-.53-.25-.88-.32-1.04-1.52 1.48-3.14 2.58-4.87 3.32s-3.57 1.11-5.54 1.11c-3.46 0-6.18-.94-8.18-2.82-1.99-1.88-2.99-4.25-2.99-7.12 0-1.9.45-3.59 1.36-5.08s2.18-2.63 3.81-3.42 3.99-1.48 7.07-2.07c4.15-.78 7.03-1.51 8.63-2.18v-.89c0-1.71-.42-2.93-1.27-3.65s-2.44-1.09-4.78-1.09c-1.58 0-2.82.31-3.7.93-.89.62-1.6 1.71-2.15 3.27Zm11.89 7.21c-1.14.38-2.94.83-5.41 1.36-2.47.53-4.08 1.04-4.84 1.55-1.16.82-1.74 1.87-1.74 3.13s.46 2.32 1.39 3.23c.93.91 2.11 1.36 3.54 1.36 1.6 0 3.13-.53 4.59-1.58 1.08-.8 1.78-1.78 2.12-2.94.23-.76.35-2.2.35-4.33v-1.77Zm17.49 16.13V46h8.89v46.37h-8.89Zm37.45-10.69 8.86 1.49c-1.14 3.25-2.94 5.72-5.39 7.42s-5.53 2.55-9.22 2.55c-5.84 0-10.16-1.91-12.97-5.72-2.21-3.06-3.32-6.92-3.32-11.58 0-5.57 1.46-9.93 4.36-13.08 2.91-3.15 6.59-4.73 11.04-4.73 5 0 8.94 1.65 11.83 4.95s4.27 8.36 4.14 15.17h-22.27c.06 2.64.78 4.69 2.15 6.15 1.37 1.47 3.08 2.2 5.12 2.2 1.39 0 2.56-.38 3.51-1.14.95-.76 1.67-1.98 2.15-3.67Zm.51-8.98c-.06-2.57-.73-4.53-1.99-5.87-1.27-1.34-2.81-2.01-4.62-2.01-1.94 0-3.54.71-4.81 2.12-1.27 1.41-1.89 3.33-1.87 5.76h13.28Zm46.62 19.67h-8.89V75.23c0-3.63-.19-5.97-.57-7.04-.38-1.06-1-1.89-1.85-2.48s-1.88-.89-3.08-.89c-1.54 0-2.92.42-4.14 1.27s-2.06 1.96-2.51 3.35c-.45 1.39-.68 3.96-.68 7.72v15.21h-8.89V58.78h8.26v4.93c2.93-3.8 6.62-5.69 11.07-5.69 1.96 0 3.75.35 5.38 1.06 1.62.71 2.85 1.61 3.68 2.7.83 1.1 1.41 2.34 1.74 3.73s.49 3.38.49 5.98v20.88Zm24.42-33.59v7.08h-6.07V79.4c0 2.74.06 4.34.17 4.79.12.45.38.83.79 1.12.41.3.91.44 1.5.44.82 0 2.01-.28 3.57-.85l.76 6.9c-2.07.89-4.41 1.33-7.02 1.33-1.6 0-3.05-.27-4.33-.81-1.29-.54-2.23-1.23-2.83-2.09-.6-.85-1.02-2.01-1.25-3.46-.19-1.03-.28-3.12-.28-6.26V65.86h-4.08v-7.08h4.08v-6.67l8.92-5.19v11.86h6.07Zm6.26 33.59V46h6.14v40.9h22.84v5.47h-28.97Zm57.47-4.14c-2.11 1.79-4.14 3.06-6.09 3.8-1.95.74-4.04 1.11-6.28 1.11-3.69 0-6.53-.9-8.51-2.7-1.98-1.8-2.97-4.11-2.97-6.91 0-1.64.37-3.15 1.12-4.51s1.73-2.45 2.94-3.27c1.21-.82 2.58-1.44 4.1-1.87 1.12-.3 2.8-.58 5.06-.85 4.6-.55 7.98-1.2 10.15-1.96.02-.78.03-1.28.03-1.49 0-2.32-.54-3.95-1.61-4.9-1.46-1.29-3.62-1.93-6.48-1.93-2.68 0-4.65.47-5.93 1.41s-2.22 2.6-2.83 4.98l-5.57-.76c.51-2.38 1.34-4.31 2.5-5.77 1.16-1.47 2.84-2.59 5.03-3.38 2.19-.79 4.73-1.19 7.62-1.19s5.2.34 6.99 1.01c1.79.68 3.11 1.52 3.95 2.55.84 1.02 1.43 2.31 1.77 3.88.19.97.28 2.72.28 5.25v7.59c0 5.29.12 8.64.36 10.04.24 1.4.72 2.75 1.44 4.03h-5.95c-.59-1.18-.97-2.56-1.14-4.14Zm-.47-12.72c-2.07.84-5.17 1.56-9.3 2.15-2.34.34-4 .72-4.97 1.14-.97.42-1.72 1.04-2.25 1.85s-.79 1.71-.79 2.7c0 1.52.57 2.78 1.72 3.8 1.15 1.01 2.83 1.52 5.05 1.52s4.14-.48 5.85-1.44 2.96-2.27 3.76-3.94c.61-1.29.92-3.18.92-5.69v-2.09Zm14.33 29.8-.63-5.35c1.24.34 2.33.51 3.26.51 1.27 0 2.28-.21 3.04-.63s1.38-1.01 1.87-1.77c.36-.57.94-1.98 1.74-4.24.11-.32.27-.78.51-1.39l-12.75-33.65h6.14l6.99 19.45c.91 2.47 1.72 5.06 2.44 7.78.65-2.61 1.43-5.17 2.34-7.65l7.18-19.58h5.69l-12.78 34.16c-1.37 3.69-2.44 6.23-3.19 7.62-1.01 1.88-2.17 3.25-3.48 4.13-1.31.88-2.87 1.31-4.68 1.31-1.1 0-2.32-.23-3.67-.7Zm55.63-23.76 5.88.73c-.93 3.44-2.65 6.1-5.16 8-2.51 1.9-5.71 2.85-9.62 2.85-4.91 0-8.81-1.51-11.69-4.54-2.88-3.03-4.32-7.27-4.32-12.73s1.46-10.04 4.36-13.16c2.91-3.12 6.68-4.68 11.32-4.68s8.16 1.53 11.01 4.59c2.85 3.06 4.27 7.36 4.27 12.91 0 .34-.01.84-.03 1.52h-25.05c.21 3.69 1.25 6.52 3.13 8.48 1.88 1.96 4.22 2.94 7.02 2.94 2.09 0 3.87-.55 5.35-1.64 1.48-1.1 2.65-2.85 3.51-5.25Zm-18.69-9.2h18.76c-.25-2.83-.97-4.94-2.15-6.36-1.81-2.19-4.17-3.29-7.05-3.29-2.61 0-4.81.88-6.6 2.63s-2.77 4.09-2.96 7.02Zm31.66 20.02V58.78h5.12v5.09c1.31-2.38 2.51-3.95 3.62-4.71s2.32-1.14 3.65-1.14c1.92 0 3.87.61 5.85 1.83l-1.96 5.28c-1.39-.82-2.78-1.23-4.18-1.23-1.24 0-2.36.37-3.35 1.12-.99.75-1.7 1.79-2.12 3.12-.63 2.02-.95 4.24-.95 6.64v17.59h-5.69Zm21.79 0V46h9.36v46.37h-9.36ZM407.37 46h17.11c3.86 0 6.8.3 8.83.89 2.72.8 5.05 2.22 6.99 4.27 1.94 2.05 3.42 4.55 4.43 7.51 1.01 2.96 1.52 6.62 1.52 10.96 0 3.82-.47 7.11-1.42 9.87-1.16 3.37-2.82 6.1-4.97 8.19-1.62 1.58-3.82 2.82-6.58 3.7-2.07.65-4.83.98-8.29.98h-17.62V46Zm9.36 7.84v30.71h6.99c2.61 0 4.5-.15 5.66-.44 1.52-.38 2.78-1.02 3.78-1.93 1-.91 1.82-2.4 2.45-4.48.63-2.08.95-4.91.95-8.49s-.32-6.34-.95-8.26-1.52-3.42-2.66-4.49-2.58-1.8-4.33-2.18c-1.31-.3-3.87-.44-7.69-.44h-4.21Z" style="fill:#fff"/><text y="670" x="30" style="font:70px sans-serif;fill:#fff">',
                        username,
                        "</text></svg>"
                    )
                )
            )
        );
        return
            string(
                abi.encodePacked(
                    "data:application/json;base64,",
                    Base64Upgradeable.encode(
                        bytes(
                            abi.encodePacked(
                                '{"name":"',
                                username,
                                '", "image":"',
                                image,
                                unicode'", "description": "TalentLayer ID"}'
                            )
                        )
                    )
                )
            );
    }

    function _msgSender()
        internal
        view
        virtual
        override(ContextUpgradeable, ERC2771RecipientUpgradeable)
        returns (address)
    {
        return ERC2771RecipientUpgradeable._msgSender();
    }

    function _msgData()
        internal
        view
        virtual
        override(ContextUpgradeable, ERC2771RecipientUpgradeable)
        returns (bytes calldata)
    {
        return ERC2771RecipientUpgradeable._msgData();
    }

    // =========================== Modifiers ==============================
    /**
     * @notice Check if _msgSender() can pay the mint fee.
     */
    modifier canPay() {
        require(msg.value == mintFee, "Incorrect amount of ETH for mint fee");
        _;
    }

    /**
     * Check if it is possible to mint a new TalentLayerID for a given address.
     * @param _userAddress Address to mint TalentLayer for.
     * @param _handle Handle for the user
     * @param _platformId Platform that wants to mint the TalentLayerID
     */
    modifier canMint(
        address _userAddress,
        string memory _handle,
        uint256 _platformId
    ) {
        require(numberMinted(_userAddress) == 0, "You already have a TalentLayerID");
        require(bytes(_handle).length >= 2, "Handle too short");
        require(bytes(_handle).length <= 10, "Handle too long");
        require(!takenHandles[_handle], "Handle already taken");
        talentLayerPlatformIdContract.isValid(_platformId);
        _;
    }

    /**
     * @notice Check if the given address is either the owner of the delegator of the given tokenId
     * @param _tokenId Token ID to check
     * @param _address Address to check
     */
    modifier onlyOwnerOrDelegator(uint256 _tokenId, address _address) {
        require(isOwnerOrDelegator(_tokenId, _address), "Not owner or delegator");
        _;
    }

    // =========================== Events ==============================

    /**
     * Emit when new TalentLayerID is minted.
     * @param _user Address of the owner of the TalentLayerID
     * @param _tokenId TalentLayer ID for the user
     * @param _handle Handle for the user
     * @param _platformId Platform ID from which UserId was minted
     * @param _fee Fee paid to mint the TalentLayerID
     */
    event Mint(
        address indexed _user,
        uint256 _tokenId,
        string _handle,
        bool _withPoh,
        uint256 _platformId,
        uint256 _fee
    );

    /**
     * Emit when new Proof of Identity is linked to TalentLayerID.
     * @param _user Address of the owner of the TalentLayerID
     * @param _tokenId TalentLayer ID for the user
     * @param _handle Handle for the user
     */
    event PohActivated(address indexed _user, uint256 _tokenId, string _handle);

    /**
     * Emit when Cid is updated for a user.
     * @param _tokenId TalentLayer ID for the user
     * @param _newCid Content ID
     */
    event CidUpdated(uint256 indexed _tokenId, string _newCid);

    /**
     * Emit when mint fee is updated
     * @param _mintFee The new mint fee
     */
    event MintFeeUpdated(uint256 _mintFee);

    /**
     * Emit when a delegator is added for a user.
     * @param _userAddress Address of the user
     * @param _delegator Address of the delegator
     */
    event DelegatorAdded(address _userAddress, address _delegator);

    /**
     * Emit when a delegator is removed for a user.
     * @param _userAddress Address of the user
     * @param _delegator Address of the delegator
     */
    event DelegatorRemoved(address _userAddress, address _delegator);
}<|MERGE_RESOLUTION|>--- conflicted
+++ resolved
@@ -179,48 +179,29 @@
     /**
      * @notice Allows a user to mint a new TalentLayerID without the need of Proof of Humanity.
      * @param _handle Handle for the user
-<<<<<<< HEAD
      * @param _platformId Platform ID mint the id from
-=======
-     * @param _platformId Platform ID from which UserId wad minted
->>>>>>> 7e35fcdb
      */
     function mint(
         uint256 _platformId,
         string memory _handle
-<<<<<<< HEAD
-    ) public payable canPay canMint(msg.sender, _handle, _platformId) {
-        _safeMint(msg.sender, nextTokenId.current());
-        _afterMint(msg.sender, _handle, false, _platformId, msg.value);
-=======
     ) public payable canPay canMint(_msgSender(), _handle, _platformId) {
         address sender = _msgSender();
         _safeMint(sender, nextTokenId.current());
         _afterMint(sender, _handle, false, _platformId, msg.value);
->>>>>>> 7e35fcdb
     }
 
     /**
      * @notice Allows a user to mint a new TalentLayerID with Proof of Humanity.
      * @param _handle Handle for the user
-<<<<<<< HEAD
      * @param _platformId Platform ID mint the id from
-=======
-     * @param _platformId Platform ID from which UserId minted
->>>>>>> 7e35fcdb
      */
     function mintWithPoh(
         uint256 _platformId,
         string memory _handle
-<<<<<<< HEAD
-    ) public payable canPay canMint(msg.sender, _handle, _platformId) {
-        require(pohRegistry.isRegistered(msg.sender), "You need to use an address registered on Proof of Humanity");
-=======
     ) public payable canPay canMint(_msgSender(), _handle, _platformId) {
         address sender = _msgSender();
         require(pohRegistry.isRegistered(sender), "You need to use an address registered on Proof of Humanity");
 
->>>>>>> 7e35fcdb
         uint256 userTokenId = nextTokenId.current();
         _safeMint(sender, userTokenId);
         profiles[userTokenId].pohAddress = sender;
@@ -231,17 +212,10 @@
      * @notice Link Proof of Humanity to previously non-linked TalentLayerID.
      * @param _tokenId Token ID to link
      */
-<<<<<<< HEAD
-    function activatePoh(uint256 _tokenId) public onlyOwnerOrDelegator(_tokenId, msg.sender) {
-        require(pohRegistry.isRegistered(msg.sender), "You're address is not registerd for poh");
-        profiles[_tokenId].pohAddress = msg.sender;
-=======
-    function activatePoh(uint256 _tokenId) public {
+    function activatePoh(uint256 _tokenId) public onlyOwnerOrDelegator(_tokenId, _msgSender()) {
         address sender = _msgSender();
-        require(ownerOf(_tokenId) == sender);
         require(pohRegistry.isRegistered(sender), "You're address is not registerd for poh");
         profiles[_tokenId].pohAddress = sender;
->>>>>>> 7e35fcdb
 
         emit PohActivated(sender, _tokenId, profiles[_tokenId].handle);
     }
@@ -252,58 +226,14 @@
      * @param _tokenId Token ID to update
      * @param _newCid New IPFS URI
      */
-<<<<<<< HEAD
     function updateProfileData(
         uint256 _tokenId,
         string memory _newCid
-    ) public onlyOwnerOrDelegator(_tokenId, msg.sender) {
-=======
-    function updateProfileData(uint256 _tokenId, string memory _newCid) public {
-        require(ownerOf(_tokenId) == _msgSender());
->>>>>>> 7e35fcdb
+    ) public onlyOwnerOrDelegator(_tokenId, _msgSender()) {
         require(bytes(_newCid).length > 0, "Should provide a valid IPFS URI");
         profiles[_tokenId].dataUri = _newCid;
 
         emit CidUpdated(_tokenId, _newCid);
-    }
-
-<<<<<<< HEAD
-    /**
-     * @notice Allows recovery of a user's account with zero knowledge proofs.
-     * @param _oldAddress Old user address
-     * @param _tokenId Token ID to recover
-     * @param _index Index in the merkle tree
-     * @param _recoveryKey Recovery key
-     * @param _handle User handle
-     * @param _merkleProof Merkle proof
-     */
-    function recoverAccount(
-        address _oldAddress,
-        uint256 _tokenId,
-        uint256 _index,
-        uint256 _recoveryKey,
-        string calldata _handle,
-        bytes32[] calldata _merkleProof
-    ) public onlyOwnerOrDelegator(_tokenId, _oldAddress) {
-        require(!hasBeenRecovered[_oldAddress], "This address has already been recovered");
-        require(ownerOf(_tokenId) == _oldAddress, "You are not the owner of this token");
-        require(numberMinted(msg.sender) == 0, "You already have a token");
-        require(profiles[_tokenId].pohAddress == address(0), "Your old address was not linked to Proof of Humanity");
-        require(
-            keccak256(abi.encodePacked(profiles[_tokenId].handle)) == keccak256(abi.encodePacked(_handle)),
-            "Invalid handle"
-        );
-        require(pohRegistry.isRegistered(msg.sender), "You need to use an address registered on Proof of Humanity");
-
-        bytes32 node = keccak256(abi.encodePacked(_index, _recoveryKey, _handle, _oldAddress));
-        require(MerkleProofUpgradeable.verify(_merkleProof, recoveryRoot, node), "MerkleDistributor: Invalid proof.");
-
-        hasBeenRecovered[_oldAddress] = true;
-        profiles[_tokenId].handle = _handle;
-        profiles[_tokenId].pohAddress = msg.sender;
-        _transfer(_oldAddress, msg.sender, _tokenId);
-
-        emit AccountRecovered(msg.sender, _oldAddress, _handle, _tokenId);
     }
 
     /**
@@ -342,8 +272,6 @@
         _afterMint(_userAddress, _handle, false, _platformId, msg.value);
     }
 
-=======
->>>>>>> 7e35fcdb
     // =========================== Owner functions ==============================
 
     /**
