// SPDX-License-Identifier: MIT
pragma solidity ^0.8.9;

import {ITalentLayerPlatformID} from "./interfaces/ITalentLayerPlatformID.sol";
import {ERC2771RecipientUpgradeable} from "./libs/ERC2771RecipientUpgradeable.sol";

import {Base64Upgradeable} from "@openzeppelin/contracts-upgradeable/utils/Base64Upgradeable.sol";
import {CountersUpgradeable} from "@openzeppelin/contracts-upgradeable/utils/CountersUpgradeable.sol";
import {ERC721Upgradeable} from "@openzeppelin/contracts-upgradeable/token/ERC721/ERC721Upgradeable.sol";
import {MerkleProofUpgradeable} from "@openzeppelin/contracts-upgradeable/utils/cryptography/MerkleProofUpgradeable.sol";
import {UUPSUpgradeable} from "@openzeppelin/contracts-upgradeable/proxy/utils/UUPSUpgradeable.sol";
import {ContextUpgradeable} from "@openzeppelin/contracts-upgradeable/utils/ContextUpgradeable.sol";

/**
 * @title TalentLayer ID Contract
 * @author TalentLayer Team
 */
contract TalentLayerID is ERC2771RecipientUpgradeable, ERC721Upgradeable, UUPSUpgradeable {
    using CountersUpgradeable for CountersUpgradeable.Counter;

    // =========================== Enum ==============================

    /**
     * @notice Enum for the mint status
     */
    enum MintStatus {
        ON_PAUSE,
        ONLY_WHITELIST,
        PUBLIC
    }

    // =========================== Structs ==============================

    /// @notice TalentLayer Profile information struct
    /// @param profileId the talentLayerId of the profile
    /// @param handle the handle of the profile
    /// @param platformId the TalentLayer Platform Id linked to the profile
    /// @param dataUri the IPFS URI of the profile metadata
    struct Profile {
        uint256 id;
        string handle;
        uint256 platformId;
        string dataUri;
    }

    // =========================== Mappings & Variables ==============================

    /// TalentLayer Platform ID registry
    ITalentLayerPlatformID public talentLayerPlatformIdContract;

    /// Taken handles
    mapping(string => bool) public takenHandles;

    /// Token ID to Profile struct
    mapping(uint256 => Profile) public profiles;

    // Whitelist mapping
    mapping(address => bool) public whitelist;

    /// Price to mint an id (in wei, upgradable)
    uint256 public mintFee;

    /// Mint status
    MintStatus public minStatus;

    /// TokenId counter
    CountersUpgradeable.Counter nextTokenId;

    // =========================== Initializers ==============================

    /// @custom:oz-upgrades-unsafe-allow constructor
    constructor() {
        _disableInitializers();
    }

    /**
     * @notice First initializer function
     * @param _talentLayerPlatformIdAddress TalentLayerPlatformId contract address
     */
    function initialize(address _talentLayerPlatformIdAddress) public initializer {
        __Ownable_init();
        __ERC721_init("TalentLayerID", "TID");
        __UUPSUpgradeable_init();
        talentLayerPlatformIdContract = ITalentLayerPlatformID(_talentLayerPlatformIdAddress);
        // Increment counter to start tokenIds at index 1
        nextTokenId.increment();
        // set up the MintStatus on Whitelist
        minStatus = MintStatus.ONLY_WHITELIST;
    }

    // =========================== View functions ==============================

    /**
     * @notice Allows retrieval of number of minted TalentLayerIDs for a user.
     * @param _user Address of the owner of the TalentLayerID
     * @return the number of tokens minted by the user
     */
    function numberMinted(address _user) public view returns (uint256) {
        return balanceOf(_user);
    }

    /**
     * @dev Returns the total number of tokens in existence.
     */
    function totalSupply() public view returns (uint256) {
        return nextTokenId.current() - 1;
    }

    /**
     * @notice Returns the Profile struct of a given token ID
     * @param _profileId the token ID of the profile
     * @return The Profile struct of the token ID
     */
    function getProfile(uint256 _profileId) external view returns (Profile memory) {
        require(_exists(_profileId), "TalentLayerID: Profile does not exist");
        return profiles[_profileId];
    }

    /**
     * @notice Allows getting the TalentLayerID of one address
     * @param _owner Address to check
     * @return uint256 the id of the NFT
     */
    function walletOfOwner(address _owner) public view returns (uint256) {
        uint256 currentTokenId = 1;

        while (currentTokenId < nextTokenId.current()) {
            if (_ownerOf(currentTokenId) == _owner) {
                return currentTokenId;
            }

            currentTokenId++;
        }
        return 0;
    }

    /**
     * @notice Returns the platform ID of the platform which onboarded the user.
     * @param _address The address of the user
     */
    function getOriginatorPlatformIdByAddress(address _address) external view returns (uint256) {
        return profiles[walletOfOwner(_address)].platformId;
    }

    /**
     * @notice Check whether the User Token Id is valid.
     * @param _tokenId Token ID to check
     */
    function isValid(uint256 _tokenId) external view {
        require(_tokenId > 0 && _tokenId < nextTokenId.current(), "Your ID is not a valid token ID");
    }

    // =========================== User functions ==============================

    /**
     * @notice Allows a user to mint a new TalentLayerID
     * @param _handle Handle for the user
     * @param _platformId Platform ID from which UserId wad minted
     */
    function mint(
        uint256 _platformId,
<<<<<<< HEAD
        string memory _handle,
        MintStatus _mintStatus
    ) public payable canPay canMint(_msgSender(), _handle, _platformId) {
        require(_mintStatus == ONLY_WHITELIST || PUBLIC, "Mint status is not valid");
        require(whitelist[_msgSender()], "You are not whitelisted");
=======
        string memory _handle
    ) public payable canPay canMint(_msgSender(), _handle, _platformId) {
>>>>>>> 78b89bff
        address sender = _msgSender();
        _safeMint(sender, nextTokenId.current());
        _afterMint(sender, _handle, _platformId, msg.value);
    }

    /**
     * @notice Update user data.
     * @dev we are trusting the user to provide the valid IPFS URI (changing in v2)
     * @param _tokenId Token ID to update
     * @param _newCid New IPFS URI
     */
    function updateProfileData(uint256 _tokenId, string memory _newCid) public {
        require(ownerOf(_tokenId) == _msgSender());
        require(bytes(_newCid).length > 0, "Should provide a valid IPFS URI");
        profiles[_tokenId].dataUri = _newCid;

        emit CidUpdated(_tokenId, _newCid);
    }

    // =========================== Owner functions ==============================

    /**
     * @notice whitelist a user.
     * @param _user Address of the user to whitelist
     */
    function whitelistUser(address _user) public onlyOwner {
        require(_user != address(0), "User address cannot be 0");
        whitelist[_user] = true;
    }

    /**
     * @notice Updates the mint status.
     * @param _mintStatus
     */
    function updateMintStatus(MintStatus _mintStatus) public onlyOwner {
        minStatus = _mintStatus;
        emit MintStatusUpdated(_mintStatus);
    }

    /**
     * @notice Updates the mint fee.
     * @param _mintFee The new mint fee
     */
    function updateMintFee(uint256 _mintFee) public onlyOwner {
        mintFee = _mintFee;
        emit MintFeeUpdated(_mintFee);
    }

    /**
     * @notice Withdraws the contract balance to the owner.
     */
    function withdraw() public onlyOwner {
        (bool sent, ) = payable(_msgSender()).call{value: address(this).balance}("");
        require(sent, "Failed to withdraw Ether");
    }

    /**
     * @notice Allows the owner to mint a new TalentLayerID for a user for free.
     * @param _handle Handle for the user
     * @param _platformId Platform ID from which UserId wad minted
     */
    function freeMint(
        uint256 _platformId,
        address _userAddress,
        string memory _handle
    ) public canMint(_userAddress, _handle, _platformId) onlyOwner {
        require(_mintStatus == ONLY_WHITELIST || PUBLIC, "Mint status is not valid");
        require(whitelist[_userAddress], "You are not whitelisted");
        _safeMint(_userAddress, nextTokenId.current());
        _afterMint(_userAddress, _handle, _platformId, 0);
    }

    // =========================== Private functions ==============================

    /**
     * @notice Update handle address mapping and emit event after mint.
     * @dev Increments the nextTokenId counter.
     * @param _handle Handle for the user
     * @param _platformId Platform ID from which UserId wad minted
     */
    function _afterMint(address _userAddress, string memory _handle, uint256 _platformId, uint256 _fee) private {
        uint256 userTokenId = nextTokenId.current();
        nextTokenId.increment();
        Profile storage profile = profiles[userTokenId];
        profile.platformId = _platformId;
        profile.handle = _handle;
        takenHandles[_handle] = true;

        emit Mint(_userAddress, userTokenId, _handle, _platformId, _fee);
    }

    // =========================== Internal functions ==============================

    /**
     * @notice Function that revert when `_msgSender()` is not authorized to upgrade the contract. Called by
     * {upgradeTo} and {upgradeToAndCall}.
     * @param newImplementation address of the new contract implementation
     */
    function _authorizeUpgrade(address newImplementation) internal override(UUPSUpgradeable) onlyOwner {}

    // =========================== Overrides ==============================

    /**
     * @dev Blocks the transferFrom function
     * @param from The address to transfer from
     * @param to The address to transfer to
     * @param tokenId The token ID to transfer
     */
    function transferFrom(address from, address to, uint256 tokenId) public virtual override(ERC721Upgradeable) {}

    /**
     * @dev Blocks the safeTransferFrom function
     * @param from The address to transfer from
     * @param to The address to transfer to
     * @param tokenId The token ID to transfer
     */
    function safeTransferFrom(address from, address to, uint256 tokenId) public virtual override(ERC721Upgradeable) {}

    /**
     * @dev Blocks the burn function
     * @param _tokenId The ID of the token
     */
    function _burn(uint256 _tokenId) internal virtual override(ERC721Upgradeable) {}

    /**
     * @notice Implementation of the {IERC721Metadata-tokenURI} function.
     * @param tokenId The ID of the token
     */
    function tokenURI(uint256 tokenId) public view virtual override(ERC721Upgradeable) returns (string memory) {
        return _buildTokenURI(tokenId);
    }

    /**
     * @notice Builds the token URI
     * @param id The ID of the token
     */
    function _buildTokenURI(uint256 id) internal view returns (string memory) {
        string memory username = profiles[id].handle;

        bytes memory image = abi.encodePacked(
            "data:image/svg+xml;base64,",
            Base64Upgradeable.encode(
                bytes(
                    abi.encodePacked(
                        '<svg xmlns="http://www.w3.org/2000/svg" viewBox="0 0 720 720"><defs><linearGradient id="a" x1="67.94" y1="169.48" x2="670.98" y2="562.86" gradientUnits="userSpaceOnUse"><stop offset="0" stop-color="#17a9c2"/><stop offset=".12" stop-color="#1aa9bc"/><stop offset=".29" stop-color="#25abab"/><stop offset=".48" stop-color="#35ad8f"/><stop offset=".64" stop-color="#48b072"/><stop offset=".78" stop-color="#59b254"/><stop offset="1" stop-color="#7ab720"/></linearGradient></defs><path style="fill:url(#a)" d="M0 0h720v720H0z"/><path d="M47.05 92.37V53.84H33.29V46h36.85v7.84H56.41v38.52h-9.36Zm35.71-23.34-8.07-1.46c.91-3.25 2.47-5.65 4.68-7.21 2.21-1.56 5.5-2.34 9.87-2.34 3.96 0 6.92.47 8.86 1.41 1.94.94 3.31 2.13 4.1 3.57s1.19 4.1 1.19 7.96l-.1 10.37c0 2.95.14 5.13.43 6.53.28 1.4.82 2.91 1.6 4.51h-8.79c-.23-.59-.52-1.47-.85-2.63-.15-.53-.25-.88-.32-1.04-1.52 1.48-3.14 2.58-4.87 3.32s-3.57 1.11-5.54 1.11c-3.46 0-6.18-.94-8.18-2.82-1.99-1.88-2.99-4.25-2.99-7.12 0-1.9.45-3.59 1.36-5.08s2.18-2.63 3.81-3.42 3.99-1.48 7.07-2.07c4.15-.78 7.03-1.51 8.63-2.18v-.89c0-1.71-.42-2.93-1.27-3.65s-2.44-1.09-4.78-1.09c-1.58 0-2.82.31-3.7.93-.89.62-1.6 1.71-2.15 3.27Zm11.89 7.21c-1.14.38-2.94.83-5.41 1.36-2.47.53-4.08 1.04-4.84 1.55-1.16.82-1.74 1.87-1.74 3.13s.46 2.32 1.39 3.23c.93.91 2.11 1.36 3.54 1.36 1.6 0 3.13-.53 4.59-1.58 1.08-.8 1.78-1.78 2.12-2.94.23-.76.35-2.2.35-4.33v-1.77Zm17.49 16.13V46h8.89v46.37h-8.89Zm37.45-10.69 8.86 1.49c-1.14 3.25-2.94 5.72-5.39 7.42s-5.53 2.55-9.22 2.55c-5.84 0-10.16-1.91-12.97-5.72-2.21-3.06-3.32-6.92-3.32-11.58 0-5.57 1.46-9.93 4.36-13.08 2.91-3.15 6.59-4.73 11.04-4.73 5 0 8.94 1.65 11.83 4.95s4.27 8.36 4.14 15.17h-22.27c.06 2.64.78 4.69 2.15 6.15 1.37 1.47 3.08 2.2 5.12 2.2 1.39 0 2.56-.38 3.51-1.14.95-.76 1.67-1.98 2.15-3.67Zm.51-8.98c-.06-2.57-.73-4.53-1.99-5.87-1.27-1.34-2.81-2.01-4.62-2.01-1.94 0-3.54.71-4.81 2.12-1.27 1.41-1.89 3.33-1.87 5.76h13.28Zm46.62 19.67h-8.89V75.23c0-3.63-.19-5.97-.57-7.04-.38-1.06-1-1.89-1.85-2.48s-1.88-.89-3.08-.89c-1.54 0-2.92.42-4.14 1.27s-2.06 1.96-2.51 3.35c-.45 1.39-.68 3.96-.68 7.72v15.21h-8.89V58.78h8.26v4.93c2.93-3.8 6.62-5.69 11.07-5.69 1.96 0 3.75.35 5.38 1.06 1.62.71 2.85 1.61 3.68 2.7.83 1.1 1.41 2.34 1.74 3.73s.49 3.38.49 5.98v20.88Zm24.42-33.59v7.08h-6.07V79.4c0 2.74.06 4.34.17 4.79.12.45.38.83.79 1.12.41.3.91.44 1.5.44.82 0 2.01-.28 3.57-.85l.76 6.9c-2.07.89-4.41 1.33-7.02 1.33-1.6 0-3.05-.27-4.33-.81-1.29-.54-2.23-1.23-2.83-2.09-.6-.85-1.02-2.01-1.25-3.46-.19-1.03-.28-3.12-.28-6.26V65.86h-4.08v-7.08h4.08v-6.67l8.92-5.19v11.86h6.07Zm6.26 33.59V46h6.14v40.9h22.84v5.47h-28.97Zm57.47-4.14c-2.11 1.79-4.14 3.06-6.09 3.8-1.95.74-4.04 1.11-6.28 1.11-3.69 0-6.53-.9-8.51-2.7-1.98-1.8-2.97-4.11-2.97-6.91 0-1.64.37-3.15 1.12-4.51s1.73-2.45 2.94-3.27c1.21-.82 2.58-1.44 4.1-1.87 1.12-.3 2.8-.58 5.06-.85 4.6-.55 7.98-1.2 10.15-1.96.02-.78.03-1.28.03-1.49 0-2.32-.54-3.95-1.61-4.9-1.46-1.29-3.62-1.93-6.48-1.93-2.68 0-4.65.47-5.93 1.41s-2.22 2.6-2.83 4.98l-5.57-.76c.51-2.38 1.34-4.31 2.5-5.77 1.16-1.47 2.84-2.59 5.03-3.38 2.19-.79 4.73-1.19 7.62-1.19s5.2.34 6.99 1.01c1.79.68 3.11 1.52 3.95 2.55.84 1.02 1.43 2.31 1.77 3.88.19.97.28 2.72.28 5.25v7.59c0 5.29.12 8.64.36 10.04.24 1.4.72 2.75 1.44 4.03h-5.95c-.59-1.18-.97-2.56-1.14-4.14Zm-.47-12.72c-2.07.84-5.17 1.56-9.3 2.15-2.34.34-4 .72-4.97 1.14-.97.42-1.72 1.04-2.25 1.85s-.79 1.71-.79 2.7c0 1.52.57 2.78 1.72 3.8 1.15 1.01 2.83 1.52 5.05 1.52s4.14-.48 5.85-1.44 2.96-2.27 3.76-3.94c.61-1.29.92-3.18.92-5.69v-2.09Zm14.33 29.8-.63-5.35c1.24.34 2.33.51 3.26.51 1.27 0 2.28-.21 3.04-.63s1.38-1.01 1.87-1.77c.36-.57.94-1.98 1.74-4.24.11-.32.27-.78.51-1.39l-12.75-33.65h6.14l6.99 19.45c.91 2.47 1.72 5.06 2.44 7.78.65-2.61 1.43-5.17 2.34-7.65l7.18-19.58h5.69l-12.78 34.16c-1.37 3.69-2.44 6.23-3.19 7.62-1.01 1.88-2.17 3.25-3.48 4.13-1.31.88-2.87 1.31-4.68 1.31-1.1 0-2.32-.23-3.67-.7Zm55.63-23.76 5.88.73c-.93 3.44-2.65 6.1-5.16 8-2.51 1.9-5.71 2.85-9.62 2.85-4.91 0-8.81-1.51-11.69-4.54-2.88-3.03-4.32-7.27-4.32-12.73s1.46-10.04 4.36-13.16c2.91-3.12 6.68-4.68 11.32-4.68s8.16 1.53 11.01 4.59c2.85 3.06 4.27 7.36 4.27 12.91 0 .34-.01.84-.03 1.52h-25.05c.21 3.69 1.25 6.52 3.13 8.48 1.88 1.96 4.22 2.94 7.02 2.94 2.09 0 3.87-.55 5.35-1.64 1.48-1.1 2.65-2.85 3.51-5.25Zm-18.69-9.2h18.76c-.25-2.83-.97-4.94-2.15-6.36-1.81-2.19-4.17-3.29-7.05-3.29-2.61 0-4.81.88-6.6 2.63s-2.77 4.09-2.96 7.02Zm31.66 20.02V58.78h5.12v5.09c1.31-2.38 2.51-3.95 3.62-4.71s2.32-1.14 3.65-1.14c1.92 0 3.87.61 5.85 1.83l-1.96 5.28c-1.39-.82-2.78-1.23-4.18-1.23-1.24 0-2.36.37-3.35 1.12-.99.75-1.7 1.79-2.12 3.12-.63 2.02-.95 4.24-.95 6.64v17.59h-5.69Zm21.79 0V46h9.36v46.37h-9.36ZM407.37 46h17.11c3.86 0 6.8.3 8.83.89 2.72.8 5.05 2.22 6.99 4.27 1.94 2.05 3.42 4.55 4.43 7.51 1.01 2.96 1.52 6.62 1.52 10.96 0 3.82-.47 7.11-1.42 9.87-1.16 3.37-2.82 6.1-4.97 8.19-1.62 1.58-3.82 2.82-6.58 3.7-2.07.65-4.83.98-8.29.98h-17.62V46Zm9.36 7.84v30.71h6.99c2.61 0 4.5-.15 5.66-.44 1.52-.38 2.78-1.02 3.78-1.93 1-.91 1.82-2.4 2.45-4.48.63-2.08.95-4.91.95-8.49s-.32-6.34-.95-8.26-1.52-3.42-2.66-4.49-2.58-1.8-4.33-2.18c-1.31-.3-3.87-.44-7.69-.44h-4.21Z" style="fill:#fff"/><text y="670" x="30" style="font:70px sans-serif;fill:#fff">',
                        username,
                        "</text></svg>"
                    )
                )
            )
        );
        return
            string(
                abi.encodePacked(
                    "data:application/json;base64,",
                    Base64Upgradeable.encode(
                        bytes(
                            abi.encodePacked(
                                '{"name":"',
                                username,
                                '", "image":"',
                                image,
                                unicode'", "description": "TalentLayer ID"}'
                            )
                        )
                    )
                )
            );
    }

    function _msgSender()
        internal
        view
        virtual
        override(ContextUpgradeable, ERC2771RecipientUpgradeable)
        returns (address)
    {
        return ERC2771RecipientUpgradeable._msgSender();
    }

    function _msgData()
        internal
        view
        virtual
        override(ContextUpgradeable, ERC2771RecipientUpgradeable)
        returns (bytes calldata)
    {
        return ERC2771RecipientUpgradeable._msgData();
    }

    // =========================== Modifiers ==============================
    /**
     * @notice Check if _msgSender() can pay the mint fee.
     */
    modifier canPay() {
        require(msg.value == mintFee, "Incorrect amount of ETH for mint fee");
        _;
    }

    /**
     * Check if it is possible to mint a new TalentLayerID for a given address.
     * @param _userAddress Address to mint TalentLayer for.
     * @param _handle Handle for the user
     * @param _platformId Platform that wants to mint the TalentLayerID
     */
    modifier canMint(
        address _userAddress,
        string memory _handle,
        uint256 _platformId
    ) {
        require(numberMinted(_userAddress) == 0, "You already have a TalentLayerID");
        require(bytes(_handle).length >= 2, "Handle too short");
        require(bytes(_handle).length <= 20, "Handle too long");
        require(!takenHandles[_handle], "Handle already taken");
        talentLayerPlatformIdContract.isValid(_platformId);
        _;
    }
    // =========================== Events ==============================

    /**
     * Emit when new TalentLayerID is minted.
     * @param _user Address of the owner of the TalentLayerID
     * @param _tokenId TalentLayer ID for the user
     * @param _handle Handle for the user
     * @param _platformId Platform ID from which UserId wad minted
     * @param _fee Fee paid to mint the TalentLayerID
     */
    event Mint(address indexed _user, uint256 _tokenId, string _handle, uint256 _platformId, uint256 _fee);

    /**
     * Emit when Cid is updated for a user.
     * @param _tokenId TalentLayer ID for the user
     * @param _newCid Content ID
     */
    event CidUpdated(uint256 indexed _tokenId, string _newCid);

    /**
     * Emit when mint fee is updated
     * @param _mintFee The new mint fee
     */
    event MintFeeUpdated(uint256 _mintFee);

    /**
     * Emit when mint the mint status is updated
     * @param _mintStatus The new mint status
     */
    event MintStatusUpdated(string _mintStatus);
}<|MERGE_RESOLUTION|>--- conflicted
+++ resolved
@@ -159,16 +159,11 @@
      */
     function mint(
         uint256 _platformId,
-<<<<<<< HEAD
         string memory _handle,
         MintStatus _mintStatus
     ) public payable canPay canMint(_msgSender(), _handle, _platformId) {
         require(_mintStatus == ONLY_WHITELIST || PUBLIC, "Mint status is not valid");
         require(whitelist[_msgSender()], "You are not whitelisted");
-=======
-        string memory _handle
-    ) public payable canPay canMint(_msgSender(), _handle, _platformId) {
->>>>>>> 78b89bff
         address sender = _msgSender();
         _safeMint(sender, nextTokenId.current());
         _afterMint(sender, _handle, _platformId, msg.value);
