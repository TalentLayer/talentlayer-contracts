// SPDX-License-Identifier: MIT
pragma solidity ^0.8.9;

interface ITalentLayerID {
    struct Profile {
        uint256 id;
        string handle;
        uint256 platformId;
        string dataUri;
    }

    function numberMinted(address _user) external view returns (uint256);

    function mint(string memory _handle) external returns (uint256);

    function updateProfileData(uint256 _tokenId, string memory _newCid) external;

    function isValid(uint256 _tokenId) external view;

    function setBaseURI(string memory _newBaseURI) external;

<<<<<<< HEAD
    function getProfile(uint256 _profileId) external view returns (Profile memory);

    function _afterMint(string memory _handle) external returns (uint256);
=======
    function _afterMint(string memory _handle) external;
>>>>>>> e2d4f80c

    function ownerOf(uint256 _tokenId) external view returns (address);

    function getOriginatorPlatformIdByAddress(address _address) external view returns (uint256);

    function isDelegate(uint256 _tokenId, address _address) external view returns (bool);

    function isOwnerOrDelegate(uint256 _tokenId, address _address) external view returns (bool);

    function ids(address _user) external view returns (uint256);

    event Mint(address indexed _user, uint256 _tokenId, string _handle);
}<|MERGE_RESOLUTION|>--- conflicted
+++ resolved
@@ -19,13 +19,7 @@
 
     function setBaseURI(string memory _newBaseURI) external;
 
-<<<<<<< HEAD
-    function getProfile(uint256 _profileId) external view returns (Profile memory);
-
-    function _afterMint(string memory _handle) external returns (uint256);
-=======
     function _afterMint(string memory _handle) external;
->>>>>>> e2d4f80c
 
     function ownerOf(uint256 _tokenId) external view returns (address);
 
