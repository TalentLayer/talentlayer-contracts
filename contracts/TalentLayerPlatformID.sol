// SPDX-License-Identifier: MIT
pragma solidity ^0.8.9;

import {AccessControlUpgradeable} from "@openzeppelin/contracts-upgradeable/access/AccessControlUpgradeable.sol";
import {Base64Upgradeable} from "@openzeppelin/contracts-upgradeable/utils/Base64Upgradeable.sol";
import {CountersUpgradeable} from "@openzeppelin/contracts-upgradeable/utils/CountersUpgradeable.sol";
import {ERC721Upgradeable} from "@openzeppelin/contracts-upgradeable/token/ERC721/ERC721Upgradeable.sol";
import {UUPSUpgradeable} from "@openzeppelin/contracts-upgradeable/proxy/utils/UUPSUpgradeable.sol";

import "./Arbitrator.sol";

/**
 * @title Platform ID Contract
 * @author TalentLayer Team
 */
contract TalentLayerPlatformID is ERC721Upgradeable, AccessControlUpgradeable, UUPSUpgradeable {
    using CountersUpgradeable for CountersUpgradeable.Counter;

<<<<<<< HEAD
    uint8 constant MAX_HANDLE_LENGTH = 31;
=======
    // =========================== Enum ==============================

    /**
     * @notice Enum for the mint status
     */
    enum MintStatus {
        ON_PAUSE,
        ONLY_WHITELIST,
        PUBLIC
    }
>>>>>>> 576a4918

    // =========================== Variables ==============================

    /// @notice TalentLayer Platform information struct
    /// @param platformId the TalentLayer Platform Id
    /// @param name the name of the platform
    /// @param dataUri the IPFS URI of the Platform metadata
    /// @param originServiceFeeRate the %fee (per ten thousands) asked by the platform for each service created on the platform
    /// @param originValidatedProposalFeeRate the %fee (per ten thousands) asked by the platform for each validates service on the platform
    /// @param servicePostingFee the fee (flat) asked by the platform to post a service on the platform
    /// @param proposalPostingFee the fee (flat) asked by the platform to post a proposal on the platform
    /// @param arbitrator address of the arbitrator used by the platform
    /// @param arbitratorExtraData extra information for the arbitrator
    /// @param arbitrationFeeTimeout timeout for parties to pay the arbitration fee
    struct Platform {
        uint256 id;
        string name;
        string dataUri;
        uint16 originServiceFeeRate;
        uint16 originValidatedProposalFeeRate;
        uint256 servicePostingFee;
        uint256 proposalPostingFee;
        Arbitrator arbitrator;
        bytes arbitratorExtraData;
        uint256 arbitrationFeeTimeout;
    }

    /**
     * @notice Taken Platform name
     */
    mapping(string => bool) public takenNames;

    /**
     * @notice Platform ID to Platform struct
     */
    mapping(uint256 => Platform) public platforms;

    /**
     * @notice Addresses which are available as arbitrators
     */
    mapping(address => bool) public validArbitrators;

    /**
     * @notice Addresses which are allowed to mint a Platform ID
     */
    mapping(address => bool) public whitelist;

    /**
     * @notice Whether arbitrators are internal (are part of TalentLayer) or not
     *         Internal arbitrators will have the extra data set to the platform ID
     */
    mapping(address => bool) public internalArbitrators;

    /**
     * @notice Address to PlatformId
     */
    mapping(address => uint256) public ids;

    /// Price to mint a platform id (in wei, upgradable)
    uint256 public mintFee;

    /**
     * @notice Role granting Minting permission
     */
    bytes32 public constant MINT_ROLE = keccak256("MINT_ROLE");

    /**
     * @notice Role granting Contract Owner permission
     */
    bytes32 public constant OWNER_ROLE = keccak256("OWNER_ROLE");

    /**
     * @notice Minimum timeout to pay arbitration fee
     */
    uint256 public minArbitrationFeeTimeout;

    /**
     * @notice Platform Id counter
     */
    CountersUpgradeable.Counter private nextPlatformId;

<<<<<<< HEAD
    // =========================== Errors ==============================

    /**
     * @notice error thrown when input handle is 0 or more than 31 characters long.
     */
    error HandleLengthInvalid();

    /**
     * @notice error thrown when input handle contains restricted characters.
     */
    error HandleContainsInvalidCharacters();
=======
    /**
     * @notice  The minting status
     */
    MintStatus public mintStatus;
>>>>>>> 576a4918

    // =========================== Initializers ==============================

    /// @custom:oz-upgrades-unsafe-allow constructor
    constructor() {
        _disableInitializers();
    }

    function initialize() public initializer {
        __ERC721_init("TalentLayerPlatformID", "TPID");
        __AccessControl_init();
        __UUPSUpgradeable_init();
        _setupRole(DEFAULT_ADMIN_ROLE, msg.sender);
        _setupRole(MINT_ROLE, msg.sender);
        _setupRole(OWNER_ROLE, msg.sender);
        mintFee = 0;
        validArbitrators[address(0)] = true; // The zero address means no arbitrator.
        updateMinArbitrationFeeTimeout(1 days); // TODO: update this value
        // Increment counter to start platform ids at index 1
        nextPlatformId.increment();
        mintStatus = MintStatus.ONLY_WHITELIST;
    }

    // =========================== View functions ==============================

    /**
     * @notice Allows retrieval of number of minted Platform IDs for a platform.
     * @param _platformAddress Address of the owner of the Platform ID
     * @return the number of tokens minted by the platform
     */
    function numberMinted(address _platformAddress) public view returns (uint256) {
        return balanceOf(_platformAddress);
    }

    /**
     * @notice Allows retrieval of a Platform fee
     * @param _platformId The Platform Id of the platform
     * @return The Platform fee
     */
    function getOriginServiceFeeRate(uint256 _platformId) external view returns (uint16) {
        require(_platformId > 0 && _platformId < nextPlatformId.current(), "Invalid platform ID");
        return platforms[_platformId].originServiceFeeRate;
    }

    /**
     * @notice Allows retrieval of a Platform fee
     * @param _platformId The Platform Id of the platform
     * @return The Platform fee
     */
    function getOriginValidatedProposalFeeRate(uint256 _platformId) external view returns (uint16) {
        require(_platformId > 0 && _platformId < nextPlatformId.current(), "Invalid platform ID");
        return platforms[_platformId].originValidatedProposalFeeRate;
    }

    /**
     * @notice Allows retrieval of a service posting fee
     * @param _platformId The Platform Id of the platform
     * @return The Service posting fee
     */
    function getServicePostingFee(uint256 _platformId) external view returns (uint256) {
        require(_platformId > 0 && _platformId < nextPlatformId.current(), "Invalid platform ID");
        return platforms[_platformId].servicePostingFee;
    }

    /**
     * @notice Allows retrieval of a proposal posting fee
     * @param _platformId The Platform Id of the platform
     * @return The Proposal posting fee
     */
    function getProposalPostingFee(uint256 _platformId) external view returns (uint256) {
        require(_platformId > 0 && _platformId < nextPlatformId.current(), "Invalid platform ID");
        return platforms[_platformId].proposalPostingFee;
    }

    /**
     * @notice Allows retrieval of a Platform arbitrator
     * @param _platformId The Platform Id of the platform
     * @return Arbitrator The Platform arbitrator
     */
    function getPlatform(uint256 _platformId) external view returns (Platform memory) {
        require(_platformId > 0 && _platformId < nextPlatformId.current(), "Invalid platform ID");
        return platforms[_platformId];
    }

    /**
     * @dev Returns the total number of tokens in existence.
     */
    function totalSupply() public view returns (uint256) {
        return nextPlatformId.current() - 1;
    }

    // =========================== User functions ==============================

    /**
     * @notice Allows a platform to mint a new Platform Id.
     * @dev You need to have MINT_ROLE to use this function
     * @param _platformName Platform name
     */
    function mint(string calldata _platformName) public payable canMint(_platformName, msg.sender) onlyRole(MINT_ROLE) {
        _safeMint(msg.sender, nextPlatformId.current());
        _afterMint(_platformName, msg.sender);
    }

    /**
     * @notice Allows a user to mint a new Platform Id and assign it to an eth address.
     * @dev You need to have MINT_ROLE to use this function
     * @param _platformName Platform name
     * @param _platformAddress Eth Address to assign the Platform Id to
     */
    function mintForAddress(
        string calldata _platformName,
        address _platformAddress
    ) public payable canMint(_platformName, _platformAddress) onlyRole(MINT_ROLE) {
        _safeMint(_platformAddress, nextPlatformId.current());
        _afterMint(_platformName, _platformAddress);
    }

    /**
     * @notice Update platform URI data.
     * @dev we are trusting the platform to provide the valid IPFS URI
     * @param _platformId The Platform Id of the platform
     * @param _newCid New IPFS URI
     */
    function updateProfileData(uint256 _platformId, string memory _newCid) public {
        require(ownerOf(_platformId) == msg.sender, "You're not the owner of this platform");
        require(bytes(_newCid).length > 0, "Should provide a valid IPFS URI");

        platforms[_platformId].dataUri = _newCid;

        emit CidUpdated(_platformId, _newCid);
    }

    /**
     * @notice Allows a platform to update his fee
     * @param _originServiceFeeRate Platform fee to update
     */
    function updateOriginServiceFeeRate(uint256 _platformId, uint16 _originServiceFeeRate) public {
        require(ownerOf(_platformId) == msg.sender, "You're not the owner of this platform");

        platforms[_platformId].originServiceFeeRate = _originServiceFeeRate;
        emit OriginServiceFeeRateUpdated(_platformId, _originServiceFeeRate);
    }

    /**
     * @notice Allows a platform to update his fee
     * @param _originValidatedProposalFeeRate Platform fee to update
     */
    function updateOriginValidatedProposalFeeRate(uint256 _platformId, uint16 _originValidatedProposalFeeRate) public {
        require(ownerOf(_platformId) == msg.sender, "You're not the owner of this platform");

        platforms[_platformId].originValidatedProposalFeeRate = _originValidatedProposalFeeRate;
        emit OriginValidatedProposalFeeRateUpdated(_platformId, _originValidatedProposalFeeRate);
    }

    /**
     * @notice Allows a platform to update his arbitrator
     * @param _arbitrator the arbitrator
     * @param _extraData the extra data for arbitrator (this is only used for external arbitrators, for
     *                   internal arbitrators it should be empty)
     */
    function updateArbitrator(uint256 _platformId, Arbitrator _arbitrator, bytes memory _extraData) public {
        require(ownerOf(_platformId) == msg.sender, "You're not the owner of this platform");
        require(validArbitrators[address(_arbitrator)], "The address must be of a valid arbitrator");

        platforms[_platformId].arbitrator = _arbitrator;

        if (internalArbitrators[address(_arbitrator)]) {
            platforms[_platformId].arbitratorExtraData = abi.encodePacked(_platformId);
        } else {
            platforms[_platformId].arbitratorExtraData = _extraData;
        }

        emit ArbitratorUpdated(_platformId, _arbitrator, platforms[_platformId].arbitratorExtraData);
    }

    /**
     * @notice Allows a platform to update the timeout for paying the arbitration fee
     * @param _arbitrationFeeTimeout The new timeout
     */
    function updateArbitrationFeeTimeout(uint256 _platformId, uint256 _arbitrationFeeTimeout) public {
        require(ownerOf(_platformId) == msg.sender, "You're not the owner of this platform");
        require(
            _arbitrationFeeTimeout >= minArbitrationFeeTimeout,
            "The timeout must be greater than the minimum timeout"
        );

        platforms[_platformId].arbitrationFeeTimeout = _arbitrationFeeTimeout;
        emit ArbitrationFeeTimeoutUpdated(_platformId, _arbitrationFeeTimeout);
    }

    /**
     * @notice Allows a platform to update the service posting fee for the platform
     * @param _platformId The The platform Id of the platform
     * @param _servicePostingFee The new fee
     */
    function updateServicePostingFee(uint256 _platformId, uint256 _servicePostingFee) public {
        require(ownerOf(_platformId) == msg.sender, "You're not the owner of this platform");

        platforms[_platformId].servicePostingFee = _servicePostingFee;
        emit ServicePostingFeeUpdated(_platformId, _servicePostingFee);
    }

    /**
     * @notice Allows a platform to update the proposal posting fee for the platform
     * @param _platformId The The platform Id of the platform
     * @param _proposalPostingFee The new fee
     */
    function updateProposalPostingFee(uint256 _platformId, uint256 _proposalPostingFee) public {
        require(ownerOf(_platformId) == msg.sender, "You're not the owner of this platform");

        platforms[_platformId].proposalPostingFee = _proposalPostingFee;
        emit ProposalPostingFeeUpdated(_platformId, _proposalPostingFee);
    }

    // =========================== Owner functions ==============================

    /**
     * @notice whitelist a user.
     * @param _user Address of the user to whitelist
     */
    function whitelistUser(address _user) public onlyRole(OWNER_ROLE) {
        whitelist[_user] = true;
        emit UserWhitelisted(_user);
    }

    /**
     * @notice Updates the mint status.
     * @param _mintStatus The new mint status
     */
    function updateMintStatus(MintStatus _mintStatus) public onlyRole(OWNER_ROLE) {
        mintStatus = _mintStatus;
        emit MintStatusUpdated(_mintStatus);
    }

    /**
     * Updates the mint fee.
     * @param _mintFee The new mint fee
     */
    function updateMintFee(uint256 _mintFee) public onlyRole(DEFAULT_ADMIN_ROLE) {
        mintFee = _mintFee;
        emit MintFeeUpdated(_mintFee);
    }

    /**
     * Withdraws the contract balance to the admin.
     */
    function withdraw() public onlyRole(DEFAULT_ADMIN_ROLE) {
        (bool sent, ) = payable(msg.sender).call{value: address(this).balance}("");
        require(sent, "Failed to withdraw Ether");
    }

    /**
     * @notice Adds a new available arbitrator.
     * @param _arbitrator address of the arbitrator
     * @param _isInternal whether the arbitrator is internal (is part of TalentLayer) or not
     * @dev You need to have DEFAULT_ADMIN_ROLE to use this function
     */
    function addArbitrator(address _arbitrator, bool _isInternal) public onlyRole(DEFAULT_ADMIN_ROLE) {
        validArbitrators[address(_arbitrator)] = true;
        internalArbitrators[address(_arbitrator)] = _isInternal;
    }

    /**
     * @notice Removes an available arbitrator.
     * @param _arbitrator address of the arbitrator
     * @dev You need to have DEFAULT_ADMIN_ROLE to use this function
     */
    function removeArbitrator(address _arbitrator) public onlyRole(DEFAULT_ADMIN_ROLE) {
        validArbitrators[address(_arbitrator)] = false;
        internalArbitrators[address(_arbitrator)] = false;
    }

    /**
     * @notice Updates the minimum timeout for paying the arbitration fee.
     * @param _minArbitrationFeeTimeout The new minimum timeout
     * @dev You need to have DEFAULT_ADMIN_ROLE to use this function
     */
    function updateMinArbitrationFeeTimeout(uint256 _minArbitrationFeeTimeout) public onlyRole(DEFAULT_ADMIN_ROLE) {
        minArbitrationFeeTimeout = _minArbitrationFeeTimeout;
        emit MinArbitrationFeeTimeoutUpdated(_minArbitrationFeeTimeout);
    }

    // =========================== Private functions ==============================

    /**
     * @notice Update Platform name mapping and emit event after mint.
     * @param _platformName Name of the platform.
     * @dev Increments the nextTokenId counter.
     */
    function _afterMint(string memory _platformName, address _platformAddress) private returns (uint256) {
        uint256 platformId = nextPlatformId.current();
        nextPlatformId.increment();
        Platform storage platform = platforms[platformId];
        platform.name = _platformName;
        platform.id = platformId;
        platform.arbitrationFeeTimeout = minArbitrationFeeTimeout;
        takenNames[_platformName] = true;
        ids[_platformAddress] = platformId;

        emit Mint(_platformAddress, platformId, _platformName, mintFee, minArbitrationFeeTimeout);

        return platformId;
    }

    function _validateHandle(string calldata handle) private pure {
        bytes memory byteHandle = bytes(handle);
        if (byteHandle.length == 0 || byteHandle.length > MAX_HANDLE_LENGTH) revert HandleLengthInvalid();

        uint256 byteHandleLength = byteHandle.length;
        for (uint256 i = 0; i < byteHandleLength; ) {
            if (
                (byteHandle[i] < "0" || byteHandle[i] > "z" || (byteHandle[i] > "9" && byteHandle[i] < "a")) &&
                byteHandle[i] != "-" &&
                byteHandle[i] != "_"
            ) revert HandleContainsInvalidCharacters();
            ++i;
        }
    }

    // =========================== External functions ==============================

    /**
     * @notice Check whether the TalentLayer Platform Id is valid.
     * @param _platformId The Platform Id of the platform.
     */
    function isValid(uint256 _platformId) external view {
        require(_platformId > 0 && _platformId < nextPlatformId.current(), "Invalid platform ID");
    }

    // =========================== Overrides ==============================

    /**
     * @dev See {IERC165-supportsInterface}.
     */
    function supportsInterface(
        bytes4 interfaceId
    ) public view virtual override(ERC721Upgradeable, AccessControlUpgradeable) returns (bool) {
        return
            ERC721Upgradeable.supportsInterface(interfaceId) || AccessControlUpgradeable.supportsInterface(interfaceId);
    }

    /**
     * @dev Override to prevent token transfer.
     */
    function transferFrom(
        address /*from*/,
        address /*to*/,
        uint256 /*tokenId*/
    ) public virtual override(ERC721Upgradeable) {
        revert("Not allowed");
    }

    /**
     * @dev Override to prevent token transfer.
     */
    function safeTransferFrom(
        address /*from*/,
        address /*to*/,
        uint256 /*tokenId*/
    ) public virtual override(ERC721Upgradeable) {
        revert("Not allowed");
    }

    /**
     * @notice Implementation of the {IERC721Metadata-tokenURI} function.
     * @param tokenId The ID of the token
     */
    function tokenURI(uint256 tokenId) public view virtual override(ERC721Upgradeable) returns (string memory) {
        return _buildTokenURI(tokenId);
    }

    /**
     * @notice Builds the token URI
     * @param id The ID of the token
     */
    function _buildTokenURI(uint256 id) internal view returns (string memory) {
        string memory platformName = platforms[id].name;

        bytes memory image = abi.encodePacked(
            "data:image/svg+xml;base64,",
            Base64Upgradeable.encode(
                bytes(
                    abi.encodePacked(
                        '<svg xmlns="http://www.w3.org/2000/svg" width="720" height="720"><rect width="100%" height="100%"/><svg xmlns="http://www.w3.org/2000/svg" width="150" height="150" version="1.2" viewBox="-200 -50 1000 1000"><path fill="#FFFFFF" d="M264.5 190.5c0-13.8 11.2-25 25-25H568c13.8 0 25 11.2 25 25v490c0 13.8-11.2 25-25 25H289.5c-13.8 0-25-11.2-25-25z"/><path fill="#FFFFFF" d="M265 624c0-13.8 11.2-25 25-25h543c13.8 0 25 11.2 25 25v56.5c0 13.8-11.2 25-25 25H290c-13.8 0-25-11.2-25-25z"/><path fill="#FFFFFF" d="M0 190.5c0-13.8 11.2-25 25-25h543c13.8 0 25 11.2 25 25V247c0 13.8-11.2 25-25 25H25c-13.8 0-25-11.2-25-25z"/></svg><text x="30" y="670" style="font:60px sans-serif;fill:#fff">',
                        platformName,
                        "</text></svg>"
                    )
                )
            )
        );
        return
            string(
                abi.encodePacked(
                    "data:application/json;base64,",
                    Base64Upgradeable.encode(
                        bytes(
                            abi.encodePacked(
                                '{"name":"',
                                platformName,
                                '", "image":"',
                                image,
                                unicode'", "description": "Talent Layer Platform ID"}'
                            )
                        )
                    )
                )
            );
    }

    /**
     * @notice Function that revert when `msg.sender` is not authorized to upgrade the contract. Called by
     * {upgradeTo} and {upgradeToAndCall}.
     * @param newImplementation address of the new contract implementation
     */
    function _authorizeUpgrade(address newImplementation) internal override(UUPSUpgradeable) onlyRole(OWNER_ROLE) {}

    // =========================== Modifiers ==============================

    /**
     * @notice Check if Platform is able to mint a new Platform ID.
     * @param _platformName name for the platform
     * @param _platformAddress address of the platform associated with the ID
     */
<<<<<<< HEAD
    modifier canMint(string calldata _platformName, address _platformAddress) {
=======
    modifier canMint(string memory _platformName, address _platformAddress) {
        require(mintStatus == MintStatus.ONLY_WHITELIST || mintStatus == MintStatus.PUBLIC, "Mint status is not valid");
        if (mintStatus == MintStatus.ONLY_WHITELIST) {
            require(whitelist[_msgSender()], "You are not whitelisted");
        }
>>>>>>> 576a4918
        require(msg.value == mintFee, "Incorrect amount of ETH for mint fee");
        require(numberMinted(_platformAddress) == 0, "Platform already has a Platform ID");
        require(!takenNames[_platformName], "Name already taken");

        _validateHandle(_platformName);
        _;
    }

    // =========================== Events ==============================

    /**
     * @notice Emit when new Platform ID is minted.
     * @param _platformOwnerAddress Address of the owner of the PlatformID
     * @param _platformId The Platform ID of the platform
     * @param _platformName Name of the platform
     * @param _fee Fee paid to mint the Platform ID
     * @param _arbitrationFeeTimeout Timeout to pay arbitration fee
     */
    event Mint(
        address indexed _platformOwnerAddress,
        uint256 _platformId,
        string _platformName,
        uint256 _fee,
        uint256 _arbitrationFeeTimeout
    );

    /**
     * @notice Emit when Cid is updated for a platform.
     * @param _platformId The Platform ID of the platform
     * @param _newCid New URI
     */
    event CidUpdated(uint256 indexed _platformId, string _newCid);

    /**
     * @notice Emit when mint fee is updated
     * @param _mintFee The new mint fee
     */
    event MintFeeUpdated(uint256 _mintFee);

    /**
     * @notice Emit when the fee is updated for a platform
     * @param _originServiceFeeRate The new fee
     */
    event OriginServiceFeeRateUpdated(uint256 _platformId, uint16 _originServiceFeeRate);

    /**
     * @notice Emit when the fee is updated for a platform
     * @param _originValidatedProposalFeeRate The new fee
     */
    event OriginValidatedProposalFeeRateUpdated(uint256 _platformId, uint16 _originValidatedProposalFeeRate);

    /**
     * @notice Emit after the arbitrator is updated for a platform
     * @param _platformId The Platform Id of the platform
     * @param _arbitrator The address of the new arbitrator
     * @param _extraData The new extra data for the arbitrator
     */
    event ArbitratorUpdated(uint256 _platformId, Arbitrator _arbitrator, bytes _extraData);

    /**
     * @notice Emit after the arbitration fee timeout is updated for a platform
     * @param _platformId The Platform Id of the platform
     * @param _arbitrationFeeTimeout The new arbitration fee timeout
     */
    event ArbitrationFeeTimeoutUpdated(uint256 _platformId, uint256 _arbitrationFeeTimeout);

    /**
     * @notice Emit after the minimum arbitration fee timeout is updated
     * @param _minArbitrationFeeTimeout The new arbitration fee timeout
     */
    event MinArbitrationFeeTimeoutUpdated(uint256 _minArbitrationFeeTimeout);

    /**
     * @notice Emit when the service posting fee is updated for a platform
     * @param _servicePostingFee The new fee
     */
    event ServicePostingFeeUpdated(uint256 _platformId, uint256 _servicePostingFee);

    /**
     * @notice Emit when the proposal posting fee is updated for a platform
     * @param _proposalPostingFee The new fee
     */
    event ProposalPostingFeeUpdated(uint256 _platformId, uint256 _proposalPostingFee);

    /**
     * @notice Emit when the minting status is updated
     */
    event MintStatusUpdated(MintStatus _mintStatus);

    /**
     * @notice Emit when a platform is whitelisted
     */
    event UserWhitelisted(address indexed _user);
}<|MERGE_RESOLUTION|>--- conflicted
+++ resolved
@@ -15,10 +15,8 @@
  */
 contract TalentLayerPlatformID is ERC721Upgradeable, AccessControlUpgradeable, UUPSUpgradeable {
     using CountersUpgradeable for CountersUpgradeable.Counter;
-
-<<<<<<< HEAD
     uint8 constant MAX_HANDLE_LENGTH = 31;
-=======
+
     // =========================== Enum ==============================
 
     /**
@@ -29,7 +27,6 @@
         ONLY_WHITELIST,
         PUBLIC
     }
->>>>>>> 576a4918
 
     // =========================== Variables ==============================
 
@@ -111,7 +108,11 @@
      */
     CountersUpgradeable.Counter private nextPlatformId;
 
-<<<<<<< HEAD
+    /**
+     * @notice  The minting status
+     */
+    MintStatus public mintStatus;
+
     // =========================== Errors ==============================
 
     /**
@@ -123,12 +124,6 @@
      * @notice error thrown when input handle contains restricted characters.
      */
     error HandleContainsInvalidCharacters();
-=======
-    /**
-     * @notice  The minting status
-     */
-    MintStatus public mintStatus;
->>>>>>> 576a4918
 
     // =========================== Initializers ==============================
 
@@ -552,15 +547,11 @@
      * @param _platformName name for the platform
      * @param _platformAddress address of the platform associated with the ID
      */
-<<<<<<< HEAD
     modifier canMint(string calldata _platformName, address _platformAddress) {
-=======
-    modifier canMint(string memory _platformName, address _platformAddress) {
         require(mintStatus == MintStatus.ONLY_WHITELIST || mintStatus == MintStatus.PUBLIC, "Mint status is not valid");
         if (mintStatus == MintStatus.ONLY_WHITELIST) {
             require(whitelist[_msgSender()], "You are not whitelisted");
         }
->>>>>>> 576a4918
         require(msg.value == mintFee, "Incorrect amount of ETH for mint fee");
         require(numberMinted(_platformAddress) == 0, "Platform already has a Platform ID");
         require(!takenNames[_platformName], "Name already taken");
