// SPDX-License-Identifier: MIT
pragma solidity ^0.8.9;

import {AccessControlUpgradeable} from "@openzeppelin/contracts-upgradeable/access/AccessControlUpgradeable.sol";
import {Base64Upgradeable} from "@openzeppelin/contracts-upgradeable/utils/Base64Upgradeable.sol";
import {CountersUpgradeable} from "@openzeppelin/contracts-upgradeable/utils/CountersUpgradeable.sol";
import {ERC721Upgradeable} from "@openzeppelin/contracts-upgradeable/token/ERC721/ERC721Upgradeable.sol";
import {UUPSUpgradeable} from "@openzeppelin/contracts-upgradeable/proxy/utils/UUPSUpgradeable.sol";

import "./Arbitrator.sol";

/**
 * @title Platform ID Contract
 * @author TalentLayer Team
 */
contract TalentLayerPlatformID is ERC721Upgradeable, AccessControlUpgradeable, UUPSUpgradeable {
    using CountersUpgradeable for CountersUpgradeable.Counter;

    // =========================== Enum ==============================

    /**
     * @notice Enum for the mint status
     */
    enum MintStatus {
        ON_PAUSE,
        ONLY_WHITELIST,
        PUBLIC
    }

    // =========================== Variables ==============================

    /// @notice TalentLayer Platform information struct
    /// @param platformId the TalentLayer Platform Id
    /// @param name the name of the platform
    /// @param dataUri the IPFS URI of the Platform metadata
    /// @param originServiceFeeRate the %fee (per ten thousands) asked by the platform for each service created on the platform
    /// @param originValidatedProposalFeeRate the %fee (per ten thousands) asked by the platform for each validates service on the platform
    /// @param servicePostingFee the fee (flat) asked by the platform to post a service on the platform
    /// @param proposalPostingFee the fee (flat) asked by the platform to post a proposal on the platform
    /// @param arbitrator address of the arbitrator used by the platform
    /// @param arbitratorExtraData extra information for the arbitrator
    /// @param arbitrationFeeTimeout timeout for parties to pay the arbitration fee
    struct Platform {
        uint256 id;
        string name;
        string dataUri;
        uint16 originServiceFeeRate;
        uint16 originValidatedProposalFeeRate;
        uint256 servicePostingFee;
        uint256 proposalPostingFee;
        Arbitrator arbitrator;
        bytes arbitratorExtraData;
        uint256 arbitrationFeeTimeout;
    }

    /**
     * @notice Taken Platform name
     */
    mapping(string => bool) public takenNames;

    /**
     * @notice Token ID to Platform struct
     */
    mapping(uint256 => Platform) public platforms;

    /**
     * @notice Addresses which are available as arbitrators
     */
    mapping(address => bool) public validArbitrators;

    /** Whitelist mapping
     * @notice Addresses which are allowed to mint a Platform ID
     */
    mapping(address => bool) public whitelist;

    /**
     * @notice Whether arbitrators are internal (are part of TalentLayer) or not
     *         Internal arbitrators will have the extra data set to the platform ID
     */
    mapping(address => bool) public internalArbitrators;

    /** Whitelist mapping
     * @notice Addresses which are allowed to mint a Platform ID
     */
    mapping(address => bool) public whitelist;

    /// Price to mint a platform id (in wei, upgradable)
    uint256 public mintFee;

    /**
     * @notice Role granting Minting permission
     */
    bytes32 public constant MINT_ROLE = keccak256("MINT_ROLE");

    /**
     * @notice Role granting Contract Owner permission
     */
    bytes32 public constant OWNER_ROLE = keccak256("OWNER_ROLE");

    /**
     * @notice Minimum timeout to pay arbitration fee
     */
    uint256 public minArbitrationFeeTimeout;

    /**
     * @notice Token Id counter
     */
    CountersUpgradeable.Counter private _nextTokenId;

    /**
     * @notice  The minting status
     */
    MintStatus public minStatus;

    // =========================== Initializers ==============================

    /// @custom:oz-upgrades-unsafe-allow constructor
    constructor() {
        _disableInitializers();
    }

    function initialize() public initializer {
        __ERC721_init("TalentLayerPlatformID", "TPID");
        __AccessControl_init();
        __UUPSUpgradeable_init();
        _setupRole(DEFAULT_ADMIN_ROLE, msg.sender);
        _setupRole(MINT_ROLE, msg.sender);
        _setupRole(OWNER_ROLE, msg.sender);
        mintFee = 0;
        validArbitrators[address(0)] = true; // The zero address means no arbitrator.
        updateMinArbitrationFeeTimeout(1 days); // TODO: update this value
        // Increment counter to start tokenIds at index 1
        _nextTokenId.increment();
<<<<<<< HEAD
=======
        // set up the MintStatus on Whitelist
>>>>>>> 585869d0
        minStatus = MintStatus.ONLY_WHITELIST;
    }

    // =========================== View functions ==============================

    /**
     * @notice Allows retrieval of number of minted Platform IDs for a platform.
     * @param _platformAddress Address of the owner of the Platform ID
     * @return the number of tokens minted by the platform
     */
    function numberMinted(address _platformAddress) public view returns (uint256) {
        return balanceOf(_platformAddress);
    }

    /**
     * @notice Allows retrieval of a Platform fee
     * @param _platformId Platform Id to check
     * @return The Platform fee
     */
    function getOriginServiceFeeRate(uint256 _platformId) external view returns (uint16) {
        require(_platformId > 0 && _platformId < _nextTokenId.current(), "Invalid platform ID");
        return platforms[_platformId].originServiceFeeRate;
    }

    /**
     * @notice Allows retrieval of a Platform fee
     * @param _platformId Platform Id to check
     * @return The Platform fee
     */
    function getOriginValidatedProposalFeeRate(uint256 _platformId) external view returns (uint16) {
        require(_platformId > 0 && _platformId < _nextTokenId.current(), "Invalid platform ID");
        return platforms[_platformId].originValidatedProposalFeeRate;
    }

    /**
     * @notice Allows retrieval of a service posting fee
     * @param _platformId Platform Id to check
     * @return The Service posting fee
     */
    function getServicePostingFee(uint256 _platformId) external view returns (uint256) {
        require(_platformId > 0 && _platformId < _nextTokenId.current(), "Invalid platform ID");
        return platforms[_platformId].servicePostingFee;
    }

    /**
     * @notice Allows retrieval of a proposal posting fee
     * @param _platformId Platform Id to check
     * @return The Proposal posting fee
     */
    function getProposalPostingFee(uint256 _platformId) external view returns (uint256) {
        require(_platformId > 0 && _platformId < _nextTokenId.current(), "Invalid platform ID");
        return platforms[_platformId].proposalPostingFee;
    }

    /**
     * @notice Allows retrieval of a Platform arbitrator
     * @param _platformId Platform Id to check
     * @return Arbitrator The Platform arbitrator
     */
    function getPlatform(uint256 _platformId) external view returns (Platform memory) {
        require(_platformId > 0 && _platformId < _nextTokenId.current(), "Invalid platform ID");
        return platforms[_platformId];
    }

    /**
     * @notice Allows getting the Platform ID from an address
     * @param _owner Platform Address to check
     * @return The Platform Id associated to this address
     */
    function getPlatformIdFromAddress(address _owner) public view returns (uint256) {
        uint256 currentTokenId = 1;

        while (currentTokenId < _nextTokenId.current()) {
            if (_ownerOf(currentTokenId) == _owner) {
                return currentTokenId;
            }
            currentTokenId++;
        }
        return 0;
    }

    /**
     * @dev Returns the total number of tokens in existence.
     */
    function totalSupply() public view returns (uint256) {
        return _nextTokenId.current() - 1;
    }

    // =========================== User functions ==============================

    /**
     * @notice Allows a platform to mint a new Platform Id.
     * @dev You need to have MINT_ROLE to use this function
     * @param _platformName Platform name
     */
    function mint(string memory _platformName) public payable canMint(_platformName, msg.sender) onlyRole(MINT_ROLE) {
        require(minStatus == MintStatus.ONLY_WHITELIST || minStatus == MintStatus.PUBLIC, "Mint status is not valid");
        if (minStatus == MintStatus.ONLY_WHITELIST) {
            require(whitelist[_msgSender()], "You are not whitelisted");
        }
        _safeMint(msg.sender, _nextTokenId.current());
        _afterMint(_platformName, msg.sender);
    }

    /**
     * @notice Allows a user to mint a new Platform Id and assign it to an eth address.
     * @dev You need to have MINT_ROLE to use this function
     * @param _platformName Platform name
     * @param _platformAddress Eth Address to assign the Platform Id to
     */
    function mintForAddress(
        string memory _platformName,
        address _platformAddress
    ) public payable canMint(_platformName, _platformAddress) onlyRole(MINT_ROLE) {
        require(minStatus == MintStatus.ONLY_WHITELIST || minStatus == MintStatus.PUBLIC, "Mint status is not valid");
        if (minStatus == MintStatus.ONLY_WHITELIST) {
            require(whitelist[_msgSender()], "You are not whitelisted");
        }
        _safeMint(_platformAddress, _nextTokenId.current());
        _afterMint(_platformName, _platformAddress);
    }

    /**
     * @notice Update platform URI data.
     * @dev we are trusting the platform to provide the valid IPFS URI
     * @param _platformId Token ID to update
     * @param _newCid New IPFS URI
     */
    function updateProfileData(uint256 _platformId, string memory _newCid) public {
        require(ownerOf(_platformId) == msg.sender, "You're not the owner of this platform");
        require(bytes(_newCid).length > 0, "Should provide a valid IPFS URI");

        platforms[_platformId].dataUri = _newCid;

        emit CidUpdated(_platformId, _newCid);
    }

    /**
     * @notice Allows a platform to update his fee
     * @param _platformEscrowFeeRate Platform fee to update
     */
    function updatePlatformEscrowFeeRate(uint256 _platformId, uint16 _platformEscrowFeeRate) public {
        require(ownerOf(_platformId) == msg.sender, "You're not the owner of this platform");

        platforms[_platformId].fee = _platformEscrowFeeRate;
        emit PlatformEscrowFeeRateUpdated(_platformId, _platformEscrowFeeRate);
    }

    /**
     * @notice Allows a platform to update his arbitrator
     * @param _arbitrator the arbitrator
     * @param _extraData the extra data for arbitrator (this is only used for external arbitrators, for
     *                   internal arbitrators it should be empty)
     */
    function updateArbitrator(uint256 _platformId, Arbitrator _arbitrator, bytes memory _extraData) public {
        require(ownerOf(_platformId) == msg.sender, "You're not the owner of this platform");
        require(validArbitrators[address(_arbitrator)], "The address must be of a valid arbitrator");

        platforms[_platformId].arbitrator = _arbitrator;

        if (internalArbitrators[address(_arbitrator)]) {
            platforms[_platformId].arbitratorExtraData = abi.encodePacked(_platformId);
        } else {
            platforms[_platformId].arbitratorExtraData = _extraData;
        }

        emit ArbitratorUpdated(_platformId, _arbitrator, platforms[_platformId].arbitratorExtraData);
    }

    /**
     * @notice Allows a platform to update the timeout for paying the arbitration fee
     * @param _arbitrationFeeTimeout The new timeout
     */
    function updateArbitrationFeeTimeout(uint256 _platformId, uint256 _arbitrationFeeTimeout) public {
        require(ownerOf(_platformId) == msg.sender, "You're not the owner of this platform");
        require(
            _arbitrationFeeTimeout >= minArbitrationFeeTimeout,
            "The timeout must be greater than the minimum timeout"
        );

        platforms[_platformId].arbitrationFeeTimeout = _arbitrationFeeTimeout;
        emit ArbitrationFeeTimeoutUpdated(_platformId, _arbitrationFeeTimeout);
    }

    /**
     * @notice Allows a platform to update the service posting fee for the platform
     * @param _platformId The platform id
     * @param _servicePostingFee The new fee
     */
    function updateServicePostingFee(uint256 _platformId, uint256 _servicePostingFee) public {
        require(ownerOf(_platformId) == msg.sender, "You're not the owner of this platform");

        platforms[_platformId].servicePostingFee = _servicePostingFee;
        emit ServicePostingFeeUpdated(_platformId, _servicePostingFee);
    }

    /**
     * @notice Allows a platform to update the proposal posting fee for the platform
     * @param _platformId The platform id
     * @param _proposalPostingFee The new fee
     */
    function updateProposalPostingFee(uint256 _platformId, uint256 _proposalPostingFee) public {
        require(ownerOf(_platformId) == msg.sender, "You're not the owner of this platform");

        platforms[_platformId].proposalPostingFee = _proposalPostingFee;
        emit ProposalPostingFeeUpdated(_platformId, _proposalPostingFee);
    }

    // =========================== Owner functions ==============================

    /**
     * @notice whitelist a user.
     * @param _user Address of the user to whitelist
     */
    function whitelistUser(address _user) public onlyRole(OWNER_ROLE) {
        require(_user != address(0), "User address cannot be 0");
        whitelist[_user] = true;
<<<<<<< HEAD
        emit UserWhitelisted(_user);
=======
>>>>>>> 585869d0
    }

    /**
     * @notice Updates the mint status.
     * @param _mintStatus The new mint status
     */
    function updateMintStatus(MintStatus _mintStatus) public onlyRole(OWNER_ROLE) {
        minStatus = _mintStatus;
        emit MintStatusUpdated(_mintStatus);
    }

    /**
     * Updates the mint fee.
     * @param _mintFee The new mint fee
     */
    function updateMintFee(uint256 _mintFee) public onlyRole(DEFAULT_ADMIN_ROLE) {
        mintFee = _mintFee;
        emit MintFeeUpdated(_mintFee);
    }

    /**
     * Withdraws the contract balance to the admin.
     */
    function withdraw() public onlyRole(DEFAULT_ADMIN_ROLE) {
        (bool sent, ) = payable(msg.sender).call{value: address(this).balance}("");
        require(sent, "Failed to withdraw Ether");
    }

    /**
     * @notice Adds a new available arbitrator.
     * @param _arbitrator address of the arbitrator
     * @param _isInternal whether the arbitrator is internal (is part of TalentLayer) or not
     * @dev You need to have DEFAULT_ADMIN_ROLE to use this function
     */
    function addArbitrator(address _arbitrator, bool _isInternal) public onlyRole(DEFAULT_ADMIN_ROLE) {
        validArbitrators[address(_arbitrator)] = true;
        internalArbitrators[address(_arbitrator)] = _isInternal;
    }

    /**
     * @notice Removes an available arbitrator.
     * @param _arbitrator address of the arbitrator
     * @dev You need to have DEFAULT_ADMIN_ROLE to use this function
     */
    function removeArbitrator(address _arbitrator) public onlyRole(DEFAULT_ADMIN_ROLE) {
        validArbitrators[address(_arbitrator)] = false;
        internalArbitrators[address(_arbitrator)] = false;
    }

    /**
     * @notice Updates the minimum timeout for paying the arbitration fee.
     * @param _minArbitrationFeeTimeout The new minimum timeout
     * @dev You need to have DEFAULT_ADMIN_ROLE to use this function
     */
    function updateMinArbitrationFeeTimeout(uint256 _minArbitrationFeeTimeout) public onlyRole(DEFAULT_ADMIN_ROLE) {
        minArbitrationFeeTimeout = _minArbitrationFeeTimeout;
        emit MinArbitrationFeeTimeoutUpdated(_minArbitrationFeeTimeout);
    }

    // =========================== Private functions ==============================

    /**
     * @notice Update Platform name mapping and emit event after mint.
     * @param _platformName Name of the platform.
     * @dev Increments the nextTokenId counter.
     */
    function _afterMint(string memory _platformName, address _platformAddress) private {
        uint256 platformId = _nextTokenId.current();
        _nextTokenId.increment();
        Platform storage platform = platforms[platformId];
        platform.name = _platformName;
        platform.id = platformId;
        platform.arbitrationFeeTimeout = minArbitrationFeeTimeout;
        takenNames[_platformName] = true;

        emit Mint(_platformAddress, platformId, _platformName, mintFee, minArbitrationFeeTimeout);
    }

    // =========================== External functions ==============================

    /**
     * @notice Check whether the TalentLayer Platform Id is valid.
     * @param _platformId TalentLayer Platform ID
     */
    function isValid(uint256 _platformId) external view {
        require(_platformId > 0 && _platformId < _nextTokenId.current(), "Invalid platform ID");
    }

    // =========================== Overrides ==============================

    /**
     * @dev See {IERC165-supportsInterface}.
     */
    function supportsInterface(
        bytes4 interfaceId
    ) public view virtual override(ERC721Upgradeable, AccessControlUpgradeable) returns (bool) {
        return
            ERC721Upgradeable.supportsInterface(interfaceId) || AccessControlUpgradeable.supportsInterface(interfaceId);
    }

    /**
     * @dev Override to prevent token transfer.
     */
    function transferFrom(address from, address to, uint256 tokenId) public virtual override(ERC721Upgradeable) {
        revert("Not allowed");
    }

    /**
     * @dev Override to prevent token transfer.
     */
    function safeTransferFrom(address from, address to, uint256 tokenId) public virtual override(ERC721Upgradeable) {
        revert("Not allowed");
    }

    /**
     * @notice Implementation of the {IERC721Metadata-tokenURI} function.
     * @param tokenId The ID of the token
     */
    function tokenURI(uint256 tokenId) public view virtual override(ERC721Upgradeable) returns (string memory) {
        return _buildTokenURI(tokenId);
    }

    /**
     * @notice Builds the token URI
     * @param id The ID of the token
     */
    function _buildTokenURI(uint256 id) internal view returns (string memory) {
        string memory platformName = platforms[id].name;

        bytes memory image = abi.encodePacked(
            "data:image/svg+xml;base64,",
            Base64Upgradeable.encode(
                bytes(
                    abi.encodePacked(
                        '<svg xmlns="http://www.w3.org/2000/svg" width="720" height="720"><rect width="100%" height="100%"/><svg xmlns="http://www.w3.org/2000/svg" width="150" height="150" version="1.2" viewBox="-200 -50 1000 1000"><path fill="#FFFFFF" d="M264.5 190.5c0-13.8 11.2-25 25-25H568c13.8 0 25 11.2 25 25v490c0 13.8-11.2 25-25 25H289.5c-13.8 0-25-11.2-25-25z"/><path fill="#FFFFFF" d="M265 624c0-13.8 11.2-25 25-25h543c13.8 0 25 11.2 25 25v56.5c0 13.8-11.2 25-25 25H290c-13.8 0-25-11.2-25-25z"/><path fill="#FFFFFF" d="M0 190.5c0-13.8 11.2-25 25-25h543c13.8 0 25 11.2 25 25V247c0 13.8-11.2 25-25 25H25c-13.8 0-25-11.2-25-25z"/></svg><text x="30" y="670" style="font:60px sans-serif;fill:#fff">',
                        platformName,
                        "</text></svg>"
                    )
                )
            )
        );
        return
            string(
                abi.encodePacked(
                    "data:application/json;base64,",
                    Base64Upgradeable.encode(
                        bytes(
                            abi.encodePacked(
                                '{"name":"',
                                platformName,
                                '", "image":"',
                                image,
                                unicode'", "description": "Talent Layer Platform ID"}'
                            )
                        )
                    )
                )
            );
    }

    /**
     * @notice Function that revert when `msg.sender` is not authorized to upgrade the contract. Called by
     * {upgradeTo} and {upgradeToAndCall}.
     * @param newImplementation address of the new contract implementation
     */
    function _authorizeUpgrade(address newImplementation) internal override(UUPSUpgradeable) onlyRole(OWNER_ROLE) {}

    // =========================== Modifiers ==============================

    /**
     * @notice Check if Platform is able to mint a new Platform ID.
     * @param _platformName name for the platform
     * @param _platformAddress address of the platform associated with the ID
     */
    modifier canMint(string memory _platformName, address _platformAddress) {
        require(msg.value == mintFee, "Incorrect amount of ETH for mint fee");
        require(numberMinted(_platformAddress) == 0, "Platform already has a Platform ID");
        require(bytes(_platformName).length >= 2, "Name too short");
        require(bytes(_platformName).length <= 20, "Name too long");
        require(!takenNames[_platformName], "Name already taken");
        _;
    }

    // =========================== Events ==============================

    /**
     * @notice Emit when new Platform ID is minted.
     * @param _platformOwnerAddress Address of the owner of the PlatformID
     * @param _tokenId New Platform ID
     * @param _platformName Name of the platform
     * @param _fee Fee paid to mint the Platform ID
     * @param _arbitrationFeeTimeout Timeout to pay arbitration fee
     */
    event Mint(
        address indexed _platformOwnerAddress,
        uint256 _tokenId,
        string _platformName,
        uint256 _fee,
        uint256 _arbitrationFeeTimeout
    );

    /**
     * @notice Emit when Cid is updated for a platform.
     * @param _tokenId Platform ID concerned
     * @param _newCid New URI
     */
    event CidUpdated(uint256 indexed _tokenId, string _newCid);

    /**
     * @notice Emit when mint fee is updated
     * @param _mintFee The new mint fee
     */
    event MintFeeUpdated(uint256 _mintFee);

    /**
     * @notice Emit when the fee is updated for a platform
     * @param _platformEscrowFeeRate The new fee
     */
    event PlatformEscrowFeeRateUpdated(uint256 _platformId, uint16 _platformEscrowFeeRate);

    /**
     * @notice Emit after the arbitrator is updated for a platform
     * @param _platformId The ID of the platform
     * @param _arbitrator The address of the new arbitrator
     * @param _extraData The new extra data for the arbitrator
     */
    event ArbitratorUpdated(uint256 _platformId, Arbitrator _arbitrator, bytes _extraData);

    /**
     * @notice Emit after the arbitration fee timeout is updated for a platform
     * @param _platformId The ID of the platform
     * @param _arbitrationFeeTimeout The new arbitration fee timeout
     */
    event ArbitrationFeeTimeoutUpdated(uint256 _platformId, uint256 _arbitrationFeeTimeout);

    /**
     * @notice Emit after the minimum arbitration fee timeout is updated
     * @param _minArbitrationFeeTimeout The new arbitration fee timeout
     */
    event MinArbitrationFeeTimeoutUpdated(uint256 _minArbitrationFeeTimeout);

    /**
     * @notice Emit when the service posting fee is updated for a platform
     * @param _servicePostingFee The new fee
     */
    event ServicePostingFeeUpdated(uint256 _platformId, uint256 _servicePostingFee);

    /**
     * @notice Emit when the proposal posting fee is updated for a platform
     * @param _proposalPostingFee The new fee
     */
    event ProposalPostingFeeUpdated(uint256 _platformId, uint256 _proposalPostingFee);

    /**
     * @notice Emit when the minting status is updated
     */
    event MintStatusUpdated(MintStatus _mintStatus);

    /**
     * @notice Emit when a platform is whitelisted
     */
    event UserWhitelisted(address indexed _user);
}<|MERGE_RESOLUTION|>--- conflicted
+++ resolved
@@ -79,11 +79,6 @@
      */
     mapping(address => bool) public internalArbitrators;
 
-    /** Whitelist mapping
-     * @notice Addresses which are allowed to mint a Platform ID
-     */
-    mapping(address => bool) public whitelist;
-
     /// Price to mint a platform id (in wei, upgradable)
     uint256 public mintFee;
 
@@ -131,10 +126,7 @@
         updateMinArbitrationFeeTimeout(1 days); // TODO: update this value
         // Increment counter to start tokenIds at index 1
         _nextTokenId.increment();
-<<<<<<< HEAD
-=======
         // set up the MintStatus on Whitelist
->>>>>>> 585869d0
         minStatus = MintStatus.ONLY_WHITELIST;
     }
 
@@ -352,10 +344,7 @@
     function whitelistUser(address _user) public onlyRole(OWNER_ROLE) {
         require(_user != address(0), "User address cannot be 0");
         whitelist[_user] = true;
-<<<<<<< HEAD
         emit UserWhitelisted(_user);
-=======
->>>>>>> 585869d0
     }
 
     /**
