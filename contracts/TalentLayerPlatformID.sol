// SPDX-License-Identifier: MIT
pragma solidity ^0.8.9;

import {AccessControlUpgradeable} from "@openzeppelin/contracts-upgradeable/access/AccessControlUpgradeable.sol";
import {Base64Upgradeable} from "@openzeppelin/contracts-upgradeable/utils/Base64Upgradeable.sol";
import {CountersUpgradeable} from "@openzeppelin/contracts-upgradeable/utils/CountersUpgradeable.sol";
import {ERC721Upgradeable} from "@openzeppelin/contracts-upgradeable/token/ERC721/ERC721Upgradeable.sol";
import {UUPSUpgradeable} from "@openzeppelin/contracts-upgradeable/proxy/utils/UUPSUpgradeable.sol";

import "./Arbitrator.sol";

/**
 * @title Platform ID Contract
 * @author TalentLayer Team
 */
contract TalentLayerPlatformID is ERC721Upgradeable, AccessControlUpgradeable, UUPSUpgradeable {
    using CountersUpgradeable for CountersUpgradeable.Counter;

    // =========================== Enum ==============================

    /**
     * @notice Enum for the mint status
     */
    enum MintStatus {
        ON_PAUSE,
        ONLY_WHITELIST,
        PUBLIC
    }

    // =========================== Variables ==============================

    /// @notice TalentLayer Platform information struct
    /// @param platformId the TalentLayer Platform Id
    /// @param name the name of the platform
    /// @param dataUri the IPFS URI of the Platform metadata
<<<<<<< HEAD
    /// @param fee the %fee (per ten thousands) asked by the platform for each job escrow transaction
=======
    /// @param originServiceFeeRate the %fee (per ten thousands) asked by the platform for each service created on the platform
    /// @param originValidatedProposalFeeRate the %fee (per ten thousands) asked by the platform for each validates service on the platform
    /// @param servicePostingFee the fee (flat) asked by the platform to post a service on the platform
    /// @param proposalPostingFee the fee (flat) asked by the platform to post a proposal on the platform
>>>>>>> 48daa029
    /// @param arbitrator address of the arbitrator used by the platform
    /// @param arbitratorExtraData extra information for the arbitrator
    /// @param arbitrationFeeTimeout timeout for parties to pay the arbitration fee
    struct Platform {
        uint256 id;
        string name;
        string dataUri;
<<<<<<< HEAD
        uint16 fee;
=======
        uint16 originServiceFeeRate;
        uint16 originValidatedProposalFeeRate;
        uint256 servicePostingFee;
        uint256 proposalPostingFee;
>>>>>>> 48daa029
        Arbitrator arbitrator;
        bytes arbitratorExtraData;
        uint256 arbitrationFeeTimeout;
    }

    /**
     * @notice Taken Platform name
     */
    mapping(string => bool) public takenNames;

    /**
     * @notice Token ID to Platform struct
     */
    mapping(uint256 => Platform) public platforms;

    /**
     * @notice Addresses which are available as arbitrators
     */
    mapping(address => bool) public validArbitrators;

    /** Whitelist mapping
     * @notice Addresses which are allowed to mint a Platform ID
     */
    mapping(address => bool) public whitelist;

    /**
     * @notice Whether arbitrators are internal (are part of TalentLayer) or not
     *         Internal arbitrators will have the extra data set to the platform ID
     */
    mapping(address => bool) public internalArbitrators;

    /// Price to mint a platform id (in wei, upgradable)
    uint256 public mintFee;

    /**
     * @notice Role granting Minting permission
     */
    bytes32 public constant MINT_ROLE = keccak256("MINT_ROLE");

    /**
     * @notice Role granting Contract Owner permission
     */
    bytes32 public constant OWNER_ROLE = keccak256("OWNER_ROLE");

    /**
     * @notice Minimum timeout to pay arbitration fee
     */
    uint256 public minArbitrationFeeTimeout;

    /**
     * @notice Token Id counter
     */
    CountersUpgradeable.Counter private _nextTokenId;

    /**
     * @notice  The minting status
     */
    MintStatus public minStatus;

    // =========================== Initializers ==============================

    /// @custom:oz-upgrades-unsafe-allow constructor
    constructor() {
        _disableInitializers();
    }

    function initialize() public initializer {
        __ERC721_init("TalentLayerPlatformID", "TPID");
        __AccessControl_init();
        __UUPSUpgradeable_init();
        _setupRole(DEFAULT_ADMIN_ROLE, msg.sender);
        _setupRole(MINT_ROLE, msg.sender);
        _setupRole(OWNER_ROLE, msg.sender);
        mintFee = 0;
        validArbitrators[address(0)] = true; // The zero address means no arbitrator.
        updateMinArbitrationFeeTimeout(1 days); // TODO: update this value
        // Increment counter to start tokenIds at index 1
        _nextTokenId.increment();
        // set up the MintStatus on Whitelist
        minStatus = MintStatus.ONLY_WHITELIST;
    }

    // =========================== View functions ==============================

    /**
     * @notice Allows retrieval of number of minted Platform IDs for a platform.
     * @param _platformAddress Address of the owner of the Platform ID
     * @return the number of tokens minted by the platform
     */
    function numberMinted(address _platformAddress) public view returns (uint256) {
        return balanceOf(_platformAddress);
    }

    /**
     * @notice Allows retrieval of a Platform fee
     * @param _platformId Platform Id to check
     * @return The Platform fee
     */
    function getPlatformEscrowFeeRate(uint256 _platformId) external view returns (uint16) {
        require(_platformId > 0 && _platformId < _nextTokenId.current(), "Invalid platform ID");
        return platforms[_platformId].fee;
    }

    /**
     * @notice Allows retrieval of a service posting fee
     * @param _platformId Platform Id to check
     * @return The Service posting fee
     */
    function getServicePostingFee(uint256 _platformId) external view returns (uint256) {
        require(_platformId > 0 && _platformId < _nextTokenId.current(), "Invalid platform ID");
        return platforms[_platformId].servicePostingFee;
    }

    /**
     * @notice Allows retrieval of a proposal posting fee
     * @param _platformId Platform Id to check
     * @return The Proposal posting fee
     */
    function getProposalPostingFee(uint256 _platformId) external view returns (uint256) {
        require(_platformId > 0 && _platformId < _nextTokenId.current(), "Invalid platform ID");
        return platforms[_platformId].proposalPostingFee;
    }

    /**
     * @notice Allows retrieval of a Platform arbitrator
     * @param _platformId Platform Id to check
     * @return Arbitrator The Platform arbitrator
     */
    function getPlatform(uint256 _platformId) external view returns (Platform memory) {
        require(_platformId > 0 && _platformId < _nextTokenId.current(), "Invalid platform ID");
        return platforms[_platformId];
    }

    /**
     * @notice Allows getting the Platform ID from an address
     * @param _owner Platform Address to check
     * @return The Platform Id associated to this address
     */
    function getPlatformIdFromAddress(address _owner) public view returns (uint256) {
        uint256 currentTokenId = 1;

        while (currentTokenId < _nextTokenId.current()) {
            if (_ownerOf(currentTokenId) == _owner) {
                return currentTokenId;
            }
            currentTokenId++;
        }
        return 0;
    }

    /**
     * @dev Returns the total number of tokens in existence.
     */
    function totalSupply() public view returns (uint256) {
        return _nextTokenId.current() - 1;
    }

    // =========================== User functions ==============================

    /**
     * @notice Allows a platform to mint a new Platform Id.
     * @dev You need to have MINT_ROLE to use this function
     * @param _platformName Platform name
     */
    function mint(string memory _platformName) public payable canMint(_platformName, msg.sender) onlyRole(MINT_ROLE) {
        require(minStatus == MintStatus.ONLY_WHITELIST || minStatus == MintStatus.PUBLIC, "Mint status is not valid");
        if (minStatus == MintStatus.ONLY_WHITELIST) {
            require(whitelist[_msgSender()], "You are not whitelisted");
        }
        _safeMint(msg.sender, _nextTokenId.current());
        _afterMint(_platformName, msg.sender);
    }

    /**
     * @notice Allows a user to mint a new Platform Id and assign it to an eth address.
     * @dev You need to have MINT_ROLE to use this function
     * @param _platformName Platform name
     * @param _platformAddress Eth Address to assign the Platform Id to
     */
    function mintForAddress(
        string memory _platformName,
        address _platformAddress
    ) public payable canMint(_platformName, _platformAddress) onlyRole(MINT_ROLE) {
        require(minStatus == MintStatus.ONLY_WHITELIST || minStatus == MintStatus.PUBLIC, "Mint status is not valid");
        if (minStatus == MintStatus.ONLY_WHITELIST) {
            require(whitelist[_msgSender()], "You are not whitelisted");
        }
        _safeMint(_platformAddress, _nextTokenId.current());
        _afterMint(_platformName, _platformAddress);
    }

    /**
     * @notice Update platform URI data.
     * @dev we are trusting the platform to provide the valid IPFS URI
     * @param _platformId Token ID to update
     * @param _newCid New IPFS URI
     */
    function updateProfileData(uint256 _platformId, string memory _newCid) public {
        require(ownerOf(_platformId) == msg.sender, "You're not the owner of this platform");
        require(bytes(_newCid).length > 0, "Should provide a valid IPFS URI");

        platforms[_platformId].dataUri = _newCid;

        emit CidUpdated(_platformId, _newCid);
    }

    /**
     * @notice Allows a platform to update his fee
     * @param _platformEscrowFeeRate Platform fee to update
     */
    function updatePlatformEscrowFeeRate(uint256 _platformId, uint16 _platformEscrowFeeRate) public {
        require(ownerOf(_platformId) == msg.sender, "You're not the owner of this platform");

        platforms[_platformId].fee = _platformEscrowFeeRate;
        emit PlatformEscrowFeeRateUpdated(_platformId, _platformEscrowFeeRate);
    }

    /**
     * @notice Allows a platform to update his arbitrator
     * @param _arbitrator the arbitrator
     * @param _extraData the extra data for arbitrator (this is only used for external arbitrators, for
     *                   internal arbitrators it should be empty)
     */
    function updateArbitrator(uint256 _platformId, Arbitrator _arbitrator, bytes memory _extraData) public {
        require(ownerOf(_platformId) == msg.sender, "You're not the owner of this platform");
        require(validArbitrators[address(_arbitrator)], "The address must be of a valid arbitrator");

        platforms[_platformId].arbitrator = _arbitrator;

        if (internalArbitrators[address(_arbitrator)]) {
            platforms[_platformId].arbitratorExtraData = abi.encodePacked(_platformId);
        } else {
            platforms[_platformId].arbitratorExtraData = _extraData;
        }

        emit ArbitratorUpdated(_platformId, _arbitrator, platforms[_platformId].arbitratorExtraData);
    }

    /**
     * @notice Allows a platform to update the timeout for paying the arbitration fee
     * @param _arbitrationFeeTimeout The new timeout
     */
    function updateArbitrationFeeTimeout(uint256 _platformId, uint256 _arbitrationFeeTimeout) public {
        require(ownerOf(_platformId) == msg.sender, "You're not the owner of this platform");
        require(
            _arbitrationFeeTimeout >= minArbitrationFeeTimeout,
            "The timeout must be greater than the minimum timeout"
        );

        platforms[_platformId].arbitrationFeeTimeout = _arbitrationFeeTimeout;
        emit ArbitrationFeeTimeoutUpdated(_platformId, _arbitrationFeeTimeout);
    }

    /**
     * @notice Allows a platform to update the service posting fee for the platform
     * @param _platformId The platform id
     * @param _servicePostingFee The new fee
     */
    function updateServicePostingFee(uint256 _platformId, uint256 _servicePostingFee) public {
        require(ownerOf(_platformId) == msg.sender, "You're not the owner of this platform");

        platforms[_platformId].servicePostingFee = _servicePostingFee;
        emit ServicePostingFeeUpdated(_platformId, _servicePostingFee);
    }

    /**
     * @notice Allows a platform to update the proposal posting fee for the platform
     * @param _platformId The platform id
     * @param _proposalPostingFee The new fee
     */
    function updateProposalPostingFee(uint256 _platformId, uint256 _proposalPostingFee) public {
        require(ownerOf(_platformId) == msg.sender, "You're not the owner of this platform");

        platforms[_platformId].proposalPostingFee = _proposalPostingFee;
        emit ProposalPostingFeeUpdated(_platformId, _proposalPostingFee);
    }

    // =========================== Owner functions ==============================

    /**
     * @notice whitelist a user.
     * @param _user Address of the user to whitelist
     */
    function whitelistUser(address _user) public onlyRole(OWNER_ROLE) {
        require(_user != address(0), "User address cannot be 0");
        whitelist[_user] = true;
    }

    /**
     * @notice Updates the mint status.
     * @param _mintStatus The new mint status
     */
    function updateMintStatus(MintStatus _mintStatus) public onlyRole(OWNER_ROLE) {
        minStatus = _mintStatus;
        emit MintStatusUpdated(_mintStatus);
    }

    /**
     * Updates the mint fee.
     * @param _mintFee The new mint fee
     */
    function updateMintFee(uint256 _mintFee) public onlyRole(DEFAULT_ADMIN_ROLE) {
        mintFee = _mintFee;
        emit MintFeeUpdated(_mintFee);
    }

    /**
     * Withdraws the contract balance to the admin.
     */
    function withdraw() public onlyRole(DEFAULT_ADMIN_ROLE) {
        (bool sent, ) = payable(msg.sender).call{value: address(this).balance}("");
        require(sent, "Failed to withdraw Ether");
    }

    /**
     * @notice Adds a new available arbitrator.
     * @param _arbitrator address of the arbitrator
     * @param _isInternal whether the arbitrator is internal (is part of TalentLayer) or not
     * @dev You need to have DEFAULT_ADMIN_ROLE to use this function
     */
    function addArbitrator(address _arbitrator, bool _isInternal) public onlyRole(DEFAULT_ADMIN_ROLE) {
        validArbitrators[address(_arbitrator)] = true;
        internalArbitrators[address(_arbitrator)] = _isInternal;
    }

    /**
     * @notice Removes an available arbitrator.
     * @param _arbitrator address of the arbitrator
     * @dev You need to have DEFAULT_ADMIN_ROLE to use this function
     */
    function removeArbitrator(address _arbitrator) public onlyRole(DEFAULT_ADMIN_ROLE) {
        validArbitrators[address(_arbitrator)] = false;
        internalArbitrators[address(_arbitrator)] = false;
    }

    /**
     * @notice Updates the minimum timeout for paying the arbitration fee.
     * @param _minArbitrationFeeTimeout The new minimum timeout
     * @dev You need to have DEFAULT_ADMIN_ROLE to use this function
     */
    function updateMinArbitrationFeeTimeout(uint256 _minArbitrationFeeTimeout) public onlyRole(DEFAULT_ADMIN_ROLE) {
        minArbitrationFeeTimeout = _minArbitrationFeeTimeout;
        emit MinArbitrationFeeTimeoutUpdated(_minArbitrationFeeTimeout);
    }

    // =========================== Private functions ==============================

    /**
     * @notice Update Platform name mapping and emit event after mint.
     * @param _platformName Name of the platform.
     * @dev Increments the nextTokenId counter.
     */
    function _afterMint(string memory _platformName, address _platformAddress) private {
        uint256 platformId = _nextTokenId.current();
        _nextTokenId.increment();
        Platform storage platform = platforms[platformId];
        platform.name = _platformName;
        platform.id = platformId;
        platform.arbitrationFeeTimeout = minArbitrationFeeTimeout;
        takenNames[_platformName] = true;

        emit Mint(_platformAddress, platformId, _platformName, mintFee, minArbitrationFeeTimeout);
    }

    // =========================== External functions ==============================

    /**
     * @notice Check whether the TalentLayer Platform Id is valid.
     * @param _platformId TalentLayer Platform ID
     */
    function isValid(uint256 _platformId) external view {
        require(_platformId > 0 && _platformId < _nextTokenId.current(), "Invalid platform ID");
    }

    // =========================== Overrides ==============================

    /**
     * @dev See {IERC165-supportsInterface}.
     */
    function supportsInterface(
        bytes4 interfaceId
    ) public view virtual override(ERC721Upgradeable, AccessControlUpgradeable) returns (bool) {
        return
            ERC721Upgradeable.supportsInterface(interfaceId) || AccessControlUpgradeable.supportsInterface(interfaceId);
    }

    /**
     * @dev Override to prevent token transfer.
     */
    function transferFrom(address from, address to, uint256 tokenId) public virtual override(ERC721Upgradeable) {
        revert("Not allowed");
    }

    /**
     * @dev Override to prevent token transfer.
     */
    function safeTransferFrom(address from, address to, uint256 tokenId) public virtual override(ERC721Upgradeable) {
        revert("Not allowed");
    }

    /**
     * @notice Implementation of the {IERC721Metadata-tokenURI} function.
     * @param tokenId The ID of the token
     */
    function tokenURI(uint256 tokenId) public view virtual override(ERC721Upgradeable) returns (string memory) {
        return _buildTokenURI(tokenId);
    }

    /**
     * @notice Builds the token URI
     * @param id The ID of the token
     */
    function _buildTokenURI(uint256 id) internal view returns (string memory) {
        string memory platformName = platforms[id].name;

        bytes memory image = abi.encodePacked(
            "data:image/svg+xml;base64,",
            Base64Upgradeable.encode(
                bytes(
                    abi.encodePacked(
                        '<svg xmlns="http://www.w3.org/2000/svg" width="720" height="720"><rect width="100%" height="100%"/><svg xmlns="http://www.w3.org/2000/svg" width="150" height="150" version="1.2" viewBox="-200 -50 1000 1000"><path fill="#FFFFFF" d="M264.5 190.5c0-13.8 11.2-25 25-25H568c13.8 0 25 11.2 25 25v490c0 13.8-11.2 25-25 25H289.5c-13.8 0-25-11.2-25-25z"/><path fill="#FFFFFF" d="M265 624c0-13.8 11.2-25 25-25h543c13.8 0 25 11.2 25 25v56.5c0 13.8-11.2 25-25 25H290c-13.8 0-25-11.2-25-25z"/><path fill="#FFFFFF" d="M0 190.5c0-13.8 11.2-25 25-25h543c13.8 0 25 11.2 25 25V247c0 13.8-11.2 25-25 25H25c-13.8 0-25-11.2-25-25z"/></svg><text x="30" y="670" style="font:60px sans-serif;fill:#fff">',
                        platformName,
                        "</text></svg>"
                    )
                )
            )
        );
        return
            string(
                abi.encodePacked(
                    "data:application/json;base64,",
                    Base64Upgradeable.encode(
                        bytes(
                            abi.encodePacked(
                                '{"name":"',
                                platformName,
                                '", "image":"',
                                image,
                                unicode'", "description": "Talent Layer Platform ID"}'
                            )
                        )
                    )
                )
            );
    }

    /**
     * @notice Function that revert when `msg.sender` is not authorized to upgrade the contract. Called by
     * {upgradeTo} and {upgradeToAndCall}.
     * @param newImplementation address of the new contract implementation
     */
    function _authorizeUpgrade(address newImplementation) internal override(UUPSUpgradeable) onlyRole(OWNER_ROLE) {}

    // =========================== Modifiers ==============================

    /**
     * @notice Check if Platform is able to mint a new Platform ID.
     * @param _platformName name for the platform
     * @param _platformAddress address of the platform associated with the ID
     */
    modifier canMint(string memory _platformName, address _platformAddress) {
        require(msg.value == mintFee, "Incorrect amount of ETH for mint fee");
        require(numberMinted(_platformAddress) == 0, "Platform already has a Platform ID");
        require(bytes(_platformName).length >= 2, "Name too short");
        require(bytes(_platformName).length <= 20, "Name too long");
        require(!takenNames[_platformName], "Name already taken");
        _;
    }

    // =========================== Events ==============================

    /**
     * @notice Emit when new Platform ID is minted.
     * @param _platformOwnerAddress Address of the owner of the PlatformID
     * @param _tokenId New Platform ID
     * @param _platformName Name of the platform
     * @param _fee Fee paid to mint the Platform ID
     * @param _arbitrationFeeTimeout Timeout to pay arbitration fee
     */
    event Mint(
        address indexed _platformOwnerAddress,
        uint256 _tokenId,
        string _platformName,
        uint256 _fee,
        uint256 _arbitrationFeeTimeout
    );

    /**
     * @notice Emit when Cid is updated for a platform.
     * @param _tokenId Platform ID concerned
     * @param _newCid New URI
     */
    event CidUpdated(uint256 indexed _tokenId, string _newCid);

    /**
     * @notice Emit when mint fee is updated
     * @param _mintFee The new mint fee
     */
    event MintFeeUpdated(uint256 _mintFee);

    /**
     * @notice Emit when the fee is updated for a platform
     * @param _platformEscrowFeeRate The new fee
     */
    event PlatformEscrowFeeRateUpdated(uint256 _platformId, uint16 _platformEscrowFeeRate);

    /**
     * @notice Emit after the arbitrator is updated for a platform
     * @param _platformId The ID of the platform
     * @param _arbitrator The address of the new arbitrator
     * @param _extraData The new extra data for the arbitrator
     */
    event ArbitratorUpdated(uint256 _platformId, Arbitrator _arbitrator, bytes _extraData);

    /**
     * @notice Emit after the arbitration fee timeout is updated for a platform
     * @param _platformId The ID of the platform
     * @param _arbitrationFeeTimeout The new arbitration fee timeout
     */
    event ArbitrationFeeTimeoutUpdated(uint256 _platformId, uint256 _arbitrationFeeTimeout);

    /**
     * @notice Emit after the minimum arbitration fee timeout is updated
     * @param _minArbitrationFeeTimeout The new arbitration fee timeout
     */
    event MinArbitrationFeeTimeoutUpdated(uint256 _minArbitrationFeeTimeout);

    /**
<<<<<<< HEAD
     * Emit when mint the mint status is updated
     * @param _mintStatus The new mint status
     */
    event MintStatusUpdated(MintStatus _mintStatus);
=======
     * @notice Emit when the service posting fee is updated for a platform
     * @param _servicePostingFee The new fee
     */
    event ServicePostingFeeUpdated(uint256 _platformId, uint256 _servicePostingFee);

    /**
     * @notice Emit when the proposal posting fee is updated for a platform
     * @param _proposalPostingFee The new fee
     */
    event ProposalPostingFeeUpdated(uint256 _platformId, uint256 _proposalPostingFee);
>>>>>>> 48daa029
}<|MERGE_RESOLUTION|>--- conflicted
+++ resolved
@@ -33,14 +33,10 @@
     /// @param platformId the TalentLayer Platform Id
     /// @param name the name of the platform
     /// @param dataUri the IPFS URI of the Platform metadata
-<<<<<<< HEAD
-    /// @param fee the %fee (per ten thousands) asked by the platform for each job escrow transaction
-=======
     /// @param originServiceFeeRate the %fee (per ten thousands) asked by the platform for each service created on the platform
     /// @param originValidatedProposalFeeRate the %fee (per ten thousands) asked by the platform for each validates service on the platform
     /// @param servicePostingFee the fee (flat) asked by the platform to post a service on the platform
     /// @param proposalPostingFee the fee (flat) asked by the platform to post a proposal on the platform
->>>>>>> 48daa029
     /// @param arbitrator address of the arbitrator used by the platform
     /// @param arbitratorExtraData extra information for the arbitrator
     /// @param arbitrationFeeTimeout timeout for parties to pay the arbitration fee
@@ -48,14 +44,10 @@
         uint256 id;
         string name;
         string dataUri;
-<<<<<<< HEAD
-        uint16 fee;
-=======
         uint16 originServiceFeeRate;
         uint16 originValidatedProposalFeeRate;
         uint256 servicePostingFee;
         uint256 proposalPostingFee;
->>>>>>> 48daa029
         Arbitrator arbitrator;
         bytes arbitratorExtraData;
         uint256 arbitrationFeeTimeout;
@@ -154,9 +146,19 @@
      * @param _platformId Platform Id to check
      * @return The Platform fee
      */
-    function getPlatformEscrowFeeRate(uint256 _platformId) external view returns (uint16) {
+    function getOriginServiceFeeRate(uint256 _platformId) external view returns (uint16) {
         require(_platformId > 0 && _platformId < _nextTokenId.current(), "Invalid platform ID");
-        return platforms[_platformId].fee;
+        return platforms[_platformId].originServiceFeeRate;
+    }
+
+    /**
+     * @notice Allows retrieval of a Platform fee
+     * @param _platformId Platform Id to check
+     * @return The Platform fee
+     */
+    function getOriginValidatedProposalFeeRate(uint256 _platformId) external view returns (uint16) {
+        require(_platformId > 0 && _platformId < _nextTokenId.current(), "Invalid platform ID");
+        return platforms[_platformId].originValidatedProposalFeeRate;
     }
 
     /**
@@ -584,12 +586,6 @@
     event MinArbitrationFeeTimeoutUpdated(uint256 _minArbitrationFeeTimeout);
 
     /**
-<<<<<<< HEAD
-     * Emit when mint the mint status is updated
-     * @param _mintStatus The new mint status
-     */
-    event MintStatusUpdated(MintStatus _mintStatus);
-=======
      * @notice Emit when the service posting fee is updated for a platform
      * @param _servicePostingFee The new fee
      */
@@ -600,5 +596,4 @@
      * @param _proposalPostingFee The new fee
      */
     event ProposalPostingFeeUpdated(uint256 _platformId, uint256 _proposalPostingFee);
->>>>>>> 48daa029
 }