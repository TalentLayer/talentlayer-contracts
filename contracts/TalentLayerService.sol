--- conflicted
+++ resolved
@@ -415,13 +415,7 @@
      */
     function cancelService(uint256 _serviceId) public {
         Service storage service = services[_serviceId];
-
-<<<<<<< HEAD
-=======
-        require(service.initiatorId == tlId.ids(msg.sender), "Only the initiator can cancel the service");
->>>>>>> 27256379
         require(service.status == Status.Opened, "Only services with the open status can be cancelled");
-
         service.status = Status.Cancelled;
 
         emit ServiceCancelled(_serviceId);
