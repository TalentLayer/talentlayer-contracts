// SPDX-License-Identifier: MIT
pragma solidity ^0.8.9;

import {ITalentLayerPlatformID} from "../interfaces/ITalentLayerPlatformID.sol";
import {ERC2771RecipientUpgradeable} from "../libs/ERC2771RecipientUpgradeable.sol";

import {Base64Upgradeable} from "@openzeppelin/contracts-upgradeable/utils/Base64Upgradeable.sol";
import {CountersUpgradeable} from "@openzeppelin/contracts-upgradeable/utils/CountersUpgradeable.sol";
import {ERC721Upgradeable} from "@openzeppelin/contracts-upgradeable/token/ERC721/ERC721Upgradeable.sol";
import {MerkleProofUpgradeable} from "@openzeppelin/contracts-upgradeable/utils/cryptography/MerkleProofUpgradeable.sol";
import {UUPSUpgradeable} from "@openzeppelin/contracts-upgradeable/proxy/utils/UUPSUpgradeable.sol";
import {ContextUpgradeable} from "@openzeppelin/contracts-upgradeable/utils/ContextUpgradeable.sol";
import {StringsUpgradeable} from "@openzeppelin/contracts-upgradeable/utils/StringsUpgradeable.sol";

/**
 * @title TalentLayer ID Contract
 * @author TalentLayer Team
 */
contract TalentLayerIDV2 is ERC2771RecipientUpgradeable, ERC721Upgradeable, UUPSUpgradeable {
    using CountersUpgradeable for CountersUpgradeable.Counter;
    using MerkleProofUpgradeable for bytes32[];

    uint8 constant MAX_HANDLE_LENGTH = 31;

    // =========================== Enums ==============================

    /**
     * @notice Enum for the mint status
     */
    enum MintStatus {
        ON_PAUSE,
        ONLY_WHITELIST,
        PUBLIC
    }

    // =========================== Structs ==============================

    /// @notice TalentLayer Profile information struct
    /// @param id the talentLayerId of the profile
    /// @param handle the handle of the profile
    /// @param platformId the TalentLayer Platform Id linked to the profile
    /// @param dataUri the IPFS URI of the profile metadata
    struct Profile {
        uint256 id;
        string handle;
        uint256 platformId;
        string dataUri;
    }

    // =========================== Mappings & Variables ==============================

    /// TalentLayer Platform ID registry
    ITalentLayerPlatformID public talentLayerPlatformIdContract;

    /// Taken handles
    mapping(string => bool) public takenHandles;

    /// TalentLayer ID to Profile struct
    mapping(uint256 => Profile) public profiles;

    /// Address to TalentLayer id
    mapping(address => uint256) public ids;

    /// Price to mint an id (in wei, upgradable)
    uint256 public mintFee;

    /// Profile Id counter
    CountersUpgradeable.Counter nextProfileId;

    /// TalentLayer ID to delegates
    mapping(uint256 => mapping(address => bool)) private delegates;

    /// Merkle root of the whitelist for reserved handles
    bytes32 private whitelistMerkleRoot;

    /// The minting status
    MintStatus public mintStatus;

    uint256 testVariable;

    // =========================== Errors ==============================

    /**
     * @notice error thrown when input handle is 0 or more than 31 characters long.
     */
    error HandleLengthInvalid();

    /**
     * @notice error thrown when input handle contains restricted characters.
     */
    error HandleContainsInvalidCharacters();

    // =========================== Initializers ==============================

    /// @custom:oz-upgrades-unsafe-allow constructor
    constructor() {
        _disableInitializers();
    }

    // =========================== View functions ==============================

    /**
     * @notice Allows retrieval of number of minted TalentLayerIDs for a user.
     * @param _user Address of the owner of the TalentLayerID
     * @return the number of tokens minted by the user
     */
    function numberMinted(address _user) public view returns (uint256) {
        return balanceOf(_user);
    }

    /**
     * @dev Returns the total number of tokens in existence.
     */
    function totalSupply() public view returns (uint256) {
        return nextProfileId.current() - 1;
    }

    /**
<<<<<<< HEAD
     * @notice Returns the Profile struct of a given TalentLayer ID
     * @param _profileId The TalentLayer ID
     * @return The Profile struct of the TalentLayer ID
     */
    function getProfile(uint256 _profileId) external view returns (Profile memory) {
        require(_exists(_profileId), "TalentLayerID: Profile does not exist");
        return profiles[_profileId];
    }

    /**
=======
>>>>>>> b0ca2a7d
     * @notice Returns the platform ID of the platform which onboarded the user.
     * @param _address The address of the user
     */
    function getOriginatorPlatformIdByAddress(address _address) external view returns (uint256) {
        return profiles[ids[_address]].platformId;
    }

    /**
     * @notice Check whether a TalentLayer ID is valid.
     * @param _profileId The TalentLayer ID to check
     */
    function isValid(uint256 _profileId) external view {
        require(_profileId > 0 && _profileId < nextProfileId.current(), "Your ID is not a valid TalentLayer ID");
    }

    /**
     * @notice Check whether an address is a delegate for the given user.
     * @param _profileId The TalentLayer ID of the user
     * @param _address Address to check if it is a delegate
     */
    function isDelegate(uint256 _profileId, address _address) public view returns (bool) {
        return delegates[_profileId][_address];
    }

    /**
     * @notice Check whether an address is either the owner or a delegate for the given user.
     * @param _profileId The TalentLayer ID of the user
     * @param _address Address to check
     */
    function isOwnerOrDelegate(uint256 _profileId, address _address) public view returns (bool) {
        return ownerOf(_profileId) == _address || isDelegate(_profileId, _address);
    }

    /**
     * @notice Check whether an address has reserved a handle.
     * @param _address Address to check
     * @param _handle Handle to check
     * @param _proof Merkle proof to prove the user has reserved the handle to be minted
     */
    function isWhitelisted(
        address _address,
        string memory _handle,
        bytes32[] memory _proof
    ) public view returns (bool) {
        string memory concatenatedString = string.concat(
            StringsUpgradeable.toHexString(uint256(uint160(_address)), 20),
            ";",
            _handle
        );
        return _proof.verify(whitelistMerkleRoot, keccak256(abi.encodePacked(concatenatedString)));
    }

    // =========================== User functions ==============================

    /**
     * @notice Allows a user to mint a new TalentLayerID.
     * @param _handle Handle for the user
     * @param _platformId Platform ID mint the id from
     */
    function mint(
        uint256 _platformId,
        string calldata _handle
    ) public payable canMint(_msgSender(), _handle, _platformId) canPay {
        require(mintStatus == MintStatus.PUBLIC, "Public mint is not enabled");
        address sender = _msgSender();
        _safeMint(sender, nextProfileId.current());
        _afterMint(sender, _handle, _platformId, msg.value);
    }

    /**
     * @notice Allows users who reserved a handle to mint a new TalentLayerID.
     * @param _handle Handle for the user
     * @param _platformId Platform ID mint the id from
     * @param _proof Merkle proof of the handle reservation whitelist
     */
    function whitelistMint(
        uint256 _platformId,
        string calldata _handle,
        bytes32[] calldata _proof
    ) public payable canPay canMint(_msgSender(), _handle, _platformId) {
        require(mintStatus == MintStatus.ONLY_WHITELIST, "Whitelist mint is not enabled");
        address sender = _msgSender();
        require(isWhitelisted(sender, _handle, _proof), "You're not whitelisted");

        _safeMint(sender, nextProfileId.current());
        _afterMint(sender, _handle, _platformId, msg.value);
    }

    /**
     * @notice Update user data.
     * @dev we are trusting the user to provide the valid IPFS URI (changing in v2)
     * @param _profileId The TalentLayer ID of the user
     * @param _newCid New IPFS URI
     */
    function updateProfileData(uint256 _profileId, string memory _newCid) public onlyOwnerOrDelegate(_profileId) {
        require(bytes(_newCid).length > 0, "Should provide a valid IPFS URI");
        profiles[_profileId].dataUri = _newCid;

        emit CidUpdated(_profileId, _newCid);
    }

    /**
     * @notice Allows to give rights to a delegate to perform actions for a user's profile
     * @param _profileId The TalentLayer ID of the user
     * @param _delegate Address of the delegate to add
     */
    function addDelegate(uint256 _profileId, address _delegate) external {
        require(ownerOf(_profileId) == _msgSender(), "Only owner can add delegates");
        delegates[_profileId][_delegate] = true;
        emit DelegateAdded(_profileId, _delegate);
    }

    /**
     * @notice Allows to remove rights from a delegate to perform actions for a user's profile
     * @param _profileId The TalentLayer ID of the user
     * @param _delegate Address of the delegate to remove
     */
    function removeDelegate(uint256 _profileId, address _delegate) external {
        require(ownerOf(_profileId) == _msgSender(), "Only owner can remove delegates");
        delegates[_profileId][_delegate] = false;
        emit DelegateRemoved(_profileId, _delegate);
    }

    // =========================== Owner functions ==============================

    /**
     * @notice Updates the mint fee.
     * @param _mintFee The new mint fee
     */
    function updateMintFee(uint256 _mintFee) public onlyOwner {
        mintFee = _mintFee;
        emit MintFeeUpdated(_mintFee);
    }

    /**
     * @notice Withdraws the contract balance to the owner.
     */
    function withdraw() public onlyOwner {
        (bool sent, ) = payable(_msgSender()).call{value: address(this).balance}("");
        require(sent, "Failed to withdraw Ether");
    }

    /**
     * @notice Allows the owner to mint a new TalentLayerID for a user for free.
     * @param _platformId Platform ID from which UserId was minted
     * @param _userAddress Address of the user
     * @param _handle Handle for the user
     */
    function freeMint(
        uint256 _platformId,
        address _userAddress,
        string calldata _handle
    ) public canMint(_userAddress, _handle, _platformId) onlyOwner {
        _safeMint(_userAddress, nextProfileId.current());
        _afterMint(_userAddress, _handle, _platformId, 0);
    }

    /**
     * @notice Allows the owner to set the merkle root for the whitelist for reserved handles
     * @param root The new merkle root
     */
    function setWhitelistMerkleRoot(bytes32 root) public onlyOwner {
        whitelistMerkleRoot = root;
    }

    /**
     * @notice Updates the mint status.
     * @param _mintStatus The new mint status
     */
    function updateMintStatus(MintStatus _mintStatus) public onlyOwner {
        mintStatus = _mintStatus;
        emit MintStatusUpdated(_mintStatus);
    }

    // =========================== Private functions ==============================

    /**
     * @notice Update handle address mapping and emit event after mint.
     * @dev Increments the nextProfileId counter.
     * @param _handle Handle for the user
     * @param _platformId Platform ID from which UserId was minted
     */
    function _afterMint(
        address _userAddress,
        string memory _handle,
        uint256 _platformId,
        uint256 _fee
    ) private returns (uint256) {
        uint256 userProfileId = nextProfileId.current();
        nextProfileId.increment();
        Profile storage profile = profiles[userProfileId];
        profile.platformId = _platformId;
        profile.handle = _handle;
        takenHandles[_handle] = true;
        ids[_userAddress] = userProfileId;

        emit Mint(_userAddress, userProfileId, _handle, _platformId, _fee);
        return userProfileId;
    }

    function _validateHandle(string calldata handle) private pure {
        bytes memory byteHandle = bytes(handle);
        if (byteHandle.length == 0 || byteHandle.length > MAX_HANDLE_LENGTH) revert HandleLengthInvalid();

        uint256 byteHandleLength = byteHandle.length;
        for (uint256 i = 0; i < byteHandleLength; ) {
            if (
                (byteHandle[i] < "0" || byteHandle[i] > "z" || (byteHandle[i] > "9" && byteHandle[i] < "a")) &&
                byteHandle[i] != "-" &&
                byteHandle[i] != "_"
            ) revert HandleContainsInvalidCharacters();
            ++i;
        }
    }

    // =========================== Internal functions ==============================

    /**
     * @notice Function that revert when `_msgSender()` is not authorized to upgrade the contract. Called by
     * {upgradeTo} and {upgradeToAndCall}.
     * @param newImplementation address of the new contract implementation
     */
    function _authorizeUpgrade(address newImplementation) internal override(UUPSUpgradeable) onlyOwner {}

    // =========================== Overrides ==============================

    /**
     * @dev Override to prevent token transfer.
     */
    function transferFrom(
        address /*from*/,
        address /*to*/,
        uint256 /*tokenId*/
    ) public virtual override(ERC721Upgradeable) {
        revert("Token transfer is not allowed");
    }

    /**
     * @dev Override to prevent token transfer.
     */
    function safeTransferFrom(
        address /*from*/,
        address /*to*/,
        uint256 /*tokenId*/
    ) public virtual override(ERC721Upgradeable) {
        revert("Token transfer is not allowed");
    }

    /**
     * @dev Override to prevent token transfer.
     */
    function safeTransferFrom(
        address /*from*/,
        address /*to*/,
        uint256 /*tokenId*/,
        bytes memory /*data*/
    ) public virtual override(ERC721Upgradeable) {
        revert("Token transfer is not allowed");
    }

    /**
     * @dev Blocks the burn function
     * @param _tokenId The ID of the token
     */
    function _burn(uint256 _tokenId) internal virtual override(ERC721Upgradeable) {}

    /**
     * @notice Implementation of the {IERC721Metadata-tokenURI} function.
     * @param tokenId The ID of the token
     */
    function tokenURI(uint256 tokenId) public view virtual override(ERC721Upgradeable) returns (string memory) {
        return _buildTokenURI(tokenId);
    }

    /**
     * @notice Builds the token URI
     * @param id The ID of the token
     */
    function _buildTokenURI(uint256 id) internal view returns (string memory) {
        string memory username = profiles[id].handle;

        bytes memory image = abi.encodePacked(
            "data:image/svg+xml;base64,",
            Base64Upgradeable.encode(
                bytes(
                    abi.encodePacked(
                        '<svg xmlns="http://www.w3.org/2000/svg" width="720" height="720"><rect width="100%" height="100%"/><svg xmlns="http://www.w3.org/2000/svg" width="150" height="150" version="1.2" viewBox="-200 -50 1000 1000"><path fill="#FFFFFF" d="M264.5 190.5c0-13.8 11.2-25 25-25H568c13.8 0 25 11.2 25 25v490c0 13.8-11.2 25-25 25H289.5c-13.8 0-25-11.2-25-25z"/><path fill="#FFFFFF" d="M265 624c0-13.8 11.2-25 25-25h543c13.8 0 25 11.2 25 25v56.5c0 13.8-11.2 25-25 25H290c-13.8 0-25-11.2-25-25z"/><path fill="#FFFFFF" d="M0 190.5c0-13.8 11.2-25 25-25h543c13.8 0 25 11.2 25 25V247c0 13.8-11.2 25-25 25H25c-13.8 0-25-11.2-25-25z"/></svg><text x="30" y="670" style="font:60px sans-serif;fill:#fff">',
                        username,
                        "</text></svg>"
                    )
                )
            )
        );
        return
            string(
                abi.encodePacked(
                    "data:application/json;base64,",
                    Base64Upgradeable.encode(
                        bytes(
                            abi.encodePacked(
                                '{"name":"',
                                username,
                                '", "image":"',
                                image,
                                unicode'", "description": "TalentLayer ID"}'
                            )
                        )
                    )
                )
            );
    }

    function _msgSender()
        internal
        view
        virtual
        override(ContextUpgradeable, ERC2771RecipientUpgradeable)
        returns (address)
    {
        return ERC2771RecipientUpgradeable._msgSender();
    }

    function _msgData()
        internal
        view
        virtual
        override(ContextUpgradeable, ERC2771RecipientUpgradeable)
        returns (bytes calldata)
    {
        return ERC2771RecipientUpgradeable._msgData();
    }

    // =========================== Modifiers ==============================
    /**
     * @notice Check if _msgSender() can pay the mint fee.
     */
    modifier canPay() {
        require(msg.value == mintFee, "Incorrect amount of ETH for mint fee");
        _;
    }

    /**
     * Check if it is possible to mint a new TalentLayerID for a given address.
     * @param _userAddress Address to mint TalentLayer for.
     * @param _handle Handle for the user
     * @param _platformId Platform that wants to mint the TalentLayerID
     */
    modifier canMint(
        address _userAddress,
        string calldata _handle,
        uint256 _platformId
    ) {
        require(numberMinted(_userAddress) == 0, "You already have a TalentLayerID");
        require(!takenHandles[_handle], "Handle already taken");
        talentLayerPlatformIdContract.isValid(_platformId);
        _validateHandle(_handle);
        _;
    }

    /**
     * @notice Check if the given address is either the owner of the delegate of the given user
     * @param _profileId The TalentLayer ID of the user
     */
    modifier onlyOwnerOrDelegate(uint256 _profileId) {
        require(isOwnerOrDelegate(_profileId, _msgSender()), "Not owner or delegate");
        _;
    }

    // =========================== Events ==============================

    /**
     * Emit when new TalentLayerID is minted.
     * @param _user Address of the owner of the TalentLayerID
     * @param _profileId The TalentLayer ID of the user
     * @param _handle Handle for the user
     * @param _platformId Platform ID from which UserId was minted
     * @param _fee Fee paid to mint the TalentLayerID
     */
    event Mint(address indexed _user, uint256 _profileId, string _handle, uint256 _platformId, uint256 _fee);

    /**
     * Emit when Cid is updated for a user.
     * @param _profileId The TalentLayer ID of the user
     * @param _newCid Content ID
     */
    event CidUpdated(uint256 indexed _profileId, string _newCid);

    /**
     * Emit when mint fee is updated
     * @param _mintFee The new mint fee
     */
    event MintFeeUpdated(uint256 _mintFee);

    /**
     * Emit when a delegate is added for a user.
     * @param _profileId The TalentLayer ID of the user
     * @param _delegate Address of the delegate
     */
    event DelegateAdded(uint256 _profileId, address _delegate);

    /**
     * Emit when a delegate is removed for a user.
     * @param _profileId The TalentLayer ID of the user
     * @param _delegate Address of the delegate
     */
    event DelegateRemoved(uint256 _profileId, address _delegate);

    /**
     * Emit when the minting status is updated
     * @param _mintStatus The new mint status
     */
    event MintStatusUpdated(MintStatus _mintStatus);
}<|MERGE_RESOLUTION|>--- conflicted
+++ resolved
@@ -116,19 +116,6 @@
     }
 
     /**
-<<<<<<< HEAD
-     * @notice Returns the Profile struct of a given TalentLayer ID
-     * @param _profileId The TalentLayer ID
-     * @return The Profile struct of the TalentLayer ID
-     */
-    function getProfile(uint256 _profileId) external view returns (Profile memory) {
-        require(_exists(_profileId), "TalentLayerID: Profile does not exist");
-        return profiles[_profileId];
-    }
-
-    /**
-=======
->>>>>>> b0ca2a7d
      * @notice Returns the platform ID of the platform which onboarded the user.
      * @param _address The address of the user
      */
