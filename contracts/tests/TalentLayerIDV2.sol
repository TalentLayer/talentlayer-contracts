--- conflicted
+++ resolved
@@ -215,49 +215,6 @@
         emit CidUpdated(_tokenId, _newCid);
     }
 
-<<<<<<< HEAD
-=======
-    /**
-     * @notice Allows recovery of a user's account with zero knowledge proofs.
-     * @param _oldAddress Old user address
-     * @param _tokenId Token ID to recover
-     * @param _index Index in the merkle tree
-     * @param _recoveryKey Recovery key
-     * @param _handle User handle
-     * @param _merkleProof Merkle proof
-     */
-    function recoverAccount(
-        address _oldAddress,
-        uint256 _tokenId,
-        uint256 _index,
-        uint256 _recoveryKey,
-        string calldata _handle,
-        bytes32[] calldata _merkleProof
-    ) public {
-        address sender = _msgSender();
-
-        require(!hasBeenRecovered[_oldAddress], "This address has already been recovered");
-        require(ownerOf(_tokenId) == _oldAddress, "You are not the owner of this token");
-        require(numberMinted(sender) == 0, "You already have a token");
-        require(profiles[_tokenId].pohAddress == address(0), "Your old address was not linked to Proof of Humanity");
-        require(
-            keccak256(abi.encodePacked(profiles[_tokenId].handle)) == keccak256(abi.encodePacked(_handle)),
-            "Invalid handle"
-        );
-        require(pohRegistry.isRegistered(sender), "You need to use an address registered on Proof of Humanity");
-
-        bytes32 node = keccak256(abi.encodePacked(_index, _recoveryKey, _handle, _oldAddress));
-        require(MerkleProofUpgradeable.verify(_merkleProof, recoveryRoot, node), "MerkleDistributor: Invalid proof.");
-
-        hasBeenRecovered[_oldAddress] = true;
-        profiles[_tokenId].handle = _handle;
-        profiles[_tokenId].pohAddress = sender;
-        _transfer(_oldAddress, sender, _tokenId);
-
-        emit AccountRecovered(sender, _oldAddress, _handle, _tokenId);
-    }
-
->>>>>>> ab93c137
     // =========================== Owner functions ==============================
 
     /**
