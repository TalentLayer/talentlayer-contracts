--- conflicted
+++ resolved
@@ -15,17 +15,6 @@
  */
 contract TalentLayerPlatformIDV2 is ERC721Upgradeable, AccessControlUpgradeable, UUPSUpgradeable {
     using CountersUpgradeable for CountersUpgradeable.Counter;
-
-    // =========================== Enum ==============================
-
-    /**
-     * @notice Enum for the mint status
-     */
-    enum MintStatus {
-        ON_PAUSE,
-        ONLY_WHITELIST,
-        PUBLIC
-    }
 
     // =========================== Variables ==============================
 
@@ -68,11 +57,6 @@
      */
     mapping(address => bool) public validArbitrators;
 
-    /** Whitelist mapping
-     * @notice Addresses which are allowed to mint a Platform ID
-     */
-    mapping(address => bool) public whitelist;
-
     /**
      * @notice Whether arbitrators are internal (are part of TalentLayer) or not
      *         Internal arbitrators will have the extra data set to the platform ID
@@ -106,11 +90,6 @@
      * @notice Test variable
      */
     string public testString;
-
-    /**
-     * @notice  The minting status
-     */
-    MintStatus public minStatus;
 
     // =========================== Initializers ==============================
 
@@ -212,10 +191,6 @@
      * @param _platformName Platform name
      */
     function mint(string memory _platformName) public payable canMint(_platformName, msg.sender) onlyRole(MINT_ROLE) {
-        require(minStatus == MintStatus.ONLY_WHITELIST || minStatus == MintStatus.PUBLIC, "Mint status is not valid");
-        if (minStatus == MintStatus.ONLY_WHITELIST) {
-            require(whitelist[_msgSender()], "You are not whitelisted");
-        }
         _safeMint(msg.sender, _nextTokenId.current());
         _afterMint(_platformName, msg.sender);
     }
@@ -230,10 +205,6 @@
         string memory _platformName,
         address _platformAddress
     ) public payable canMint(_platformName, _platformAddress) onlyRole(MINT_ROLE) {
-        require(minStatus == MintStatus.ONLY_WHITELIST || minStatus == MintStatus.PUBLIC, "Mint status is not valid");
-        if (minStatus == MintStatus.ONLY_WHITELIST) {
-            require(whitelist[_msgSender()], "You are not whitelisted");
-        }
         _safeMint(_platformAddress, _nextTokenId.current());
         _afterMint(_platformName, _platformAddress);
     }
@@ -336,24 +307,6 @@
     }
 
     // =========================== Owner functions ==============================
-
-    /**
-     * @notice whitelist a user.
-     * @param _user Address of the user to whitelist
-     */
-    function whitelistUser(address _user) public onlyRole(OWNER_ROLE) {
-        require(_user != address(0), "User address cannot be 0");
-        whitelist[_user] = true;
-    }
-
-    /**
-     * @notice Updates the mint status.
-     * @param _mintStatus The new mint status
-     */
-    function updateMintStatus(MintStatus _mintStatus) public onlyRole(OWNER_ROLE) {
-        minStatus = _mintStatus;
-        emit MintStatusUpdated(_mintStatus);
-    }
 
     /**
      * Updates the mint fee.
@@ -592,12 +545,6 @@
     event MinArbitrationFeeTimeoutUpdated(uint256 _minArbitrationFeeTimeout);
 
     /**
-<<<<<<< HEAD
-     * Emit when mint the mint status is updated
-     * @param _mintStatus The new mint status
-     */
-    event MintStatusUpdated(MintStatus _mintStatus);
-=======
      * @notice Emit when the service posting fee is updated for a platform
      * @param _servicePostingFee The new fee
      */
@@ -608,5 +555,4 @@
      * @param _proposalPostingFee The new fee
      */
     event ProposalPostingFeeUpdated(uint256 _platformId, uint256 _proposalPostingFee);
->>>>>>> 48daa029
 }