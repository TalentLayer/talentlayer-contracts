// SPDX-License-Identifier: MIT
pragma solidity ^0.8.9;

import {AccessControlUpgradeable} from "@openzeppelin/contracts-upgradeable/access/AccessControlUpgradeable.sol";
import {Base64Upgradeable} from "@openzeppelin/contracts-upgradeable/utils/Base64Upgradeable.sol";
import {CountersUpgradeable} from "@openzeppelin/contracts-upgradeable/utils/CountersUpgradeable.sol";
import {ERC721Upgradeable} from "@openzeppelin/contracts-upgradeable/token/ERC721/ERC721Upgradeable.sol";
import {UUPSUpgradeable} from "@openzeppelin/contracts-upgradeable/proxy/utils/UUPSUpgradeable.sol";

import "../Arbitrator.sol";

/**
 * @title Platform ID Contract
 * @author TalentLayer Team
 */
contract TalentLayerPlatformIDV2 is ERC721Upgradeable, AccessControlUpgradeable, UUPSUpgradeable {
    using CountersUpgradeable for CountersUpgradeable.Counter;

    // =========================== Variables ==============================

    /// @notice TalentLayer Platform information struct
    /// @param platformId the TalentLayer Platform Id
    /// @param name the name of the platform
    /// @param dataUri the IPFS URI of the Platform metadata
    /// @param originServiceFeeRate the %fee (per ten thousands) asked by the platform for each service created on the platform
    /// @param originValidatedProposalFeeRate the %fee (per ten thousands) asked by the platform for each validates service on the platform
    /// @param arbitrator address of the arbitrator used by the platform
    /// @param arbitratorExtraData extra information for the arbitrator
    /// @param arbitrationFeeTimeout timeout for parties to pay the arbitration fee
    struct Platform {
        uint256 id;
        string name;
        string dataUri;
        uint16 originServiceFeeRate;
        uint16 originValidatedProposalFeeRate;
        Arbitrator arbitrator;
        bytes arbitratorExtraData;
        uint256 arbitrationFeeTimeout;
    }

    /**
     * @notice Taken Platform name
     */
    mapping(string => bool) public takenNames;

    /**
     * @notice Token ID to Platfom struct
     */
    mapping(uint256 => Platform) public platforms;

    /**
     * @notice Addresses which are available as arbitrators
     */
    mapping(address => bool) public validArbitrators;

    /**
     * @notice Whether arbitrators are internal (are part of TalentLayer) or not
     *         Internal arbitrators will have the extra data set to the platform ID
     */
    mapping(address => bool) public internalArbitrators;

    /// Price to mint a platform id (in wei, upgradable)
    uint256 public mintFee;

    /**
     * @notice Role granting Minting permission
     */
    bytes32 public constant MINT_ROLE = keccak256("MINT_ROLE");

    /**
     * @notice Role granting Contract Owner permission
     */
    bytes32 public constant OWNER_ROLE = keccak256("OWNER_ROLE");

    /**
     * @notice Minimum timeout to pay arbitration fee
     */
    uint256 public minArbitrationFeeTimeout;

    /**
     * @notice Token Id counter
     */
    CountersUpgradeable.Counter private _nextTokenId;

    /**
     * @notice Test variable
     */
    string public testString;

    // =========================== Initializers ==============================

    /// @custom:oz-upgrades-unsafe-allow constructor
    constructor() {
        _disableInitializers();
    }

<<<<<<< HEAD
    function initialize() public initializer {
        __ERC721_init("TalentLayerPlatformID", "TPID");
        __AccessControl_init();
        __UUPSUpgradeable_init();
        _setupRole(DEFAULT_ADMIN_ROLE, msg.sender);
        _setupRole(MINT_ROLE, msg.sender);
        _setupRole(OWNER_ROLE, msg.sender);
        mintFee = 0;
        validArbitrators[address(0)] = true; // The zero address means no arbitrator.
        updateMinArbitrationFeeTimeout(1 days); // TODO: update this value
        // Increment counter to start tokenIds at index 1
        _nextTokenId.increment();
    }

=======
>>>>>>> 78b89bff
    // =========================== View functions ==============================

    /**
     * @notice Allows retrieval of number of minted Platform IDs for a platform.
     * @param _platformAddress Address of the owner of the Platform ID
     * @return the number of tokens minted by the platform
     */
    function numberMinted(address _platformAddress) public view returns (uint256) {
        return balanceOf(_platformAddress);
    }

    /**
     * @notice Allows retrieval of a Platform fee
     * @param _platformId Platform Id to check
     * @return The Platform fee
     */
    function getOriginServiceFeeRate(uint256 _platformId) external view returns (uint16) {
        require(_platformId > 0 && _platformId < _nextTokenId.current(), "Invalid platform ID");
        return platforms[_platformId].originServiceFeeRate;
    }

    /**
     * @notice Allows retrieval of a Platform fee
     * @param _platformId Platform Id to check
     * @return The Platform fee
     */
    function getOriginValidatedProposalFeeRate(uint256 _platformId) external view returns (uint16) {
        require(_platformId > 0 && _platformId < _nextTokenId.current(), "Invalid platform ID");
        return platforms[_platformId].originValidatedProposalFeeRate;
    }

    /**
     * @notice Allows retrieval of a Platform arbitrator
     * @param _platformId Platform Id to check
     * @return Arbitrator The Platform arbitrator
     */
    function getPlatform(uint256 _platformId) external view returns (Platform memory) {
        require(_platformId > 0 && _platformId < _nextTokenId.current(), "Invalid platform ID");
        return platforms[_platformId];
    }

    /**
     * @notice Allows getting the Platform ID from an address
     * @param _owner Platform Address to check
     * @return The Platform Id associated to this address
     */
    function getPlatformIdFromAddress(address _owner) public view returns (uint256) {
        uint256 currentTokenId = 1;

        while (currentTokenId < _nextTokenId.current()) {
            if (_ownerOf(currentTokenId) == _owner) {
                return currentTokenId;
            }
            currentTokenId++;
        }
        return 0;
    }

    /**
     * @dev Returns the total number of tokens in existence.
     */
    function totalSupply() public view returns (uint256) {
<<<<<<< HEAD
    unchecked {
        return _nextTokenId.current() - 1;
    }
=======
        return _nextTokenId.current() - 1;
>>>>>>> 78b89bff
    }

    // =========================== User functions ==============================

    /**
     * @notice Allows a platform to mint a new Platform Id.
     * @dev You need to have MINT_ROLE to use this function
     * @param _platformName Platform name
     */
    function mint(string memory _platformName) public payable canMint(_platformName, msg.sender) onlyRole(MINT_ROLE) {
        _safeMint(msg.sender, _nextTokenId.current());
        _afterMint(_platformName, msg.sender);
    }

    /**
     * @notice Allows a user to mint a new Platform Id and assign it to an eth address.
     * @dev You need to have MINT_ROLE to use this function
     * @param _platformName Platform name
     * @param _platformAddress Eth Address to assign the Platform Id to
     */
<<<<<<< HEAD
    function mintForAddress(string memory _platformName, address _platformAddress)
    public
    payable
    canMint(_platformName, _platformAddress)
    onlyRole(MINT_ROLE)
    {
=======
    function mintForAddress(
        string memory _platformName,
        address _platformAddress
    ) public payable canMint(_platformName, _platformAddress) onlyRole(MINT_ROLE) {
>>>>>>> 78b89bff
        _safeMint(_platformAddress, _nextTokenId.current());
        _afterMint(_platformName, _platformAddress);
    }

    /**
     * @notice Update platform URI data.
     * @dev we are trusting the platform to provide the valid IPFS URI
     * @param _platformId Token ID to update
     * @param _newCid New IPFS URI
     */
    function updateProfileData(uint256 _platformId, string memory _newCid) public {
        require(ownerOf(_platformId) == msg.sender, "You're not the owner of this platform");
        require(bytes(_newCid).length > 0, "Should provide a valid IPFS URI");

        platforms[_platformId].dataUri = _newCid;

        emit CidUpdated(_platformId, _newCid);
    }

    /**
     * @notice Allows a platform to update his fee
     * @param _originServiceFeeRate Platform fee to update
     */
    function updateOriginServiceFeeRate(uint256 _platformId, uint16 _originServiceFeeRate) public {
        require(ownerOf(_platformId) == msg.sender, "You're not the owner of this platform");

        platforms[_platformId].originServiceFeeRate = _originServiceFeeRate;
        emit OriginServiceFeeRateUpdated(_platformId, _originServiceFeeRate);
    }

    /**
     * @notice Allows a platform to update his fee
     * @param _originValidatedProposalFeeRate Platform fee to update
     */
    function updateOriginValidatedProposalFeeRate(uint256 _platformId, uint16 _originValidatedProposalFeeRate) public {
        require(ownerOf(_platformId) == msg.sender, "You're not the owner of this platform");

        platforms[_platformId].originValidatedProposalFeeRate = _originValidatedProposalFeeRate;
        emit OriginValidatedProposalFeeRateUpdated(_platformId, _originValidatedProposalFeeRate);
    }

    /**
     * @notice Allows a platform to update his arbitrator
     * @param _arbitrator the arbitrator
     * @param _extraData the extra data for arbitrator (this is only used for external arbitrators, for
     *                   internal arbitrators it should be empty)
     */
    function updateArbitrator(uint256 _platformId, Arbitrator _arbitrator, bytes memory _extraData) public {
        require(ownerOf(_platformId) == msg.sender, "You're not the owner of this platform");
        require(validArbitrators[address(_arbitrator)], "The address must be of a valid arbitrator");

        platforms[_platformId].arbitrator = _arbitrator;

        if (internalArbitrators[address(_arbitrator)]) {
            platforms[_platformId].arbitratorExtraData = abi.encodePacked(_platformId);
        } else {
            platforms[_platformId].arbitratorExtraData = _extraData;
        }

        emit ArbitratorUpdated(_platformId, _arbitrator, platforms[_platformId].arbitratorExtraData);
    }

    /**
     * @notice Allows a platform to update the timeout for paying the arbitration fee
     * @param _arbitrationFeeTimeout The new timeout
     */
    function updateArbitrationFeeTimeout(uint256 _platformId, uint256 _arbitrationFeeTimeout) public {
        require(ownerOf(_platformId) == msg.sender, "You're not the owner of this platform");
        require(
            _arbitrationFeeTimeout >= minArbitrationFeeTimeout,
            "The timeout must be greater than the minimum timeout"
        );

        platforms[_platformId].arbitrationFeeTimeout = _arbitrationFeeTimeout;
        emit ArbitrationFeeTimeoutUpdated(_platformId, _arbitrationFeeTimeout);
    }

    // =========================== Owner functions ==============================

    /**
     * Updates the mint fee.
     * @param _mintFee The new mint fee
     */
    function updateMintFee(uint256 _mintFee) public onlyRole(DEFAULT_ADMIN_ROLE) {
        mintFee = _mintFee;
        emit MintFeeUpdated(_mintFee);
    }

    /**
     * Withdraws the contract balance to the admin.
     */
    function withdraw() public onlyRole(DEFAULT_ADMIN_ROLE) {
        (bool sent, ) = payable(msg.sender).call{value: address(this).balance}("");
        require(sent, "Failed to withdraw Ether");
    }

    /**
     * @notice Adds a new available arbitrator.
     * @param _arbitrator address of the arbitrator
     * @param _isInternal whether the arbitrator is internal (is part of TalentLayer) or not
     * @dev You need to have DEFAULT_ADMIN_ROLE to use this function
     */
    function addArbitrator(address _arbitrator, bool _isInternal) public onlyRole(DEFAULT_ADMIN_ROLE) {
        validArbitrators[address(_arbitrator)] = true;
        internalArbitrators[address(_arbitrator)] = _isInternal;
    }

    /**
     * @notice Removes an available arbitrator.
     * @param _arbitrator address of the arbitrator
     * @dev You need to have DEFAULT_ADMIN_ROLE to use this function
     */
    function removeArbitrator(address _arbitrator) public onlyRole(DEFAULT_ADMIN_ROLE) {
        validArbitrators[address(_arbitrator)] = false;
        internalArbitrators[address(_arbitrator)] = false;
    }

    /**
     * @notice Updates the minimum timeout for paying the arbitration fee.
     * @param _minArbitrationFeeTimeout The new minimum timeout
     * @dev You need to have DEFAULT_ADMIN_ROLE to use this function
     */
    function updateMinArbitrationFeeTimeout(uint256 _minArbitrationFeeTimeout) public onlyRole(DEFAULT_ADMIN_ROLE) {
        minArbitrationFeeTimeout = _minArbitrationFeeTimeout;
        emit MinArbitrationFeeTimeoutUpdated(_minArbitrationFeeTimeout);
    }

    // =========================== Private functions ==============================

    /**
     * @notice Update Platform name mapping and emit event after mint.
     * @param _platformName Name of the platform.
     * @dev Increments the nextTokenId counter.
     */
    function _afterMint(string memory _platformName, address _platformAddress) private {
        uint256 platformId = _nextTokenId.current();
        _nextTokenId.increment();
        Platform storage platform = platforms[platformId];
        platform.name = _platformName;
        platform.id = platformId;
        platform.arbitrationFeeTimeout = minArbitrationFeeTimeout;
        takenNames[_platformName] = true;

        emit Mint(_platformAddress, platformId, _platformName, mintFee, minArbitrationFeeTimeout);
    }

    // =========================== External functions ==============================

    /**
     * @notice Check whether the TalentLayer Platform Id is valid.
     * @param _platformId TalentLayer Platform ID
     */
    function isValid(uint256 _platformId) external view {
        require(_platformId > 0 && _platformId < _nextTokenId.current(), "Invalid platform ID");
    }

    // =========================== Overrides ==============================

    /**
     * @dev See {IERC165-supportsInterface}.
     */
<<<<<<< HEAD
    function supportsInterface(bytes4 interfaceId)
    public
    view
    virtual
    override(ERC721Upgradeable, AccessControlUpgradeable)
    returns (bool)
    {
=======
    function supportsInterface(
        bytes4 interfaceId
    ) public view virtual override(ERC721Upgradeable, AccessControlUpgradeable) returns (bool) {
>>>>>>> 78b89bff
        return
        ERC721Upgradeable.supportsInterface(interfaceId) || AccessControlUpgradeable.supportsInterface(interfaceId);
    }

    /**
     * @dev Override to prevent token transfer.
     */
    function transferFrom(address from, address to, uint256 tokenId) public virtual override(ERC721Upgradeable) {
        revert("Not allowed");
    }

    /**
     * @dev Override to prevent token transfer.
     */
    function safeTransferFrom(address from, address to, uint256 tokenId) public virtual override(ERC721Upgradeable) {
        revert("Not allowed");
    }

    /**
     * @notice Implementation of the {IERC721Metadata-tokenURI} function.
     * @param tokenId The ID of the token
     */
    function tokenURI(uint256 tokenId) public view virtual override(ERC721Upgradeable) returns (string memory) {
        return _buildTokenURI(tokenId);
    }

    /**
     * @notice Builds the token URI
     * @param id The ID of the token
     */
    function _buildTokenURI(uint256 id) internal view returns (string memory) {
        string memory platformName = platforms[id].name;

        bytes memory image = abi.encodePacked(
            "data:image/svg+xml;base64,",
            Base64Upgradeable.encode(
                bytes(
                    abi.encodePacked(
                        '<svg xmlns="http://www.w3.org/2000/svg" viewBox="0 0 720 720"><defs><linearGradient id="a" x1="67.94" y1="169.48" x2="670.98" y2="562.86" gradientUnits="userSpaceOnUse"><stop offset="0" stop-color="#17a9c2"/><stop offset=".12" stop-color="#1aa9bc"/><stop offset=".29" stop-color="#25abab"/><stop offset=".48" stop-color="#35ad8f"/><stop offset=".64" stop-color="#48b072"/><stop offset=".78" stop-color="#59b254"/><stop offset="1" stop-color="#7ab720"/></linearGradient></defs><path style="fill:url(#a)" d="M0 0h720v720H0z"/><path d="M47.05 92.37V53.84H33.29V46h36.85v7.84H56.41v38.52h-9.36Zm35.71-23.34-8.07-1.46c.91-3.25 2.47-5.65 4.68-7.21 2.21-1.56 5.5-2.34 9.87-2.34 3.96 0 6.92.47 8.86 1.41 1.94.94 3.31 2.13 4.1 3.57s1.19 4.1 1.19 7.96l-.1 10.37c0 2.95.14 5.13.43 6.53.28 1.4.82 2.91 1.6 4.51h-8.79c-.23-.59-.52-1.47-.85-2.63-.15-.53-.25-.88-.32-1.04-1.52 1.48-3.14 2.58-4.87 3.32s-3.57 1.11-5.54 1.11c-3.46 0-6.18-.94-8.18-2.82-1.99-1.88-2.99-4.25-2.99-7.12 0-1.9.45-3.59 1.36-5.08s2.18-2.63 3.81-3.42 3.99-1.48 7.07-2.07c4.15-.78 7.03-1.51 8.63-2.18v-.89c0-1.71-.42-2.93-1.27-3.65s-2.44-1.09-4.78-1.09c-1.58 0-2.82.31-3.7.93-.89.62-1.6 1.71-2.15 3.27Zm11.89 7.21c-1.14.38-2.94.83-5.41 1.36-2.47.53-4.08 1.04-4.84 1.55-1.16.82-1.74 1.87-1.74 3.13s.46 2.32 1.39 3.23c.93.91 2.11 1.36 3.54 1.36 1.6 0 3.13-.53 4.59-1.58 1.08-.8 1.78-1.78 2.12-2.94.23-.76.35-2.2.35-4.33v-1.77Zm17.49 16.13V46h8.89v46.37h-8.89Zm37.45-10.69 8.86 1.49c-1.14 3.25-2.94 5.72-5.39 7.42s-5.53 2.55-9.22 2.55c-5.84 0-10.16-1.91-12.97-5.72-2.21-3.06-3.32-6.92-3.32-11.58 0-5.57 1.46-9.93 4.36-13.08 2.91-3.15 6.59-4.73 11.04-4.73 5 0 8.94 1.65 11.83 4.95s4.27 8.36 4.14 15.17h-22.27c.06 2.64.78 4.69 2.15 6.15 1.37 1.47 3.08 2.2 5.12 2.2 1.39 0 2.56-.38 3.51-1.14.95-.76 1.67-1.98 2.15-3.67Zm.51-8.98c-.06-2.57-.73-4.53-1.99-5.87-1.27-1.34-2.81-2.01-4.62-2.01-1.94 0-3.54.71-4.81 2.12-1.27 1.41-1.89 3.33-1.87 5.76h13.28Zm46.62 19.67h-8.89V75.23c0-3.63-.19-5.97-.57-7.04-.38-1.06-1-1.89-1.85-2.48s-1.88-.89-3.08-.89c-1.54 0-2.92.42-4.14 1.27s-2.06 1.96-2.51 3.35c-.45 1.39-.68 3.96-.68 7.72v15.21h-8.89V58.78h8.26v4.93c2.93-3.8 6.62-5.69 11.07-5.69 1.96 0 3.75.35 5.38 1.06 1.62.71 2.85 1.61 3.68 2.7.83 1.1 1.41 2.34 1.74 3.73s.49 3.38.49 5.98v20.88Zm24.42-33.59v7.08h-6.07V79.4c0 2.74.06 4.34.17 4.79.12.45.38.83.79 1.12.41.3.91.44 1.5.44.82 0 2.01-.28 3.57-.85l.76 6.9c-2.07.89-4.41 1.33-7.02 1.33-1.6 0-3.05-.27-4.33-.81-1.29-.54-2.23-1.23-2.83-2.09-.6-.85-1.02-2.01-1.25-3.46-.19-1.03-.28-3.12-.28-6.26V65.86h-4.08v-7.08h4.08v-6.67l8.92-5.19v11.86h6.07Zm6.26 33.59V46h6.14v40.9h22.84v5.47h-28.97Zm57.47-4.14c-2.11 1.79-4.14 3.06-6.09 3.8-1.95.74-4.04 1.11-6.28 1.11-3.69 0-6.53-.9-8.51-2.7-1.98-1.8-2.97-4.11-2.97-6.91 0-1.64.37-3.15 1.12-4.51s1.73-2.45 2.94-3.27c1.21-.82 2.58-1.44 4.1-1.87 1.12-.3 2.8-.58 5.06-.85 4.6-.55 7.98-1.2 10.15-1.96.02-.78.03-1.28.03-1.49 0-2.32-.54-3.95-1.61-4.9-1.46-1.29-3.62-1.93-6.48-1.93-2.68 0-4.65.47-5.93 1.41s-2.22 2.6-2.83 4.98l-5.57-.76c.51-2.38 1.34-4.31 2.5-5.77 1.16-1.47 2.84-2.59 5.03-3.38 2.19-.79 4.73-1.19 7.62-1.19s5.2.34 6.99 1.01c1.79.68 3.11 1.52 3.95 2.55.84 1.02 1.43 2.31 1.77 3.88.19.97.28 2.72.28 5.25v7.59c0 5.29.12 8.64.36 10.04.24 1.4.72 2.75 1.44 4.03h-5.95c-.59-1.18-.97-2.56-1.14-4.14Zm-.47-12.72c-2.07.84-5.17 1.56-9.3 2.15-2.34.34-4 .72-4.97 1.14-.97.42-1.72 1.04-2.25 1.85s-.79 1.71-.79 2.7c0 1.52.57 2.78 1.72 3.8 1.15 1.01 2.83 1.52 5.05 1.52s4.14-.48 5.85-1.44 2.96-2.27 3.76-3.94c.61-1.29.92-3.18.92-5.69v-2.09Zm14.33 29.8-.63-5.35c1.24.34 2.33.51 3.26.51 1.27 0 2.28-.21 3.04-.63s1.38-1.01 1.87-1.77c.36-.57.94-1.98 1.74-4.24.11-.32.27-.78.51-1.39l-12.75-33.65h6.14l6.99 19.45c.91 2.47 1.72 5.06 2.44 7.78.65-2.61 1.43-5.17 2.34-7.65l7.18-19.58h5.69l-12.78 34.16c-1.37 3.69-2.44 6.23-3.19 7.62-1.01 1.88-2.17 3.25-3.48 4.13-1.31.88-2.87 1.31-4.68 1.31-1.1 0-2.32-.23-3.67-.7Zm55.63-23.76 5.88.73c-.93 3.44-2.65 6.1-5.16 8-2.51 1.9-5.71 2.85-9.62 2.85-4.91 0-8.81-1.51-11.69-4.54-2.88-3.03-4.32-7.27-4.32-12.73s1.46-10.04 4.36-13.16c2.91-3.12 6.68-4.68 11.32-4.68s8.16 1.53 11.01 4.59c2.85 3.06 4.27 7.36 4.27 12.91 0 .34-.01.84-.03 1.52h-25.05c.21 3.69 1.25 6.52 3.13 8.48 1.88 1.96 4.22 2.94 7.02 2.94 2.09 0 3.87-.55 5.35-1.64 1.48-1.1 2.65-2.85 3.51-5.25Zm-18.69-9.2h18.76c-.25-2.83-.97-4.94-2.15-6.36-1.81-2.19-4.17-3.29-7.05-3.29-2.61 0-4.81.88-6.6 2.63s-2.77 4.09-2.96 7.02Zm31.66 20.02V58.78h5.12v5.09c1.31-2.38 2.51-3.95 3.62-4.71s2.32-1.14 3.65-1.14c1.92 0 3.87.61 5.85 1.83l-1.96 5.28c-1.39-.82-2.78-1.23-4.18-1.23-1.24 0-2.36.37-3.35 1.12-.99.75-1.7 1.79-2.12 3.12-.63 2.02-.95 4.24-.95 6.64v17.59h-5.69Zm21.79 0V46h9.36v46.37h-9.36ZM407.37 46h17.11c3.86 0 6.8.3 8.83.89 2.72.8 5.05 2.22 6.99 4.27 1.94 2.05 3.42 4.55 4.43 7.51 1.01 2.96 1.52 6.62 1.52 10.96 0 3.82-.47 7.11-1.42 9.87-1.16 3.37-2.82 6.1-4.97 8.19-1.62 1.58-3.82 2.82-6.58 3.7-2.07.65-4.83.98-8.29.98h-17.62V46Zm9.36 7.84v30.71h6.99c2.61 0 4.5-.15 5.66-.44 1.52-.38 2.78-1.02 3.78-1.93 1-.91 1.82-2.4 2.45-4.48.63-2.08.95-4.91.95-8.49s-.32-6.34-.95-8.26-1.52-3.42-2.66-4.49-2.58-1.8-4.33-2.18c-1.31-.3-3.87-.44-7.69-.44h-4.21Z" style="fill:#fff"/><text y="670" x="30" style="font:70px sans-serif;fill:#fff">',
                        platformName,
                        "</text></svg>"
                    )
                )
            )
        );
        return
            string(
                abi.encodePacked(
                    "data:application/json;base64,",
                    Base64Upgradeable.encode(
                        bytes(
                            abi.encodePacked(
                                '{"name":"',
                                platformName,
                                '", "image":"',
                                image,
                                unicode'", "description": "Talent Layer Platform ID"}'
                            )
                        )
                    )
                )
            );
    }

    /**
     * @notice Function that revert when `msg.sender` is not authorized to upgrade the contract. Called by
     * {upgradeTo} and {upgradeToAndCall}.
     * @param newImplementation address of the new contract implementation
     */
    function _authorizeUpgrade(address newImplementation) internal override(UUPSUpgradeable) onlyRole(OWNER_ROLE) {}

    // =========================== Modifiers ==============================

    /**
     * @notice Check if Platform is able to mint a new Platform ID.
     * @param _platformName name for the platform
     * @param _platformAddress address of the platform associated with the ID
     */
    modifier canMint(string memory _platformName, address _platformAddress) {
        require(msg.value == mintFee, "Incorrect amount of ETH for mint fee");
        require(numberMinted(_platformAddress) == 0, "Platform already has a Platform ID");
        require(bytes(_platformName).length >= 2, "Name too short");
        require(bytes(_platformName).length <= 10, "Name too long");
        require(!takenNames[_platformName], "Name already taken");
        _;
    }

    // =========================== Events ==============================

    /**
     * @notice Emit when new Platform ID is minted.
     * @param _platformOwnerAddress Address of the owner of the PlatformID
     * @param _tokenId New Platform ID
     * @param _platformName Name of the platform
     * @param _fee Fee paid to mint the Platform ID
     * @param _arbitrationFeeTimeout Timeout to pay arbitration fee
     */
    event Mint(
        address indexed _platformOwnerAddress,
        uint256 _tokenId,
        string _platformName,
        uint256 _fee,
        uint256 _arbitrationFeeTimeout
    );

    /**
     * @notice Emit when Cid is updated for a platform.
     * @param _tokenId Platform ID concerned
     * @param _newCid New URI
     */
    event CidUpdated(uint256 indexed _tokenId, string _newCid);

    /**
     * @notice Emit when mint fee is updated
     * @param _mintFee The new mint fee
     */
    event MintFeeUpdated(uint256 _mintFee);

    /**
     * @notice Emit when the fee is updated for a platform
     * @param _originServiceFeeRate The new fee
     */
    event OriginServiceFeeRateUpdated(uint256 _platformId, uint16 _originServiceFeeRate);

    /**
     * @notice Emit when the fee is updated for a platform
     * @param _originValidatedProposalFeeRate The new fee
     */
    event OriginValidatedProposalFeeRateUpdated(uint256 _platformId, uint16 _originValidatedProposalFeeRate);

    /**
     * @notice Emit after the arbitrator is updated for a platform
     * @param _platformId The ID of the platform
     * @param _arbitrator The address of the new arbitrator
     * @param _extraData The new extra data for the arbitrator
     */
    event ArbitratorUpdated(uint256 _platformId, Arbitrator _arbitrator, bytes _extraData);

    /**
     * @notice Emit after the arbitration fee timeout is updated for a platform
     * @param _platformId The ID of the platform
     * @param _arbitrationFeeTimeout The new arbitration fee timeout
     */
    event ArbitrationFeeTimeoutUpdated(uint256 _platformId, uint256 _arbitrationFeeTimeout);

    /**
     * @notice Emit after the minimum arbitration fee timeout is updated
     * @param _minArbitrationFeeTimeout The new arbitration fee timeout
     */
    event MinArbitrationFeeTimeoutUpdated(uint256 _minArbitrationFeeTimeout);
}<|MERGE_RESOLUTION|>--- conflicted
+++ resolved
@@ -94,23 +94,6 @@
         _disableInitializers();
     }
 
-<<<<<<< HEAD
-    function initialize() public initializer {
-        __ERC721_init("TalentLayerPlatformID", "TPID");
-        __AccessControl_init();
-        __UUPSUpgradeable_init();
-        _setupRole(DEFAULT_ADMIN_ROLE, msg.sender);
-        _setupRole(MINT_ROLE, msg.sender);
-        _setupRole(OWNER_ROLE, msg.sender);
-        mintFee = 0;
-        validArbitrators[address(0)] = true; // The zero address means no arbitrator.
-        updateMinArbitrationFeeTimeout(1 days); // TODO: update this value
-        // Increment counter to start tokenIds at index 1
-        _nextTokenId.increment();
-    }
-
-=======
->>>>>>> 78b89bff
     // =========================== View functions ==============================
 
     /**
@@ -173,13 +156,7 @@
      * @dev Returns the total number of tokens in existence.
      */
     function totalSupply() public view returns (uint256) {
-<<<<<<< HEAD
-    unchecked {
         return _nextTokenId.current() - 1;
-    }
-=======
-        return _nextTokenId.current() - 1;
->>>>>>> 78b89bff
     }
 
     // =========================== User functions ==============================
@@ -200,19 +177,10 @@
      * @param _platformName Platform name
      * @param _platformAddress Eth Address to assign the Platform Id to
      */
-<<<<<<< HEAD
-    function mintForAddress(string memory _platformName, address _platformAddress)
-    public
-    payable
-    canMint(_platformName, _platformAddress)
-    onlyRole(MINT_ROLE)
-    {
-=======
     function mintForAddress(
         string memory _platformName,
         address _platformAddress
     ) public payable canMint(_platformName, _platformAddress) onlyRole(MINT_ROLE) {
->>>>>>> 78b89bff
         _safeMint(_platformAddress, _nextTokenId.current());
         _afterMint(_platformName, _platformAddress);
     }
@@ -374,21 +342,11 @@
     /**
      * @dev See {IERC165-supportsInterface}.
      */
-<<<<<<< HEAD
-    function supportsInterface(bytes4 interfaceId)
-    public
-    view
-    virtual
-    override(ERC721Upgradeable, AccessControlUpgradeable)
-    returns (bool)
-    {
-=======
     function supportsInterface(
         bytes4 interfaceId
     ) public view virtual override(ERC721Upgradeable, AccessControlUpgradeable) returns (bool) {
->>>>>>> 78b89bff
         return
-        ERC721Upgradeable.supportsInterface(interfaceId) || AccessControlUpgradeable.supportsInterface(interfaceId);
+            ERC721Upgradeable.supportsInterface(interfaceId) || AccessControlUpgradeable.supportsInterface(interfaceId);
     }
 
     /**
