--- conflicted
+++ resolved
@@ -154,12 +154,7 @@
         uint256 _platformId
     ) public onlyOwnerOrDelegator(_senderId) {
         IServiceRegistry.Service memory service = serviceRegistry.getService(_serviceId);
-<<<<<<< HEAD
         require(_senderId == service.buyerId || _senderId == service.sellerId, "You're not an actor of this service");
-=======
-        uint256 senderId = tlId.walletOfOwner(_msgSender());
-        require(senderId == service.buyerId || senderId == service.sellerId, "You're not an actor of this service");
->>>>>>> 7e35fcdb
         require(service.status == IServiceRegistry.Status.Finished, "The service is not finished yet");
         talentLayerPlatformIdContract.isValid(_platformId);
 
@@ -473,7 +468,7 @@
      * @param _tokenId the tokenId
      */
     modifier onlyOwnerOrDelegator(uint256 _tokenId) {
-        require(tlId.isOwnerOrDelegator(_tokenId, msg.sender), "Not owner or delegator");
+        require(tlId.isOwnerOrDelegator(_tokenId, _msgSender()), "Not owner or delegator");
         _;
     }
 
