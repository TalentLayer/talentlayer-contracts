--- conflicted
+++ resolved
@@ -23,12 +23,9 @@
     "@nomicfoundation/hardhat-toolbox": "^1.0.2",
     "@nomiclabs/hardhat-ethers": "^2.1.0",
     "@nomiclabs/hardhat-etherscan": "^3.1.0",
-<<<<<<< HEAD
     "@nomiclabs/hardhat-waffle": "^2.0.3",
     "@opengsn/cli": "^3.0.0-beta.1",
-=======
     "@openzeppelin/hardhat-upgrades": "^1.22.1",
->>>>>>> 040bb028
     "@typechain/ethers-v5": "^10.1.0",
     "@typechain/hardhat": "^6.1.2",
     "@types/mocha": "^9.1.1",
@@ -44,13 +41,9 @@
     "typescript": "^4.7.4"
   },
   "dependencies": {
-<<<<<<< HEAD
     "@opengsn/contracts": "^3.0.0-beta.1",
-    "@openzeppelin/contracts": "^4.7.1",
-=======
     "@openzeppelin/contracts": "^4.8.1",
     "@openzeppelin/contracts-upgradeable": "^4.8.1",
->>>>>>> 040bb028
     "dotenv": "^16.0.1",
     "erc721a": "^4.2.0",
     "hardhat-contract-sizer": "^2.6.1",
