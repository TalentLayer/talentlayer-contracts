// eslint-disable-next-line @typescript-eslint/no-var-requires
const { upgrades } = require('hardhat')
import { SignerWithAddress } from '@nomiclabs/hardhat-ethers/signers'
import { expect } from 'chai'
import { ethers } from 'hardhat'
<<<<<<< HEAD
import { TalentLayerID, TalentLayerPlatformID } from '../../typechain-types'
import { TalentLayerIDV2 } from '../../typechain-types/contracts/tests/TalentLayerIDV2'
=======
import { TalentLayerID, TalentLayerPlatformID, TalentLayerIDV2 } from '../../typechain-types'
>>>>>>> 78b89bff
import { deploy } from '../utils/deploy'

const carolPlatformId = 1

/**
 * Deploys contracts and sets up the context for TalentLayerId contract.
 * @returns the deployed contracts
 */
async function deployAndSetup(): Promise<[TalentLayerPlatformID, TalentLayerID]> {
  const [deployer, alice, bob, carol] = await ethers.getSigners()
  const [talentLayerID, talentLayerPlatformID] = await deploy(false)

  // Deployer mints Platform Id for Carol
  const platformName = 'HireVibes'
  await talentLayerPlatformID.connect(deployer).mintForAddress(platformName, carol.address)

  // Mint TL Id for Alice and Bob
  await talentLayerID.connect(alice).mint(carolPlatformId, 'alice')
  await talentLayerID.connect(bob).mint(carolPlatformId, 'bob')

  return [talentLayerPlatformID, talentLayerID]
}

describe('TalentLayerId V2 migration testing', function () {
  let alice: SignerWithAddress,
    bob: SignerWithAddress,
    carol: SignerWithAddress,
    dave: SignerWithAddress,
    talentLayerPlatformID: TalentLayerPlatformID,
    talentLayerID: TalentLayerID,
    talentLayerIDV2: TalentLayerIDV2

  before(async function () {
    ;[, alice, bob, carol, dave] = await ethers.getSigners()
    ;[talentLayerPlatformID, talentLayerID] = await deployAndSetup()
  })

  describe('Migrate to V2', async function () {
    it('Should deploy the V2 keeping the same address', async function () {
      const TalentLayerIDV2 = await ethers.getContractFactory('TalentLayerIDV2')
      talentLayerIDV2 = await upgrades.upgradeProxy(talentLayerID.address, TalentLayerIDV2)
      expect(talentLayerIDV2.address).to.equal(talentLayerID.address)
    })
  })
})<|MERGE_RESOLUTION|>--- conflicted
+++ resolved
@@ -3,12 +3,7 @@
 import { SignerWithAddress } from '@nomiclabs/hardhat-ethers/signers'
 import { expect } from 'chai'
 import { ethers } from 'hardhat'
-<<<<<<< HEAD
-import { TalentLayerID, TalentLayerPlatformID } from '../../typechain-types'
-import { TalentLayerIDV2 } from '../../typechain-types/contracts/tests/TalentLayerIDV2'
-=======
 import { TalentLayerID, TalentLayerPlatformID, TalentLayerIDV2 } from '../../typechain-types'
->>>>>>> 78b89bff
 import { deploy } from '../utils/deploy'
 
 const carolPlatformId = 1
