import { SignerWithAddress } from '@nomiclabs/hardhat-ethers/dist/src/signer-with-address'
import { expect } from 'chai'
import { BigNumber } from 'ethers'
import { ethers, network } from 'hardhat'
import { getConfig, Network, NetworkConfig } from '../../networkConfig'
import { deploy } from '../utils/deploy'
import {
  ServiceRegistry,
  SimpleERC20,
  TalentLayerArbitrator,
  TalentLayerEscrow,
  TalentLayerID,
  TalentLayerPlatformID,
  TalentLayerReview,
} from '../../typechain-types'

const aliceTlId = 1
const bobTlId = 2
const carolTlId = 3

const alicePlatformId = 1
const bobPlatformId = 2

describe('TalentLayer protocol global testing', function () {
  // we define the types of the variables we will use
  let deployer: SignerWithAddress,
    alice: SignerWithAddress,
    bob: SignerWithAddress,
    carol: SignerWithAddress,
    dave: SignerWithAddress,
    eve: SignerWithAddress,
    frank: SignerWithAddress,
    grace: SignerWithAddress,
    heidi: SignerWithAddress,
    serviceRegistry: ServiceRegistry,
    talentLayerID: TalentLayerID,
    talentLayerPlatformID: TalentLayerPlatformID,
    talentLayerReview: TalentLayerReview,
    talentLayerEscrow: TalentLayerEscrow,
    talentLayerArbitrator: TalentLayerArbitrator,
    token: SimpleERC20,
    platformName: string,
    platformId: string,
    mintFee: number,
    networkConfig: NetworkConfig,
    chainId: number

  const nonListedRateToken = '0x6b175474e89094c44da98b954eedeac495271d0f'

  before(async function () {
    // Get the Signers
    ;[deployer, alice, bob, carol, dave, eve, frank, grace, heidi] = await ethers.getSigners()
    ;[
      talentLayerID,
      talentLayerPlatformID,
      talentLayerEscrow,
      talentLayerArbitrator,
      serviceRegistry,
      talentLayerReview,
      token,
    ] = await deploy(true)

    // Grant Platform Id Mint role to Deployer and Bob
    const mintRole = await talentLayerPlatformID.MINT_ROLE()
    await talentLayerPlatformID.connect(deployer).grantRole(mintRole, deployer.address)
    await talentLayerPlatformID.connect(deployer).grantRole(mintRole, bob.address)

    // Deployer mints Platform Id for Alice
    platformName = 'HireVibes'
    await talentLayerPlatformID.connect(deployer).mintForAddress(platformName, alice.address)
    mintFee = 100

    const allowedTokenList = [
      '0xC01FcDfDE3B2ABA1eab76731493C617FfAED2F10',
      '0x0000000000000000000000000000000000000000',
      '0x07865c6e87b9f70255377e024ace6630c1eaa37f',
      '0x73967c6a0904aa032c103b4104747e88c566b1a2',
      '0xd80d331d3b6dca0a20f4af2edc9c9645cd1f10c8',
      token.address,
    ]

    // Deployer whitelists a list of authorized tokens
    for (const tokenAddress of allowedTokenList) {
      await serviceRegistry.connect(deployer).updateAllowedTokenList(tokenAddress, true)
    }
  })

  describe('Platform Id contract test', async function () {
    it('Alice successfully minted a PlatformId Id', async function () {
      platformId = (await talentLayerPlatformID.getPlatformIdFromAddress(alice.address)).toString()
      expect(platformId).to.be.equal('1')
    })

    it('Alice can check the number of id minted', async function () {
      await talentLayerPlatformID.connect(alice).numberMinted(alice.address)
      expect(await talentLayerPlatformID.numberMinted(alice.address)).to.be.equal('1')
    })

    it('Alice can update the platform Data', async function () {
      await talentLayerPlatformID.connect(alice).updateProfileData(aliceTlId, 'newPlatId')

      const aliceUserId = await talentLayerPlatformID.getPlatformIdFromAddress(alice.address)
      const alicePlatformData = await talentLayerPlatformID.platforms(aliceUserId)
      expect(alicePlatformData.dataUri).to.be.equal('newPlatId')
    })

    it('Alice should not be able to transfer her PlatformId Id to Bob', async function () {
      await expect(
        talentLayerPlatformID.transferFrom(alice.address, bob.address, 1),
      ).to.be.revertedWith('Not allowed')
    })

    it('Alice should not be able to mint a new PlatformId ID', async function () {
      await expect(talentLayerPlatformID.connect(alice).mint('SecPlatId')).to.be.revertedWith(
        'Platform already has a Platform ID',
      )
    })

    it("ALice can't mint a platformId for someone else", async function () {
      const mintRole = await talentLayerPlatformID.MINT_ROLE()
      await expect(
        talentLayerPlatformID.connect(alice).mintForAddress('platId2', dave.address),
      ).to.be.revertedWith(
        `AccessControl: account ${alice.address.toLowerCase()} is missing role ${mintRole.toLowerCase()}`,
      )
    })

    it('Alice should not be able to mint a PlatformId ID with the same name', async function () {
      await expect(talentLayerPlatformID.connect(alice).mint('PlatId')).to.be.revertedWith(
        'Platform already has a Platform ID',
      )
    })

    it("Alice's PlatformID ownership data is coherent", async function () {
      const aliceUserId = await talentLayerPlatformID.getPlatformIdFromAddress(alice.address)
      const alicePlatformData = await talentLayerPlatformID.platforms(aliceUserId)
      const name = alicePlatformData.name
      const isNameTaken = await talentLayerPlatformID.takenNames(platformName)
      const idOwner = await talentLayerPlatformID.ownerOf(platformId)
      expect(platformName).to.equal(name)
      expect(isNameTaken).to.equal(true)
      expect(platformName).to.equal(platformName)
      expect(idOwner).to.equal(alice.address)
    })

    it('Alice should be able to set up and update platform fees', async function () {
      const adminRole = await talentLayerPlatformID.DEFAULT_ADMIN_ROLE()

      await talentLayerPlatformID.grantRole(adminRole, alice.address)
      await talentLayerPlatformID.connect(alice).updateOriginServiceFeeRate(alicePlatformId, 1)
      await talentLayerPlatformID
        .connect(alice)
        .updateOriginValidatedProposalFeeRate(alicePlatformId, 15)

      const alicePlatformData = await talentLayerPlatformID.platforms(alicePlatformId)

      expect(alicePlatformData.originServiceFeeRate).to.be.equal(1)
      expect(alicePlatformData.originValidatedProposalFeeRate).to.be.equal(15)

      await talentLayerPlatformID.connect(alice).updateOriginServiceFeeRate(alicePlatformId, 6)
      await talentLayerPlatformID
        .connect(alice)
        .updateOriginValidatedProposalFeeRate(alicePlatformId, 10)

      const newAlicePlatformData = await talentLayerPlatformID.platforms(alicePlatformId)

      expect(newAlicePlatformData.originServiceFeeRate).to.be.equal(6)
      expect(newAlicePlatformData.originValidatedProposalFeeRate).to.be.equal(10)
    })

    it('The deployer can update the mint fee', async function () {
      await talentLayerPlatformID.connect(deployer).updateMintFee(mintFee)
      const updatedMintFee = await talentLayerPlatformID.mintFee()

      expect(updatedMintFee).to.be.equal(mintFee)
    })

    it('Bob can mint a platform id by paying the mint fee', async function () {
      const bobBalanceBefore = await bob.getBalance()
      const contractBalanceBefore = await ethers.provider.getBalance(talentLayerPlatformID.address)

      // Mint fails if not enough ETH is sent
      await expect(talentLayerPlatformID.connect(bob).mint('BobPlat')).to.be.revertedWith(
        'Incorrect amount of ETH for mint fee',
      )

      // Mint is successful if the correct amount of ETH for mint fee is sent
      await talentLayerPlatformID.connect(bob).mint('BobPlat', { value: mintFee })
      const bobPlatformId = await talentLayerPlatformID.getPlatformIdFromAddress(bob.address)
      expect(bobPlatformId).to.be.equal('2')

      // Bob balance is decreased by the mint fee (+ gas fees)
      const bobBalanceAfter = await bob.getBalance()
      expect(bobBalanceAfter).to.be.lte(bobBalanceBefore.sub(mintFee))

      // Platform id contract balance is increased by the mint fee
      const contractBalanceAfter = await ethers.provider.getBalance(talentLayerPlatformID.address)
      expect(contractBalanceAfter).to.be.equal(contractBalanceBefore.add(mintFee))
    })

    it("The deployer can withdraw the contract's balance", async function () {
      const deployerBalanceBefore = await deployer.getBalance()
      const contractBalanceBefore = await ethers.provider.getBalance(talentLayerPlatformID.address)

      // Withdraw fails if the caller is not an admin
      const adminRole = await talentLayerPlatformID.DEFAULT_ADMIN_ROLE()
      await expect(talentLayerPlatformID.connect(bob).withdraw()).to.be.revertedWith(
        `AccessControl: account ${bob.address.toLowerCase()} is missing role ${adminRole.toLowerCase()}`,
      )

      // Withdraw is successful if the caller is the deployer
      const tx = await talentLayerPlatformID.connect(deployer).withdraw()
      const receipt = await tx.wait()
      const gasUsed = receipt.gasUsed.mul(receipt.effectiveGasPrice)

      const deployerBalanceAfter = await deployer.getBalance()
      const contractBalanceAfter = await ethers.provider.getBalance(talentLayerPlatformID.address)

      // Deployer balance is increased by the contract balance (- gas fees)s
      expect(deployerBalanceAfter).to.be.equal(
        deployerBalanceBefore.add(contractBalanceBefore).sub(gasUsed),
      )

      // Contract balance is 0
      expect(contractBalanceAfter).to.be.equal(0)
    })

    it('The deployer can add a new available arbitrator', async function () {
      await talentLayerPlatformID
        .connect(deployer)
        .addArbitrator(talentLayerArbitrator.address, true)
      const isValid = await talentLayerPlatformID.validArbitrators(talentLayerArbitrator.address)
      expect(isValid).to.be.true

      const isInternal = await talentLayerPlatformID.internalArbitrators(
        talentLayerArbitrator.address,
      )
      expect(isInternal).to.be.true
    })

    it('The platform owner can update the arbitrator only if is a valid one', async function () {
      const tx = talentLayerPlatformID.connect(alice).updateArbitrator(1, dave.address, [])
      await expect(tx).to.be.revertedWith('The address must be of a valid arbitrator')

      await talentLayerPlatformID
        .connect(alice)
        .updateArbitrator(1, talentLayerArbitrator.address, [])
      const arbitrator = (await talentLayerPlatformID.getPlatform(alicePlatformId)).arbitrator
      expect(arbitrator).to.be.equal(talentLayerArbitrator.address)

      // Extra data is updated and is equal to the platform id since the arbitrator is internal
      const arbitratorExtraData = (await talentLayerPlatformID.getPlatform(alicePlatformId))
        .arbitratorExtraData
      const platformId = BigNumber.from(arbitratorExtraData)
      expect(platformId).to.be.equal(1)
    })

    it('The deployer can update the minimum arbitration fee timeout', async function () {
      const minArbitrationFeeTimeout = 3600 * 10
      await talentLayerPlatformID
        .connect(deployer)
        .updateMinArbitrationFeeTimeout(minArbitrationFeeTimeout)
      const updatedMinArbitrationFeeTimeout = await talentLayerPlatformID.minArbitrationFeeTimeout()

      expect(updatedMinArbitrationFeeTimeout).to.be.equal(minArbitrationFeeTimeout)
    })

    it('The platform owner can update the arbitration fee timeout', async function () {
      const minArbitrationFeeTimeout = await talentLayerPlatformID.minArbitrationFeeTimeout()
      const tx = talentLayerPlatformID
        .connect(alice)
        .updateArbitrationFeeTimeout(1, minArbitrationFeeTimeout.sub(1))
      await expect(tx).to.be.revertedWith('The timeout must be greater than the minimum timeout')

      const arbitrationFeeTimeout = minArbitrationFeeTimeout.add(3600 * 2)
      await talentLayerPlatformID
        .connect(alice)
        .updateArbitrationFeeTimeout(1, arbitrationFeeTimeout)
      const updatedArbitrationFeeTimeout = (
        await talentLayerPlatformID.getPlatform(alicePlatformId)
      ).arbitrationFeeTimeout
      expect(updatedArbitrationFeeTimeout).to.be.equal(arbitrationFeeTimeout)
    })

    it('Only the owner of the platform can update its arbitrator', async function () {
      const tx = talentLayerPlatformID
        .connect(bob)
        .updateArbitrator(1, talentLayerArbitrator.address, [])
      await expect(tx).to.be.revertedWith("You're not the owner of this platform")
    })

    it('The deployer can remove an available arbitrator', async function () {
      await talentLayerPlatformID.connect(deployer).removeArbitrator(talentLayerArbitrator.address)
      const isValid = await talentLayerPlatformID.validArbitrators(talentLayerArbitrator.address)
      expect(isValid).to.be.false

      const isInternal = await talentLayerPlatformID.internalArbitrators(
        talentLayerArbitrator.address,
      )
      expect(isInternal).to.be.false
    })
  })

  describe('Talent Layer ID contract test', function () {
    it('Alice, Bob and Carol can mint a talentLayerId', async function () {
      await talentLayerID.connect(alice).mint('1', 'alice')
      await talentLayerID.connect(bob).mint('1', 'bob')
      await talentLayerID.connect(carol).mint('1', 'carol')
      expect(await talentLayerID.walletOfOwner(alice.address)).to.be.equal(aliceTlId)
      expect(await talentLayerID.walletOfOwner(bob.address)).to.be.equal(bobTlId)
      expect(await talentLayerID.walletOfOwner(carol.address)).to.be.equal(carolTlId)
      const carolUserId = await talentLayerID.walletOfOwner(carol.address)
      const profileData = await talentLayerID.profiles(carolUserId)
      expect(profileData.platformId).to.be.equal('1')
    })

    it('The deployer can update the mint fee', async function () {
      await talentLayerID.connect(deployer).updateMintFee(mintFee)
      const updatedMintFee = await talentLayerID.mintFee()

      expect(updatedMintFee).to.be.equal(mintFee)
    })

    it('Eve can mint a talentLayerId by paying the mint fee', async function () {
      const eveBalanceBefore = await eve.getBalance()
      const contractBalanceBefore = await ethers.provider.getBalance(talentLayerID.address)

      // Mint fails if not enough ETH is sent
      await expect(talentLayerID.connect(eve).mint('1', 'eve')).to.be.revertedWith(
        'Incorrect amount of ETH for mint fee',
      )

      // Mint is successful if the correct amount of ETH for mint fee is sent
      await talentLayerID.connect(eve).mint('1', 'eve', { value: mintFee })
      expect(await talentLayerID.walletOfOwner(eve.address)).to.be.equal('4')

      // Eve balance is decreased by the mint fee (+ gas fees)
      const eveBalanceAfter = await eve.getBalance()
      expect(eveBalanceAfter).to.be.lte(eveBalanceBefore.sub(mintFee))

      // TalentLayer id contract balance is increased by the mint fee
      const contractBalanceAfter = await ethers.provider.getBalance(talentLayerID.address)
      expect(contractBalanceAfter).to.be.equal(contractBalanceBefore.add(mintFee))
    })

    it("The deployer can withdraw the contract's balance", async function () {
      const deployerBalanceBefore = await deployer.getBalance()
      const contractBalanceBefore = await ethers.provider.getBalance(talentLayerID.address)

      // Withdraw fails if the caller is not the owner
      await expect(talentLayerID.connect(alice).withdraw()).to.be.revertedWith(
        'Ownable: caller is not the owner',
      )

      // Withdraw is successful if the caller is the owner
      const tx = await talentLayerID.connect(deployer).withdraw()
      const receipt = await tx.wait()
      const gasUsed = receipt.gasUsed.mul(receipt.effectiveGasPrice)

      const deployerBalanceAfter = await deployer.getBalance()
      const contractBalanceAfter = await ethers.provider.getBalance(talentLayerID.address)

      // Deployer balance is increased by the contract balance (- gas fees)s
      expect(deployerBalanceAfter).to.be.equal(
        deployerBalanceBefore.add(contractBalanceBefore).sub(gasUsed),
      )

      // Contract balance is 0
      expect(contractBalanceAfter).to.be.equal(0)
    })

    it('Deployer can mint TalentLayerID', async function () {
      const deployerBalanceBefore = await deployer.getBalance()
      const graceBalanceBefore = await grace.getBalance()

      const tx = await talentLayerID.freeMint('1', grace.address, 'grace')
      const receipt = await tx.wait()
      const gasUsed = receipt.gasUsed.mul(receipt.effectiveGasPrice)
      const deployerBalanceAfter = await deployer.getBalance()
      const graceBalanceAfter = await grace.getBalance()

      await expect(
        deployerBalanceAfter,
        'Deployer only pays for gas costs when minting',
      ).to.be.equal(deployerBalanceBefore.sub(gasUsed))
      await expect(graceBalanceAfter, 'Address minted for does not pay anything').to.be.equal(
        graceBalanceBefore,
      )
    })

    it('Alice can NOT mint TalentLayerIDs without paying the mint fee', async function () {
      await expect(
        talentLayerID.connect(alice).freeMint('1', heidi.address, 'heidi'),
        'Alice tries to mint talentLayer ID for heidi for free.',
      ).to.be.revertedWith('Ownable: caller is not the owner')
    })
  })

  describe('SimpleERC20 contract contract test', function () {
    describe('Deployment', function () {
      // it("Should be accessible", async function () {
      //   await loadFixture(deployTokenFixture);
      //   expect(await token.ping()).to.equal(1);
      // });

      it('Should set the right deployer', async function () {
        expect(await token.owner()).to.equal(deployer.address)
      })

      it('Should assign the total supply of tokens to the deployer', async function () {
        // await loadFixture(deployTokenFixture);
        const deployerBalance = await token.balanceOf(deployer.address)
        const totalSupply = await token.totalSupply()
        expect(totalSupply).to.equal(deployerBalance)
      })

      it('Should transfer 10000000 tokens to alice', async function () {
        // await loadFixture(deployTokenFixture);
        expect(token.transfer(alice.address, 10000000)).to.changeTokenBalances(
          token,
          [deployer, alice],
          [-1000, 1000],
        )
      })
    })

    describe('Token transactions.', function () {
      it('Should transfer tokens between accounts', async function () {
        // await loadFixture(deployTokenFixture);

        // Transfer 50 tokens from deployer to alice
        await expect(token.transfer(alice.address, 50)).to.changeTokenBalances(
          token,
          [deployer, alice],
          [-50, 50],
        )

        // Transfer 50 tokens from alice to bob
        await expect(token.connect(alice).transfer(bob.address, 50)).to.changeTokenBalances(
          token,
          [alice, bob],
          [-50, 50],
        )
      })

      it('Should emit Transfer events.', async function () {
        // await loadFixture(deployTokenFixture);

        // Transfer 50 tokens from deployer to alice
        await expect(token.transfer(alice.address, 50))
          .to.emit(token, 'Transfer')
          .withArgs(deployer.address, alice.address, 50)

        // Transfer 50 tokens from alice to bob
        await expect(token.connect(alice).transfer(bob.address, 50))
          .to.emit(token, 'Transfer')
          .withArgs(alice.address, bob.address, 50)
      })

      it("Should revert when sender doesn't have enough tokens.", async function () {
        // await loadFixture(deployTokenFixture);

        const initialDeployerBalance = await token.balanceOf(deployer.address)

        // Try to send 1 token from dave (0 tokens) to deployer (1000 tokens).
        await expect(token.connect(dave).transfer(deployer.address, 1)).to.be.revertedWith(
          'ERC20: transfer amount exceeds balance',
        )

        // deployer balance shouldn't have changed.
        await expect(await token.balanceOf(deployer.address)).to.equal(initialDeployerBalance)
      })
    })
  })

  describe('Service Registry & Proposal contract test', function () {
    it('Should revert if a user tries to whitelist a payment token without being the owner', async function () {
      await expect(
        serviceRegistry.connect(alice).updateAllowedTokenList(token.address, true),
      ).to.be.revertedWith('Ownable: caller is not the owner')
    })

    it('Should revert if the Owner tries to blacklist zero address', async function () {
      await expect(
        serviceRegistry
          .connect(deployer)
          .updateAllowedTokenList(ethers.constants.AddressZero, false),
      ).to.be.revertedWith("Owner can't remove Ox address")
    })

    it('Should update the token list accordingly if the owner updates it', async function () {
      const randomTokenAddress = '0x2260fac5e5542a773aa44fbcfedf7c193bc2c599'

      await serviceRegistry.connect(deployer).updateAllowedTokenList(randomTokenAddress, true)
      expect(await serviceRegistry.isTokenAllowed(randomTokenAddress)).to.be.true

      await serviceRegistry.connect(deployer).updateAllowedTokenList(randomTokenAddress, false)
      expect(await serviceRegistry.isTokenAllowed(randomTokenAddress)).to.be.false
    })

    it("Dave, who doesn't have TalentLayerID, can't create a service", async function () {
      await expect(
        serviceRegistry.connect(dave).createOpenServiceFromBuyer(0, 1, 'haveNotTlid'),
      ).to.be.revertedWith('ERC721: invalid token ID')
    })

    it("Alice can't create a new service with a talentLayerId 0", async function () {
      await expect(
        serviceRegistry.connect(alice).createOpenServiceFromBuyer(aliceTlId, 0, 'cid0'),
      ).to.be.revertedWith('Invalid platform ID')
      await expect(
        serviceRegistry.connect(alice).createOpenServiceFromBuyer(aliceTlId, 0, 'cid0'),
      ).to.be.revertedWith('Invalid platform ID')
    })

    it('Alice the buyer can create a few Open service', async function () {
      const platform = await talentLayerPlatformID.getPlatform(alicePlatformId)
      const alicePlatformServicePostingFee = platform.servicePostingFee

      // Alice will create 4 Open services fo the whole unit test process
<<<<<<< HEAD
      await serviceRegistry.connect(alice).createOpenServiceFromBuyer(aliceTlId, 1, 'CID1')
      const serviceData = await serviceRegistry.services(1)

      // service 2
      await serviceRegistry.connect(alice).createOpenServiceFromBuyer(aliceTlId, 1, 'CID2')
      await serviceRegistry.services(2)

      // service 3
      await serviceRegistry.connect(alice).createOpenServiceFromBuyer(aliceTlId, 1, 'CID3')
      await serviceRegistry.services(3)

      // service 4
      await serviceRegistry.connect(alice).createOpenServiceFromBuyer(aliceTlId, 1, 'CID4')
=======
      await serviceRegistry.connect(alice).createOpenServiceFromBuyer(alicePlatformId, 'CID1', {
        value: alicePlatformServicePostingFee,
      })
      const serviceData = await serviceRegistry.services(1)

      // service 2
      await serviceRegistry.connect(alice).createOpenServiceFromBuyer(alicePlatformId, 'CID2', {
        value: alicePlatformServicePostingFee,
      })
      await serviceRegistry.services(2)

      // service 3
      await serviceRegistry.connect(alice).createOpenServiceFromBuyer(alicePlatformId, 'CID3', {
        value: alicePlatformServicePostingFee,
      })
      await serviceRegistry.services(3)

      // service 4
      await serviceRegistry.connect(alice).createOpenServiceFromBuyer(alicePlatformId, 'CID4', {
        value: alicePlatformServicePostingFee,
      })
>>>>>>> 48daa029
      await serviceRegistry.services(4)

      // service 5 (will be cancelled)
      await serviceRegistry.connect(alice).createOpenServiceFromBuyer(aliceTlId, 1, 'CID5')
      await serviceRegistry.services(5)

      expect(serviceData.status.toString()).to.be.equal('4')
      expect(serviceData.buyerId).to.be.equal(aliceTlId)
      expect(serviceData.initiatorId).to.be.equal(aliceTlId)
      expect(serviceData.serviceDataUri).to.be.equal('CID1')
      expect(serviceData.platformId).to.be.equal(1)
    })

    it("Alice can't create a new open service with wrong TalentLayer Platform ID", async function () {
      await expect(
        serviceRegistry.connect(alice).createOpenServiceFromBuyer(aliceTlId, 5, 'wrongTlPid'),
      ).to.be.revertedWith('Invalid platform ID')
    })

    it('Alice can update her service data', async function () {
      await serviceRegistry
        .connect(alice)
        .updateServiceData(aliceTlId, 1, 'aliceUpdateHerFirstService')
      const serviceData = await serviceRegistry.services(1)
      expect(serviceData.serviceDataUri).to.be.equal('aliceUpdateHerFirstService')
    })

    it('Alice can cancel her own service', async function () {
      await serviceRegistry.connect(alice).cancelService(5)
      const serviceData = await serviceRegistry.services(5)
      expect(serviceData.status).to.be.equal(3)
    })

    it('Alice can cancel only a service that is open', async function () {
      expect(serviceRegistry.connect(alice).cancelService(5)).to.be.revertedWith(
        'Only services with the open status can be cancelled',
      )
    })

    it('After a service has been cancelled, nobody can post a proposal', async function () {
      const rateToken = '0xC01FcDfDE3B2ABA1eab76731493C617FfAED2F10'
<<<<<<< HEAD
      await serviceRegistry.getProposal(5, bobTlId)
      expect(
        serviceRegistry
          .connect(bob)
          .createProposal(bobTlId, 5, rateToken, 1, 'proposalOnCancelledService'),
=======
      const bobTid = await talentLayerID.walletOfOwner(bob.address)
      await serviceRegistry.getProposal(5, bobTid)
      expect(
        serviceRegistry
          .connect(bob)
          .createProposal(5, rateToken, 1, bobPlatformId, 'proposalOnCancelledService'),
>>>>>>> 48daa029
      ).to.be.revertedWith('Service is not opened')
    })

    it("Bob cannot cancel Alice's service", async function () {
      expect(serviceRegistry.connect(bob).cancelService(1)).to.be.revertedWith(
        'Only the initiator can cancel the service',
      )
    })

    it('Bob can create his first proposal for an Open service n°1 from Alice', async function () {
      // Proposal on the Open service n 1
      const bobTid = await talentLayerID.walletOfOwner(bob.address)
      const rateToken = '0xC01FcDfDE3B2ABA1eab76731493C617FfAED2F10'
      const platform = await talentLayerPlatformID.getPlatform(alicePlatformId)
      const alicePlatformProposalPostingFee = platform.servicePostingFee

      // Proposal data check before the proposal
      const proposalDataBefore = await serviceRegistry.getProposal(1, bobTid)
      expect(proposalDataBefore.sellerId.toString()).to.be.equal('0')

      // Bob creates a proposal on Platform 1
      await serviceRegistry
        .connect(bob)
<<<<<<< HEAD
        .createProposal(bobTlId, 1, rateToken, 1, 'proposal1FromBobToAlice1Service')
=======
        .createProposal(1, rateToken, 1, alicePlatformId, 'proposal1FromBobToAlice1Service', {
          value: alicePlatformProposalPostingFee,
        })
>>>>>>> 48daa029

      const serviceData = await serviceRegistry.services(1)
      const proposalDataAfter = await serviceRegistry.getProposal(1, bobTid)

      // Service data check
      expect(serviceData.status.toString()).to.be.equal('4')
      expect(serviceData.buyerId).to.be.equal(aliceTlId)

      // Proposal data check after the proposal

      expect(proposalDataAfter.rateToken).to.be.equal(rateToken)
      expect(proposalDataAfter.rateAmount.toString()).to.be.equal('1')
      expect(proposalDataAfter.proposalDataUri).to.be.equal('proposal1FromBobToAlice1Service')
      expect(proposalDataAfter.sellerId).to.be.equal(bobTlId)
      expect(proposalDataAfter.status.toString()).to.be.equal('0')
    })

    it('Carol can create her first proposal (will be rejected by Alice) ', async function () {
      const rateToken = '0xC01FcDfDE3B2ABA1eab76731493C617FfAED2F10'
      const platform = await talentLayerPlatformID.getPlatform(bobPlatformId)
      const bobPlatformProposalPostingFee = platform.proposalPostingFee

      // Carol creates a proposal on Platform 2
      await serviceRegistry
        .connect(carol)
<<<<<<< HEAD
        .createProposal(carolTlId, 1, rateToken, 2, 'proposal1FromCarolToAlice1Service')
=======
        .createProposal(1, rateToken, 2, bobPlatformId, 'proposal1FromCarolToAlice1Service', {
          value: bobPlatformProposalPostingFee,
        })
>>>>>>> 48daa029
      await serviceRegistry.services(1)
      // get proposal info
      const carolTid = await talentLayerID.walletOfOwner(carol.address)
      await serviceRegistry.getProposal(1, carolTid)
    })

    it('Should revert if Carol tries to create a proposal with a non-whitelisted payment token', async function () {
      const platform = await talentLayerPlatformID.getPlatform(alicePlatformId)
      const alicePlatformProposalPostingFee = platform.proposalPostingFee

      expect(
        serviceRegistry
          .connect(carol)
<<<<<<< HEAD
          .createProposal(carolTlId, 1, nonListedRateToken, 2, 'proposal1FromCarolToAlice1Service'),
=======
          .createProposal(
            1,
            nonListedRateToken,
            2,
            alicePlatformId,
            'proposal1FromCarolToAlice1Service',
            { value: alicePlatformProposalPostingFee },
          ),
>>>>>>> 48daa029
      ).to.be.revertedWith('This token is not allowed')
    })

    it('Bob can update his first proposal ', async function () {
      const bobTid = await talentLayerID.walletOfOwner(bob.address)
      const rateToken = '0xC01FcDfDE3B2ABA1eab76731493C617FfAED2F10'

      const proposalDataBefore = await serviceRegistry.getProposal(1, bobTid)
      expect(proposalDataBefore.rateAmount.toString()).to.be.equal('1')

      await serviceRegistry
        .connect(bob)
        .updateProposal(bobTlId, 1, rateToken, 2, 'updateProposal1FromBobToAlice1Service')

      const proposalDataAfter = await serviceRegistry.getProposal(1, bobTid)
      expect(proposalDataAfter.rateAmount.toString()).to.be.equal('2')
      expect(proposalDataAfter.proposalDataUri).to.be.equal('updateProposal1FromBobToAlice1Service')
    })

    it('Should revert if Bob updates his proposal with a non-whitelisted payment token ', async function () {
      await expect(
        serviceRegistry
          .connect(bob)
          .updateProposal(
            bobTlId,
            1,
            nonListedRateToken,
            2,
            'updateProposal1FromBobToAlice1Service',
          ),
      ).to.be.revertedWith('This token is not allowed')
    })

    it('Alice can reject Carol proposal ', async function () {
      const carolTid = await talentLayerID.walletOfOwner(carol.address)
      await serviceRegistry.connect(alice).rejectProposal(aliceTlId, 1, carolTid)

      const proposalDataAfter = await serviceRegistry.getProposal(1, carolTid)
      expect(proposalDataAfter.status.toString()).to.be.equal('2')
    })
  })

  describe('Escrow Contract test.', function () {
    describe('Successful use of Escrow for a service using an ERC20 token.', function () {
      const amountBob = 1000000
      const amountCarol = 2000
      const serviceId = 2
      const transactionId = 0
      let proposalIdBob = 0 //Will be set later
      let proposalIdCarol = 0 //Will be set later
      let totalAmount = 0 //Will be set later

      it('Alice can NOT deposit tokens to escrow yet because there is no valid proposal', async function () {
        await token.connect(alice).approve(talentLayerEscrow.address, amountBob)
        await expect(
          talentLayerEscrow
            .connect(alice)
            .createTokenTransaction('_metaEvidence', serviceId, proposalIdBob),
        ).to.be.revertedWith('ERC721: invalid token ID')
      })

      it('Bob can make a second proposal on the Alice service n°2 on Platform n°2', async function () {
        const platform = await talentLayerPlatformID.getPlatform(bobPlatformId)
        const bobPlatformProposalPostingFee = platform.proposalPostingFee

        proposalIdBob = (await talentLayerID.walletOfOwner(bob.address)).toNumber()
        await serviceRegistry
          .connect(bob)
          .createProposal(
<<<<<<< HEAD
            bobTlId,
            serviceId,
            token.address,
            amountBob,
            'proposal2FromBobToAlice2Service',
=======
            serviceId,
            token.address,
            amountBob,
            bobPlatformId,
            'proposal2FromBobToAlice2Service',
            { value: bobPlatformProposalPostingFee },
>>>>>>> 48daa029
          )
      })

      it('Carol can make her second proposal on the Alice service n°2', async function () {
        const platform = await talentLayerPlatformID.getPlatform(bobPlatformId)
        const bobPlatformProposalPostingFee = platform.proposalPostingFee

        proposalIdCarol = (await talentLayerID.walletOfOwner(carol.address)).toNumber()
        await serviceRegistry
          .connect(carol)
          .createProposal(
            carolTlId,
            serviceId,
            token.address,
            amountCarol,
            bobPlatformId,
            'proposal2FromCarolToAlice2Service',
            { value: bobPlatformProposalPostingFee },
          )
      })

      it('Alice cannot update protocolEscrowFeeRate or protocolWallet', async function () {
        await expect(
          talentLayerEscrow.connect(alice).updateProtocolEscrowFeeRate(4000),
        ).to.be.revertedWith('Ownable: caller is not the owner')
        await expect(
          talentLayerEscrow.connect(alice).updateProtocolWallet(dave.address),
        ).to.be.revertedWith('Ownable: caller is not the owner')
      })

      it('The Deployer can update protocolEscrowFeeRate and protocolWallet', async function () {
        chainId = network.config.chainId ? network.config.chainId : Network.LOCAL
        networkConfig = getConfig(chainId)
        let protocolWallet = await talentLayerEscrow.connect(deployer).getProtocolWallet()

        expect(protocolWallet).to.equal(networkConfig.multisigAddressList.fee)
        await talentLayerEscrow.connect(deployer).updateProtocolWallet(dave.address)
        protocolWallet = await talentLayerEscrow.connect(deployer).getProtocolWallet()
        expect(protocolWallet).to.equal(dave.address)

        await talentLayerEscrow.connect(deployer).updateProtocolEscrowFeeRate(800)
        const protocolEscrowFeeRate = await talentLayerEscrow.protocolEscrowFeeRate()
        expect(protocolEscrowFeeRate).to.equal(800)
      })

      it("Alice can deposit funds for Bob's proposal, which will emit an event.", async function () {
        await talentLayerPlatformID.connect(alice).updateOriginServiceFeeRate(alicePlatformId, 1100)
        await talentLayerPlatformID
          .connect(bob)
          .updateOriginValidatedProposalFeeRate(bobPlatformId, 2200)

        const alicePlatformData = await talentLayerPlatformID.platforms(alicePlatformId)
        const bobPlatformData = await talentLayerPlatformID.platforms(bobPlatformId)

        const protocolEscrowFeeRate = await talentLayerEscrow.protocolEscrowFeeRate()
        const originServiceFeeRate = alicePlatformData.originServiceFeeRate
        const originValidatedProposalFeeRate = bobPlatformData.originValidatedProposalFeeRate

        totalAmount =
          amountBob +
          (amountBob *
            (protocolEscrowFeeRate + originValidatedProposalFeeRate + originServiceFeeRate)) /
            10000

        await token.connect(alice).approve(talentLayerEscrow.address, totalAmount)

        const transaction = await talentLayerEscrow
          .connect(alice)
          .createTokenTransaction('_metaEvidence', serviceId, proposalIdBob)
        await expect(transaction).to.changeTokenBalances(
          token,
          [talentLayerEscrow.address, alice, bob],
          [totalAmount, -totalAmount, 0],
        )

        await expect(transaction)
          .to.emit(talentLayerEscrow, 'ServiceProposalConfirmedWithDeposit')
          .withArgs(serviceId, proposalIdBob, transactionId)
      })

      it('The deposit should also validate the proposal.', async function () {
        const proposal = await serviceRegistry.getProposal(serviceId, proposalIdBob)
        await expect(proposal.status.toString()).to.be.equal('1')
      })

      it('The deposit should also update the service with transactionId, proposalId, and status.', async function () {
        const service = await serviceRegistry.getService(serviceId)
        await expect(service.status.toString()).to.be.equal('1')
        await expect(service.transactionId.toString()).to.be.equal('0')
        await expect(service.sellerId).to.be.equal(proposalIdBob)
      })

      it("Alice can NOT deposit funds for Carol's proposal.", async function () {
        await token.connect(alice).approve(talentLayerEscrow.address, amountCarol)
        await expect(
          talentLayerEscrow
            .connect(alice)
            .createTokenTransaction('_metaEvidence', serviceId, proposalIdCarol),
        ).to.be.reverted
      })

      it('Carol should not be allowed to release escrow the service.', async function () {
        await expect(
          talentLayerEscrow.connect(carol).release(carolTlId, transactionId, 10),
        ).to.be.revertedWith('Access denied.')
      })

      it('Alice can release half of the escrow to bob, and fees are correctly split.', async function () {
        const transactionDetails = await talentLayerEscrow
          .connect(alice)
          .getTransactionDetails(transactionId.toString())
        const protocolEscrowFeeRate = transactionDetails.protocolEscrowFeeRate
        const originServiceFeeRate = transactionDetails.originServiceFeeRate
        const originValidatedProposalFeeRate = transactionDetails.originValidatedProposalFeeRate

        const transaction = await talentLayerEscrow
          .connect(alice)
          .release(aliceTlId, transactionId, amountBob / 2)
        await expect(transaction).to.changeTokenBalances(
          token,
          [talentLayerEscrow.address, alice, bob],
          [-amountBob / 2, 0, amountBob / 2],
        )
        const alicePlatformBalance = await talentLayerEscrow
          .connect(alice)
          .getClaimableFeeBalance(token.address)
        const bobPlatformBalance = await talentLayerEscrow
          .connect(bob)
          .getClaimableFeeBalance(token.address)
        const deployerBalance = await talentLayerEscrow
          .connect(deployer)
          .getClaimableFeeBalance(token.address)
        // Alice gets originServiceFeeRate as the service was created on her platform
        await expect(alicePlatformBalance.toString()).to.be.equal(
          (((amountBob / 2) * originServiceFeeRate) / 10000).toString(),
        )
        // Bob gets originProposalValidatedFeeRate as the proposal was validated on his platform
        await expect(bobPlatformBalance.toString()).to.be.equal(
          (((amountBob / 2) * originValidatedProposalFeeRate) / 10000).toString(),
        )
        await expect(deployerBalance.toString()).to.be.equal(
          (((amountBob / 2) * protocolEscrowFeeRate) / 10000).toString(),
        )
      })

      it('Alice can release a quarter of the escrow to Bob, and fees are correctly split.', async function () {
        const transactionDetails = await talentLayerEscrow
          .connect(alice)
          .getTransactionDetails(transactionId.toString())
        const protocolEscrowFeeRate = transactionDetails.protocolEscrowFeeRate
        const originServiceFeeRate = transactionDetails.originServiceFeeRate
        const originValidatedProposalFeeRate = transactionDetails.originValidatedProposalFeeRate

        const transaction = await talentLayerEscrow
          .connect(alice)
          .release(aliceTlId, transactionId, amountBob / 4)
        await expect(transaction).to.changeTokenBalances(
          token,
          [talentLayerEscrow.address, alice, bob],
          [-amountBob / 4, 0, amountBob / 4],
        )

        const alicePlatformBalance = await talentLayerEscrow
          .connect(alice)
          .getClaimableFeeBalance(token.address)
        const bobPlatformBalance = await talentLayerEscrow
          .connect(bob)
          .getClaimableFeeBalance(token.address)
        const deployerBalance = await talentLayerEscrow
          .connect(deployer)
          .getClaimableFeeBalance(token.address)
        // Alice gets originServiceFeeRate as the service was created on her platform
        await expect(alicePlatformBalance.toString()).to.be.equal(
          ((((3 * amountBob) / 4) * originServiceFeeRate) / 10000).toString(),
        )
        // Bob gets originProposalValidatedFeeRate as the proposal was validated on his platform
        await expect(bobPlatformBalance.toString()).to.be.equal(
          ((((3 * amountBob) / 4) * originValidatedProposalFeeRate) / 10000).toString(),
        )
        await expect(deployerBalance.toString()).to.be.equal(
          ((((3 * amountBob) / 4) * protocolEscrowFeeRate) / 10000).toString(),
        )
      })

      it('After a service has been cancelled, the owner cannot validate a proposal by depositing fund', async function () {
        // Create the service
        const serviceId = 6
        const proposalIdBob = (await talentLayerID.walletOfOwner(bob.address)).toNumber()
        await serviceRegistry.connect(alice).createOpenServiceFromBuyer(aliceTlId, 1, 'CID6')
        await serviceRegistry.services(serviceId)
        // Create the proposal
        const rateToken = '0xC01FcDfDE3B2ABA1eab76731493C617FfAED2F10'
<<<<<<< HEAD
        await serviceRegistry
          .connect(bob)
          .createProposal(bobTlId, serviceId, rateToken, 1, 'proposalOnService')
=======
        const platform = await talentLayerPlatformID.getPlatform(alicePlatformId)
        const alicePlatformProposalPostingFee = platform.proposalPostingFee
        await serviceRegistry
          .connect(bob)
          .createProposal(serviceId, rateToken, 1, alicePlatformId, 'proposalOnService', {
            value: alicePlatformProposalPostingFee,
          })
>>>>>>> 48daa029
        // Cancel the service
        await serviceRegistry.connect(alice).cancelService(serviceId)
        // Try to deposit fund to validate the proposal
        const transactionDetails = await talentLayerEscrow
          .connect(alice)
          .getTransactionDetails(transactionId.toString())
        const protocolEscrowFeeRate = transactionDetails.protocolEscrowFeeRate
        const originServiceFeeRate = transactionDetails.originServiceFeeRate
        const originValidatedProposalFeeRate = transactionDetails.originValidatedProposalFeeRate
        totalAmount =
          amountBob +
          (amountBob *
<<<<<<< HEAD
            (protocolEscrowFeeRate + originPlatformEscrowFeeRate + platformEscrowFeeRate)) /
=======
            (protocolEscrowFeeRate + originServiceFeeRate + originValidatedProposalFeeRate)) /
>>>>>>> 48daa029
            10000

        await token.connect(alice).approve(talentLayerEscrow.address, totalAmount)

        await expect(
          talentLayerEscrow
            .connect(alice)
            .createTokenTransaction('_metaEvidence', serviceId, proposalIdBob),
        ).to.be.revertedWith('Service status not open.')
      })

      it('Carol can NOT reimburse alice.', async function () {
        await expect(
          talentLayerEscrow.connect(carol).reimburse(carolTlId, transactionId, totalAmount / 4),
        ).to.revertedWith('Access denied.')
      })

      it('Bob can NOT reimburse alice for more than what is left in escrow.', async function () {
        await expect(
          talentLayerEscrow.connect(bob).reimburse(bobTlId, transactionId, totalAmount),
        ).to.revertedWith('Insufficient funds.')
      })

      it('Bob can reimburse alice for what is left in the escrow, an emit will be sent.', async function () {
        const transaction = await talentLayerEscrow
          .connect(bob)
          .reimburse(bobTlId, transactionId, amountBob / 4)
        /* When asking for the reimbursement of a fee-less amount,
         * we expect the amount reimbursed to include all fees (calculated by the function)
         * hence the 'totalAmount / 4' expected.
         */
        await expect(transaction).to.changeTokenBalances(
          token,
          [talentLayerEscrow.address, alice, bob],
          [-totalAmount / 4, totalAmount / 4, 0],
        )
        await expect(transaction).to.emit(talentLayerEscrow, 'PaymentCompleted').withArgs(serviceId)
      })

      it('Alice can not release escrow because there is none left. ', async function () {
        await expect(
          talentLayerEscrow.connect(alice).release(aliceTlId, transactionId, 1),
        ).to.be.revertedWith('Insufficient funds.')
      })

      it('Alice can claim her token balance.', async function () {
        const platformBalance = await talentLayerEscrow
          .connect(alice)
          .getClaimableFeeBalance(token.address)
        const transaction = await talentLayerEscrow.connect(alice).claim(platformId, token.address)
        await expect(transaction).to.changeTokenBalances(
          token,
          [talentLayerEscrow.address, alice.address],
          [-platformBalance, platformBalance],
        )
      })

      it('The protocol owner can claim his token balance.', async function () {
        const protocolOwnerBalance = await talentLayerEscrow
          .connect(deployer)
          .getClaimableFeeBalance(token.address)
        // await talentLayerEscrow.updateProtocolWallet(alice.address);
        const transaction = await talentLayerEscrow.connect(deployer).claim(0, token.address)
        await expect(transaction).to.changeTokenBalances(
          token,
          [talentLayerEscrow.address, dave.address],
          [-protocolOwnerBalance, protocolOwnerBalance],
        )
      })
    })

    describe('Successful use of Escrow for a service using ETH.', function () {
      const amountBob = 1000000
      const amountCarol = 200
      const serviceId = 3
      const transactionId = 1
      let proposalIdBob = 0 //Will be set later
      let proposalIdCarol = 0 //Will be set later
      let totalAmount = 0 //Will be set later
      const ethAddress = '0x0000000000000000000000000000000000000000'

      //Service 3 created on Alice's platform
      //
      it('Alice can NOT deposit eth to escrow yet.', async function () {
        await talentLayerPlatformID.connect(alice).updateOriginServiceFeeRate(alicePlatformId, 1100)
        await talentLayerPlatformID
          .connect(bob)
          .updateOriginValidatedProposalFeeRate(bobPlatformId, 2200)
        const alicePlatformData = await talentLayerPlatformID.platforms(alicePlatformId)
        const bobPlatformData = await talentLayerPlatformID.platforms(bobPlatformId)
        const protocolEscrowFeeRate = await talentLayerEscrow.protocolEscrowFeeRate()
        const originServiceFeeRate = alicePlatformData.originServiceFeeRate
        const originValidatedProposalFeeRate = bobPlatformData.originValidatedProposalFeeRate

        totalAmount =
          amountBob +
          (amountBob *
            (protocolEscrowFeeRate + originValidatedProposalFeeRate + originServiceFeeRate)) /
            10000

        await token.connect(alice).approve(talentLayerEscrow.address, totalAmount)
        await expect(
          talentLayerEscrow
            .connect(alice)
            .createETHTransaction('_metaEvidence', serviceId, proposalIdBob),
        ).to.be.reverted
      })

      it("Bob can register a proposal on bob's platform.", async function () {
        const platform = await talentLayerPlatformID.getPlatform(bobPlatformId)
        const bobPlatformProposalPostingFee = platform.proposalPostingFee

        proposalIdBob = (await talentLayerID.walletOfOwner(bob.address)).toNumber()
        await serviceRegistry
          .connect(bob)
          .createProposal(
<<<<<<< HEAD
            bobTlId,
            serviceId,
            ethAddress,
            amountBob,
            'proposal3FromBobToAlice3Service',
=======
            serviceId,
            ethAddress,
            amountBob,
            bobPlatformId,
            'proposal3FromBobToAlice3Service',
            { value: bobPlatformProposalPostingFee },
>>>>>>> 48daa029
          )
      })

      it("Carol can register a proposal on bob's platform.", async function () {
        const platform = await talentLayerPlatformID.getPlatform(bobPlatformId)
        const bobPlatformProposalPostingFee = platform.proposalPostingFee

        proposalIdCarol = (await talentLayerID.walletOfOwner(carol.address)).toNumber()
        await serviceRegistry
          .connect(carol)
          .createProposal(
<<<<<<< HEAD
            carolTlId,
            serviceId,
            ethAddress,
            amountCarol,
            'proposal3FromCarolToAlice3Service',
=======
            serviceId,
            ethAddress,
            amountCarol,
            bobPlatformId,
            'proposal3FromCarolToAlice3Service',
            { value: bobPlatformProposalPostingFee },
>>>>>>> 48daa029
          )
      })

      it("Alice can deposit funds for Bob's proposal, which will emit an event.", async function () {
        const transaction = await talentLayerEscrow
          .connect(alice)
          .createETHTransaction('_metaEvidence', serviceId, proposalIdBob, { value: totalAmount })
        await expect(transaction).to.changeEtherBalances(
          [talentLayerEscrow.address, alice, bob],
          [totalAmount, -totalAmount, 0],
        )

        await expect(transaction)
          .to.emit(talentLayerEscrow, 'ServiceProposalConfirmedWithDeposit')
          .withArgs(serviceId, proposalIdBob, transactionId)
      })

      it('The deposit should also validate the proposal.', async function () {
        const proposal = await serviceRegistry.getProposal(serviceId, proposalIdBob)
        await expect(proposal.status.toString()).to.be.equal('1')
      })

      it('The deposit should also update the service with transactionId, proposalId, and status.', async function () {
        const service = await serviceRegistry.getService(serviceId)
        await expect(service.status.toString()).to.be.equal('1')
        await expect(service.transactionId).to.be.equal(transactionId)
        await expect(service.sellerId.toNumber()).to.be.equal(proposalIdBob)
      })

      it("Alice can NOT deposit funds for Carol's proposal, and NO event should emit.", async function () {
        await token.connect(alice).approve(talentLayerEscrow.address, amountCarol)
        await expect(
          talentLayerEscrow
            .connect(alice)
            .createETHTransaction('_metaEvidence', serviceId, proposalIdCarol, {
              value: amountCarol,
            }),
        ).to.be.reverted
      })

      it('Carol should not be allowed to release escrow the service.', async function () {
        await expect(
          talentLayerEscrow.connect(carol).release(carolTlId, transactionId, 10),
        ).to.be.revertedWith('Access denied.')
      })

      it('Alice can release half of the escrow to bob, and fees are correctly split.', async function () {
        const transactionDetails = await talentLayerEscrow
          .connect(alice)
          .getTransactionDetails(transactionId.toString())
        const protocolEscrowFeeRate = transactionDetails.protocolEscrowFeeRate
        const originServiceFeeRate = transactionDetails.originServiceFeeRate
        const originValidatedProposalFeeRate = transactionDetails.originValidatedProposalFeeRate

        const transaction = await talentLayerEscrow
          .connect(alice)
          .release(aliceTlId, transactionId, amountBob / 2)
        await expect(transaction).to.changeEtherBalances(
          [talentLayerEscrow.address, alice, bob],
          [-amountBob / 2, 0, amountBob / 2],
        )

        const alicePlatformBalance = await talentLayerEscrow
          .connect(alice)
          .getClaimableFeeBalance(ethAddress)
        const bobPlatformBalance = await talentLayerEscrow
          .connect(bob)
          .getClaimableFeeBalance(ethAddress)
        const deployerBalance = await talentLayerEscrow
          .connect(deployer)
          .getClaimableFeeBalance(ethAddress)
        // Alice gets the originServiceFeeRate as the service was created on her platform
        await expect(alicePlatformBalance.toString()).to.be.equal(
          (((amountBob / 2) * originServiceFeeRate) / 10000).toString(),
        )
        // Bob gets the originValidatedProposalFeeRate as the proposal was created on his platform
        await expect(bobPlatformBalance.toString()).to.be.equal(
          (((amountBob / 2) * originValidatedProposalFeeRate) / 10000).toString(),
        )
        await expect(deployerBalance.toString()).to.be.equal(
          (((amountBob / 2) * protocolEscrowFeeRate) / 10000).toString(),
        )
      })

      it('Alice can release a quarter of the escrow to Bob, and fees are correctly split.', async function () {
        const transactionDetails = await talentLayerEscrow
          .connect(alice)
          .getTransactionDetails(transactionId.toString())
        const protocolEscrowFeeRate = transactionDetails.protocolEscrowFeeRate
        const originServiceFeeRate = transactionDetails.originServiceFeeRate
        const originValidatedProposalFeeRate = transactionDetails.originValidatedProposalFeeRate

        const transaction = await talentLayerEscrow
          .connect(alice)
          .release(aliceTlId, transactionId, amountBob / 4)
        await expect(transaction).to.changeEtherBalances(
          [talentLayerEscrow.address, alice, bob],
          [-amountBob / 4, 0, amountBob / 4],
        )
        const alicePlatformBalance = await talentLayerEscrow
          .connect(alice)
          .getClaimableFeeBalance(ethAddress)
        const bobPlatformBalance = await talentLayerEscrow
          .connect(bob)
          .getClaimableFeeBalance(ethAddress)
        const deployerBalance = await talentLayerEscrow
          .connect(deployer)
          .getClaimableFeeBalance(ethAddress)
        // Alice gets the originServiceFeeRate as the service was created on her platform
        await expect(alicePlatformBalance.toString()).to.be.equal(
          ((((3 * amountBob) / 4) * originServiceFeeRate) / 10000).toString(),
        )
        // Bob gets the originValidatedProposalFeeRate as the proposal was created on his platform
        await expect(bobPlatformBalance.toString()).to.be.equal(
          ((((3 * amountBob) / 4) * originValidatedProposalFeeRate) / 10000).toString(),
        )
        await expect(deployerBalance.toString()).to.be.equal(
          ((((3 * amountBob) / 4) * protocolEscrowFeeRate) / 10000).toString(),
        )
      })

      it('Carol can NOT reimburse alice.', async function () {
        await expect(
          talentLayerEscrow.connect(carol).reimburse(carolTlId, transactionId, totalAmount / 4),
        ).to.revertedWith('Access denied.')
      })

      it('Bob can NOT reimburse alice for more than what is left in escrow.', async function () {
        await expect(
          talentLayerEscrow.connect(bob).reimburse(bobTlId, transactionId, totalAmount),
        ).to.revertedWith('Insufficient funds.')
      })

      it('Bob can reimburse alice for what is left in the escrow, an emit will be sent.', async function () {
        const transaction = await talentLayerEscrow
          .connect(bob)
          .reimburse(bobTlId, transactionId, amountBob / 4)
        /* When asking for the reimbursement of a fee-less amount,
         * we expect the amount reimbursed to include all fees (calculated by the function)
         * hence the 'totalAmount / 4' expected.
         */
        await expect(transaction).to.changeEtherBalances(
          [talentLayerEscrow.address, alice, bob],
          [-totalAmount / 4, totalAmount / 4, 0],
        )
        await expect(transaction).to.emit(talentLayerEscrow, 'PaymentCompleted').withArgs(serviceId)
      })

      it('Alice can not release escrow because there is none left.', async function () {
        await expect(
          talentLayerEscrow.connect(alice).release(aliceTlId, transactionId, 10),
        ).to.be.revertedWith('Insufficient funds.')
      })

      it('Alice can claim her ETH balance.', async function () {
        const platformEthBalance = await talentLayerEscrow
          .connect(alice)
          .getClaimableFeeBalance(ethAddress)
        const transaction = await talentLayerEscrow.connect(alice).claim(platformId, ethAddress)
        await expect(transaction).to.changeEtherBalances(
          [talentLayerEscrow.address, alice.address],
          [-platformEthBalance, platformEthBalance],
        )
      })

      it('The Protocol owner can claim his ETH balance.', async function () {
        const protocolEthBalance = await talentLayerEscrow
          .connect(deployer)
          .getClaimableFeeBalance(ethAddress)
        const transaction = await talentLayerEscrow.connect(deployer).claim(0, ethAddress)
        await expect(transaction).to.changeEtherBalances(
          [talentLayerEscrow.address, dave.address],
          [-protocolEthBalance, protocolEthBalance],
        )
      })
    })
  })

  describe('Talent Layer Review contract test', function () {
    it("Bob can't write a review yet", async function () {
      await expect(
        talentLayerReview.connect(bob).addReview(bobTlId, 1, 'cidReview', 3, 1),
      ).to.be.revertedWith("You're not an actor of this service")
    })

    it("Carol can't write a review as she's not linked to this service", async function () {
      await expect(
        talentLayerReview.connect(carol).addReview(carolTlId, 1, 'cidReview', 5, 1),
      ).to.be.revertedWith("You're not an actor of this service")
    })

    it("Alice and Bob can't write a review for the same Service", async function () {
      await expect(
        talentLayerReview.connect(alice).addReview(aliceTlId, 1, 'cidReview', 3, 1),
      ).to.be.revertedWith('The service is not finished yet')
      await expect(
        talentLayerReview.connect(bob).addReview(bobTlId, 1, 'cidReview', 3, 1),
      ).to.be.revertedWith(`You're not an actor of this service`)
    })

    it('Alice and Bob can write a review now and we can get review data', async function () {
      await talentLayerReview.connect(alice).addReview(aliceTlId, 2, 'cidReview1', 2, 1)
      await talentLayerReview.connect(bob).addReview(bobTlId, 2, 'cidReview2', 4, 1)

      const reviewData1 = await talentLayerReview.getReview(0)
      const reviewData2 = await talentLayerReview.getReview(1)

      expect(reviewData1.dataUri).to.be.equal('cidReview1')
      expect(reviewData2.dataUri).to.be.equal('cidReview2')

      expect(await reviewData1.platformId).to.be.equal(1)
    })
  })

  describe('Talent Layer Arbitrator contract test', function () {
    it('the owner of the platform can update the arbitration price', async function () {
      const newArbitrationPrice = 1000
      const platformId = 1

      // It fails if the caller is not the owner of the platform
      const tx = talentLayerArbitrator
        .connect(bob)
        .setArbitrationPrice(platformId, newArbitrationPrice)
      await expect(tx).to.be.revertedWith("You're not the owner of the platform")

      // It succeeds if the caller is the owner of the platform
      await talentLayerArbitrator
        .connect(alice)
        .setArbitrationPrice(platformId, newArbitrationPrice)
      const extraData = ethers.utils.hexZeroPad(ethers.utils.hexlify(platformId), 32)
      const updatedArbitrationPrice = await talentLayerArbitrator.arbitrationCost(extraData)
      expect(updatedArbitrationPrice).to.be.equal(newArbitrationPrice)
    })
  })
})<|MERGE_RESOLUTION|>--- conflicted
+++ resolved
@@ -518,43 +518,35 @@
       const alicePlatformServicePostingFee = platform.servicePostingFee
 
       // Alice will create 4 Open services fo the whole unit test process
-<<<<<<< HEAD
-      await serviceRegistry.connect(alice).createOpenServiceFromBuyer(aliceTlId, 1, 'CID1')
+      await serviceRegistry
+        .connect(alice)
+        .createOpenServiceFromBuyer(aliceTlId, alicePlatformId, 'CID1', {
+          value: alicePlatformServicePostingFee,
+        })
       const serviceData = await serviceRegistry.services(1)
 
       // service 2
-      await serviceRegistry.connect(alice).createOpenServiceFromBuyer(aliceTlId, 1, 'CID2')
+      await serviceRegistry
+        .connect(alice)
+        .createOpenServiceFromBuyer(aliceTlId, alicePlatformId, 'CID2', {
+          value: alicePlatformServicePostingFee,
+        })
       await serviceRegistry.services(2)
 
       // service 3
-      await serviceRegistry.connect(alice).createOpenServiceFromBuyer(aliceTlId, 1, 'CID3')
+      await serviceRegistry
+        .connect(alice)
+        .createOpenServiceFromBuyer(aliceTlId, alicePlatformId, 'CID3', {
+          value: alicePlatformServicePostingFee,
+        })
       await serviceRegistry.services(3)
 
       // service 4
-      await serviceRegistry.connect(alice).createOpenServiceFromBuyer(aliceTlId, 1, 'CID4')
-=======
-      await serviceRegistry.connect(alice).createOpenServiceFromBuyer(alicePlatformId, 'CID1', {
-        value: alicePlatformServicePostingFee,
-      })
-      const serviceData = await serviceRegistry.services(1)
-
-      // service 2
-      await serviceRegistry.connect(alice).createOpenServiceFromBuyer(alicePlatformId, 'CID2', {
-        value: alicePlatformServicePostingFee,
-      })
-      await serviceRegistry.services(2)
-
-      // service 3
-      await serviceRegistry.connect(alice).createOpenServiceFromBuyer(alicePlatformId, 'CID3', {
-        value: alicePlatformServicePostingFee,
-      })
-      await serviceRegistry.services(3)
-
-      // service 4
-      await serviceRegistry.connect(alice).createOpenServiceFromBuyer(alicePlatformId, 'CID4', {
-        value: alicePlatformServicePostingFee,
-      })
->>>>>>> 48daa029
+      await serviceRegistry
+        .connect(alice)
+        .createOpenServiceFromBuyer(aliceTlId, alicePlatformId, 'CID4', {
+          value: alicePlatformServicePostingFee,
+        })
       await serviceRegistry.services(4)
 
       // service 5 (will be cancelled)
@@ -596,20 +588,11 @@
 
     it('After a service has been cancelled, nobody can post a proposal', async function () {
       const rateToken = '0xC01FcDfDE3B2ABA1eab76731493C617FfAED2F10'
-<<<<<<< HEAD
       await serviceRegistry.getProposal(5, bobTlId)
       expect(
         serviceRegistry
           .connect(bob)
-          .createProposal(bobTlId, 5, rateToken, 1, 'proposalOnCancelledService'),
-=======
-      const bobTid = await talentLayerID.walletOfOwner(bob.address)
-      await serviceRegistry.getProposal(5, bobTid)
-      expect(
-        serviceRegistry
-          .connect(bob)
-          .createProposal(5, rateToken, 1, bobPlatformId, 'proposalOnCancelledService'),
->>>>>>> 48daa029
+          .createProposal(bobTlId, 5, rateToken, 1, bobPlatformId, 'proposalOnCancelledService'),
       ).to.be.revertedWith('Service is not opened')
     })
 
@@ -633,13 +616,17 @@
       // Bob creates a proposal on Platform 1
       await serviceRegistry
         .connect(bob)
-<<<<<<< HEAD
-        .createProposal(bobTlId, 1, rateToken, 1, 'proposal1FromBobToAlice1Service')
-=======
-        .createProposal(1, rateToken, 1, alicePlatformId, 'proposal1FromBobToAlice1Service', {
-          value: alicePlatformProposalPostingFee,
-        })
->>>>>>> 48daa029
+        .createProposal(
+          bobTlId,
+          1,
+          rateToken,
+          1,
+          alicePlatformId,
+          'proposal1FromBobToAlice1Service',
+          {
+            value: alicePlatformProposalPostingFee,
+          },
+        )
 
       const serviceData = await serviceRegistry.services(1)
       const proposalDataAfter = await serviceRegistry.getProposal(1, bobTid)
@@ -665,13 +652,17 @@
       // Carol creates a proposal on Platform 2
       await serviceRegistry
         .connect(carol)
-<<<<<<< HEAD
-        .createProposal(carolTlId, 1, rateToken, 2, 'proposal1FromCarolToAlice1Service')
-=======
-        .createProposal(1, rateToken, 2, bobPlatformId, 'proposal1FromCarolToAlice1Service', {
-          value: bobPlatformProposalPostingFee,
-        })
->>>>>>> 48daa029
+        .createProposal(
+          carolTlId,
+          1,
+          rateToken,
+          2,
+          bobPlatformId,
+          'proposal1FromCarolToAlice1Service',
+          {
+            value: bobPlatformProposalPostingFee,
+          },
+        )
       await serviceRegistry.services(1)
       // get proposal info
       const carolTid = await talentLayerID.walletOfOwner(carol.address)
@@ -685,10 +676,8 @@
       expect(
         serviceRegistry
           .connect(carol)
-<<<<<<< HEAD
-          .createProposal(carolTlId, 1, nonListedRateToken, 2, 'proposal1FromCarolToAlice1Service'),
-=======
           .createProposal(
+            carolTlId,
             1,
             nonListedRateToken,
             2,
@@ -696,7 +685,6 @@
             'proposal1FromCarolToAlice1Service',
             { value: alicePlatformProposalPostingFee },
           ),
->>>>>>> 48daa029
       ).to.be.revertedWith('This token is not allowed')
     })
 
@@ -766,20 +754,13 @@
         await serviceRegistry
           .connect(bob)
           .createProposal(
-<<<<<<< HEAD
             bobTlId,
-            serviceId,
-            token.address,
-            amountBob,
-            'proposal2FromBobToAlice2Service',
-=======
             serviceId,
             token.address,
             amountBob,
             bobPlatformId,
             'proposal2FromBobToAlice2Service',
             { value: bobPlatformProposalPostingFee },
->>>>>>> 48daa029
           )
       })
 
@@ -972,19 +953,13 @@
         await serviceRegistry.services(serviceId)
         // Create the proposal
         const rateToken = '0xC01FcDfDE3B2ABA1eab76731493C617FfAED2F10'
-<<<<<<< HEAD
-        await serviceRegistry
-          .connect(bob)
-          .createProposal(bobTlId, serviceId, rateToken, 1, 'proposalOnService')
-=======
         const platform = await talentLayerPlatformID.getPlatform(alicePlatformId)
         const alicePlatformProposalPostingFee = platform.proposalPostingFee
         await serviceRegistry
           .connect(bob)
-          .createProposal(serviceId, rateToken, 1, alicePlatformId, 'proposalOnService', {
+          .createProposal(bobTlId, serviceId, rateToken, 1, alicePlatformId, 'proposalOnService', {
             value: alicePlatformProposalPostingFee,
           })
->>>>>>> 48daa029
         // Cancel the service
         await serviceRegistry.connect(alice).cancelService(serviceId)
         // Try to deposit fund to validate the proposal
@@ -997,11 +972,7 @@
         totalAmount =
           amountBob +
           (amountBob *
-<<<<<<< HEAD
-            (protocolEscrowFeeRate + originPlatformEscrowFeeRate + platformEscrowFeeRate)) /
-=======
             (protocolEscrowFeeRate + originServiceFeeRate + originValidatedProposalFeeRate)) /
->>>>>>> 48daa029
             10000
 
         await token.connect(alice).approve(talentLayerEscrow.address, totalAmount)
@@ -1118,20 +1089,13 @@
         await serviceRegistry
           .connect(bob)
           .createProposal(
-<<<<<<< HEAD
             bobTlId,
-            serviceId,
-            ethAddress,
-            amountBob,
-            'proposal3FromBobToAlice3Service',
-=======
             serviceId,
             ethAddress,
             amountBob,
             bobPlatformId,
             'proposal3FromBobToAlice3Service',
             { value: bobPlatformProposalPostingFee },
->>>>>>> 48daa029
           )
       })
 
@@ -1143,20 +1107,13 @@
         await serviceRegistry
           .connect(carol)
           .createProposal(
-<<<<<<< HEAD
             carolTlId,
-            serviceId,
-            ethAddress,
-            amountCarol,
-            'proposal3FromCarolToAlice3Service',
-=======
             serviceId,
             ethAddress,
             amountCarol,
             bobPlatformId,
             'proposal3FromCarolToAlice3Service',
             { value: bobPlatformProposalPostingFee },
->>>>>>> 48daa029
           )
       })
 
