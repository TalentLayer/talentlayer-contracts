import { expect } from 'chai'
import { ethers, network } from 'hardhat'
import { SignerWithAddress } from '@nomiclabs/hardhat-ethers/dist/src/signer-with-address'
import { BigNumber } from 'ethers'
import { deploy } from '../utils/deploy'
import {
  MockProofOfHumanity,
  ServiceRegistry,
  SimpleERC20,
  TalentLayerArbitrator,
  TalentLayerEscrow,
  TalentLayerID,
  TalentLayerPlatformID,
  TalentLayerReview,
} from '../../typechain-types'
<<<<<<< HEAD

const aliceTlId = 1
const bobTlId = 2
const carolTlId = 3

=======
>>>>>>> 2f25ab7a
import { getConfig, Network, NetworkConfig } from '../../scripts/utils/config'

describe('TalentLayer protocol global testing', function () {
  // we dedine the types of the variables we will use
  let deployer: SignerWithAddress,
    alice: SignerWithAddress,
    bob: SignerWithAddress,
    carol: SignerWithAddress,
    dave: SignerWithAddress,
    eve: SignerWithAddress,
    frank: SignerWithAddress,
    grace: SignerWithAddress,
    heidi: SignerWithAddress,
    serviceRegistry: ServiceRegistry,
    talentLayerID: TalentLayerID,
    talentLayerPlatformID: TalentLayerPlatformID,
    talentLayerReview: TalentLayerReview,
    talentLayerEscrow: TalentLayerEscrow,
    talentLayerArbitrator: TalentLayerArbitrator,
<<<<<<< HEAD
    mockProofOfHumanity: MockProofOfHumanity,
=======
>>>>>>> 2f25ab7a
    token: SimpleERC20,
    platformName: string,
    platformId: string,
    mintFee: number,
    networkConfig: NetworkConfig,
    chainId: number

  const nonListedRateToken = '0x6b175474e89094c44da98b954eedeac495271d0f'

  before(async function () {
    // Get the Signers
    ;[deployer, alice, bob, carol, dave, eve, frank, grace, heidi] = await ethers.getSigners()
    ;[
      talentLayerID,
      talentLayerPlatformID,
      talentLayerEscrow,
      talentLayerArbitrator,
      serviceRegistry,
      talentLayerReview,
      token,
    ] = await deploy(true)

    // Grant Platform Id Mint role to Deployer and Bob
    const mintRole = await talentLayerPlatformID.MINT_ROLE()
    await talentLayerPlatformID.connect(deployer).grantRole(mintRole, deployer.address)
    await talentLayerPlatformID.connect(deployer).grantRole(mintRole, bob.address)

    // Deployer mints Platform Id for Alice
    platformName = 'HireVibes'
    await talentLayerPlatformID.connect(deployer).mintForAddress(platformName, alice.address)
    mintFee = 100

    const allowedTokenList = [
      '0xC01FcDfDE3B2ABA1eab76731493C617FfAED2F10',
      '0x0000000000000000000000000000000000000000',
      '0x07865c6e87b9f70255377e024ace6630c1eaa37f',
      '0x73967c6a0904aa032c103b4104747e88c566b1a2',
      '0xd80d331d3b6dca0a20f4af2edc9c9645cd1f10c8',
      token.address,
    ]

    // Deployer whitelists a list of authorized tokens
    for (const tokenAddress of allowedTokenList) {
      await serviceRegistry.connect(deployer).updateAllowedTokenList(tokenAddress, true)
    }
  })

  describe('Platform Id contract test', async function () {
    it('Alice successfully minted a PlatformId Id', async function () {
      platformId = (await talentLayerPlatformID.getPlatformIdFromAddress(alice.address)).toString()
      expect(platformId).to.be.equal('1')
    })

    it('Alice can check the number of id minted', async function () {
      await talentLayerPlatformID.connect(alice).numberMinted(alice.address)
      expect(await talentLayerPlatformID.numberMinted(alice.address)).to.be.equal('1')
    })

    it('Alice can update the platform Data', async function () {
      await talentLayerPlatformID.connect(alice).updateProfileData('1', 'newPlatId')

      const aliceUserId = await talentLayerPlatformID.getPlatformIdFromAddress(alice.address)
      const alicePlatformData = await talentLayerPlatformID.platforms(aliceUserId)
      expect(alicePlatformData.dataUri).to.be.equal('newPlatId')
    })

    it('Alice should not be able to transfer her PlatformId Id to Bob', async function () {
      await expect(talentLayerPlatformID.transferFrom(alice.address, bob.address, 1)).to.be.revertedWith('Not allowed')
    })

    it('Alice should not be able to mint a new PlatformId ID', async function () {
      await expect(talentLayerPlatformID.connect(alice).mint('SecPlatId')).to.be.revertedWith(
        'Platform already has a Platform ID',
      )
    })

    it("ALice can't mint a platformId for someone else", async function () {
      const mintRole = await talentLayerPlatformID.MINT_ROLE()
      await expect(talentLayerPlatformID.connect(alice).mintForAddress('platId2', dave.address)).to.be.revertedWith(
        `AccessControl: account ${alice.address.toLowerCase()} is missing role ${mintRole.toLowerCase()}`,
      )
    })

    it('Alice should not be able to mint a PlatformId ID with the same name', async function () {
      await expect(talentLayerPlatformID.connect(alice).mint('PlatId')).to.be.revertedWith(
        'Platform already has a Platform ID',
      )
    })

    it("Alice's PlatformID ownership data is coherent", async function () {
      const aliceUserId = await talentLayerPlatformID.getPlatformIdFromAddress(alice.address)
      const alicePlatformData = await talentLayerPlatformID.platforms(aliceUserId)
      const name = alicePlatformData.name
      const isNameTaken = await talentLayerPlatformID.takenNames(platformName)
      const idOwner = await talentLayerPlatformID.ownerOf(platformId)
      expect(platformName).to.equal(name)
      expect(isNameTaken).to.equal(true)
      expect(platformName).to.equal(platformName)
      expect(idOwner).to.equal(alice.address)
    })

    it('Alice should be able to set up and update platform fee', async function () {
      const aliceUserId = await talentLayerPlatformID.getPlatformIdFromAddress(alice.address)
      const adminRole = await talentLayerPlatformID.DEFAULT_ADMIN_ROLE()

      await talentLayerPlatformID.grantRole(adminRole, alice.address)
      await talentLayerPlatformID.connect(alice).updatePlatformEscrowFeeRate(aliceUserId, 1)

      const alicePlatformData = await talentLayerPlatformID.platforms(aliceUserId)

      expect(alicePlatformData.fee).to.be.equal(1)

      await talentLayerPlatformID.connect(alice).updatePlatformEscrowFeeRate(aliceUserId, 6)

      const newAlicePlatformData = await talentLayerPlatformID.platforms(aliceUserId)

      expect(newAlicePlatformData.fee).to.be.equal(6)
    })

    it('The deployer can update the mint fee', async function () {
      await talentLayerPlatformID.connect(deployer).updateMintFee(mintFee)
      const updatedMintFee = await talentLayerPlatformID.mintFee()

      expect(updatedMintFee).to.be.equal(mintFee)
    })

    it('Bob can mint a platform id by paying the mint fee', async function () {
      const bobBalanceBefore = await bob.getBalance()
      const contractBalanceBefore = await ethers.provider.getBalance(talentLayerPlatformID.address)

      // Mint fails if not enough ETH is sent
      await expect(talentLayerPlatformID.connect(bob).mint('BobPlat')).to.be.revertedWith(
        'Incorrect amount of ETH for mint fee',
      )

      // Mint is successful if the correct amount of ETH for mint fee is sent
      await talentLayerPlatformID.connect(bob).mint('BobPlat', { value: mintFee })
      const bobPlatformId = await talentLayerPlatformID.getPlatformIdFromAddress(bob.address)
      expect(bobPlatformId).to.be.equal('2')

      // Bob balance is decreased by the mint fee (+ gas fees)
      const bobBalanceAfter = await bob.getBalance()
      expect(bobBalanceAfter).to.be.lte(bobBalanceBefore.sub(mintFee))

      // Platform id contract balance is increased by the mint fee
      const contractBalanceAfter = await ethers.provider.getBalance(talentLayerPlatformID.address)
      expect(contractBalanceAfter).to.be.equal(contractBalanceBefore.add(mintFee))
    })

    it("The deployer can withdraw the contract's balance", async function () {
      const deployerBalanceBefore = await deployer.getBalance()
      const contractBalanceBefore = await ethers.provider.getBalance(talentLayerPlatformID.address)

      // Withdraw fails if the caller is not an admin
      const adminRole = await talentLayerPlatformID.DEFAULT_ADMIN_ROLE()
      await expect(talentLayerPlatformID.connect(bob).withdraw()).to.be.revertedWith(
        `AccessControl: account ${bob.address.toLowerCase()} is missing role ${adminRole.toLowerCase()}`,
      )

      // Withdraw is successful if the caller is the deployer
      const tx = await talentLayerPlatformID.connect(deployer).withdraw()
      const receipt = await tx.wait()
      const gasUsed = receipt.gasUsed.mul(receipt.effectiveGasPrice)

      const deployerBalanceAfter = await deployer.getBalance()
      const contractBalanceAfter = await ethers.provider.getBalance(talentLayerPlatformID.address)

      // Deployer balance is increased by the contract balance (- gas fees)s
      expect(deployerBalanceAfter).to.be.equal(deployerBalanceBefore.add(contractBalanceBefore).sub(gasUsed))

      // Contract balance is 0
      expect(contractBalanceAfter).to.be.equal(0)
    })

    it('The deployer can add a new available arbitrator', async function () {
      await talentLayerPlatformID.connect(deployer).addArbitrator(talentLayerArbitrator.address, true)
      const isValid = await talentLayerPlatformID.validArbitrators(talentLayerArbitrator.address)
      expect(isValid).to.be.true

      const isInternal = await talentLayerPlatformID.internalArbitrators(talentLayerArbitrator.address)
      expect(isInternal).to.be.true
    })

    it('The platform owner can update the arbitrator only if is a valid one', async function () {
      const tx = talentLayerPlatformID.connect(alice).updateArbitrator(1, dave.address, [])
      await expect(tx).to.be.revertedWith('The address must be of a valid arbitrator')

      await talentLayerPlatformID.connect(alice).updateArbitrator(1, talentLayerArbitrator.address, [])
      const arbitrator = (await talentLayerPlatformID.getPlatform(1)).arbitrator
      expect(arbitrator).to.be.equal(talentLayerArbitrator.address)

      // Extra data is updated and is equal to the platform id since the arbitrator is internal
      const arbitratorExtraData = (await talentLayerPlatformID.getPlatform(1)).arbitratorExtraData
      const platformId = BigNumber.from(arbitratorExtraData)
      expect(platformId).to.be.equal(1)
    })

    it('The deployer can update the minimum arbitration fee timeout', async function () {
      const minArbitrationFeeTimeout = 3600 * 10
      await talentLayerPlatformID.connect(deployer).updateMinArbitrationFeeTimeout(minArbitrationFeeTimeout)
      const updatedMinArbitrationFeeTimeout = await talentLayerPlatformID.minArbitrationFeeTimeout()

      expect(updatedMinArbitrationFeeTimeout).to.be.equal(minArbitrationFeeTimeout)
    })

    it('The platform owner can update the arbitration fee timeout', async function () {
      const minArbitrationFeeTimeout = await talentLayerPlatformID.minArbitrationFeeTimeout()
      const tx = talentLayerPlatformID.connect(alice).updateArbitrationFeeTimeout(1, minArbitrationFeeTimeout.sub(1))
      await expect(tx).to.be.revertedWith('The timeout must be greater than the minimum timeout')

      const arbitrationFeeTimeout = minArbitrationFeeTimeout.add(3600 * 2)
      await talentLayerPlatformID.connect(alice).updateArbitrationFeeTimeout(1, arbitrationFeeTimeout)
      const updatedArbitrationFeeTimeout = (await talentLayerPlatformID.getPlatform(1)).arbitrationFeeTimeout
      expect(updatedArbitrationFeeTimeout).to.be.equal(arbitrationFeeTimeout)
    })

    it('Only the owner of the platform can update its arbitrator', async function () {
      const tx = talentLayerPlatformID.connect(bob).updateArbitrator(1, talentLayerArbitrator.address, [])
      await expect(tx).to.be.revertedWith("You're not the owner of this platform")
    })

    it('The deployer can remove an available arbitrator', async function () {
      await talentLayerPlatformID.connect(deployer).removeArbitrator(talentLayerArbitrator.address)
      const isValid = await talentLayerPlatformID.validArbitrators(talentLayerArbitrator.address)
      expect(isValid).to.be.false

      const isInternal = await talentLayerPlatformID.internalArbitrators(talentLayerArbitrator.address)
      expect(isInternal).to.be.false
    })
  })

  describe('Talent Layer ID contract test', function () {
    it('Alice, Bob and Carol can mint a talentLayerId', async function () {
      await talentLayerID.connect(alice).mint('1', 'alice')
      await talentLayerID.connect(bob).mint('1', 'bob')
      await talentLayerID.connect(carol).mint('1', 'carol')
      expect(await talentLayerID.walletOfOwner(alice.address)).to.be.equal(aliceTlId)
      expect(await talentLayerID.walletOfOwner(bob.address)).to.be.equal(bobTlId)
      expect(await talentLayerID.walletOfOwner(carol.address)).to.be.equal(carolTlId)
      const carolUserId = await talentLayerID.walletOfOwner(carol.address)
      const profileData = await talentLayerID.profiles(carolUserId)
      expect(profileData.platformId).to.be.equal('1')
    })

<<<<<<< HEAD
    it('Carol can activate POH on her talentLayerID', async function () {
      await expect(talentLayerID.connect(carol).mintWithPoh(1, 'carol')).to.be.revertedWith(
        'You already have a TalentLayerID',
      )
      await mockProofOfHumanity.addSubmissionManually([carol.address])
      await talentLayerID.connect(carol).activatePoh(carolTlId)
      const profileData = await talentLayerID.profiles(carolTlId)

      expect(await talentLayerID.isTokenPohRegistered(carolTlId)).to.be.equal(true)
      expect(profileData.pohAddress).to.be.equal(carol.address)
    })

=======
>>>>>>> 2f25ab7a
    it('The deployer can update the mint fee', async function () {
      await talentLayerID.connect(deployer).updateMintFee(mintFee)
      const updatedMintFee = await talentLayerID.mintFee()

      expect(updatedMintFee).to.be.equal(mintFee)
    })

    it('Eve can mint a talentLayerId by paying the mint fee', async function () {
      const eveBalanceBefore = await eve.getBalance()
      const contractBalanceBefore = await ethers.provider.getBalance(talentLayerID.address)

      // Mint fails if not enough ETH is sent
      await expect(talentLayerID.connect(eve).mint('1', 'eve')).to.be.revertedWith(
        'Incorrect amount of ETH for mint fee',
      )

      // Mint is successful if the correct amount of ETH for mint fee is sent
      await talentLayerID.connect(eve).mint('1', 'eve', { value: mintFee })
      expect(await talentLayerID.walletOfOwner(eve.address)).to.be.equal('4')

      // Eve balance is decreased by the mint fee (+ gas fees)
      const eveBalanceAfter = await eve.getBalance()
      expect(eveBalanceAfter).to.be.lte(eveBalanceBefore.sub(mintFee))

      // TalentLayer id contract balance is increased by the mint fee
      const contractBalanceAfter = await ethers.provider.getBalance(talentLayerID.address)
      expect(contractBalanceAfter).to.be.equal(contractBalanceBefore.add(mintFee))
    })

    it("The deployer can withdraw the contract's balance", async function () {
      const deployerBalanceBefore = await deployer.getBalance()
      const contractBalanceBefore = await ethers.provider.getBalance(talentLayerID.address)

      // Withdraw fails if the caller is not the owner
      await expect(talentLayerID.connect(alice).withdraw()).to.be.revertedWith('Ownable: caller is not the owner')

      // Withdraw is successful if the caller is the owner
      const tx = await talentLayerID.connect(deployer).withdraw()
      const receipt = await tx.wait()
      const gasUsed = receipt.gasUsed.mul(receipt.effectiveGasPrice)

      const deployerBalanceAfter = await deployer.getBalance()
      const contractBalanceAfter = await ethers.provider.getBalance(talentLayerID.address)

      // Deployer balance is increased by the contract balance (- gas fees)s
      expect(deployerBalanceAfter).to.be.equal(deployerBalanceBefore.add(contractBalanceBefore).sub(gasUsed))

      // Contract balance is 0
      expect(contractBalanceAfter).to.be.equal(0)
    })

    it('Deployer can mint TalentLayerID', async function () {
      const deployerBalanceBefore = await deployer.getBalance()
      const graceBalanceBefore = await grace.getBalance()

      const tx = await talentLayerID.freeMint('1', grace.address, 'grace')
      const receipt = await tx.wait()
      const gasUsed = receipt.gasUsed.mul(receipt.effectiveGasPrice)
      const deployerBalanceAfter = await deployer.getBalance()
      const graceBalanceAfter = await grace.getBalance()

      await expect(deployerBalanceAfter, 'Deployer only pays for gas costs when minting').to.be.equal(
        deployerBalanceBefore.sub(gasUsed),
      )
      await expect(graceBalanceAfter, 'Address minted for does not pay anything').to.be.equal(graceBalanceBefore)
    })

    it('Alice can NOT mint TalentLayerIDs without paying the mint fee', async function () {
      await expect(
        talentLayerID.connect(alice).freeMint('1', heidi.address, 'heidi'),
        'Alice tries to mint talentLayer ID for heidi for free.',
      ).to.be.revertedWith('Ownable: caller is not the owner')
    })
  })

  describe('SimpleERC20 contract contract test', function () {
    describe('Deployment', function () {
      // it("Should be accessible", async function () {
      //   await loadFixture(deployTokenFixture);
      //   expect(await token.ping()).to.equal(1);
      // });

      it('Should set the right deployer', async function () {
        expect(await token.owner()).to.equal(deployer.address)
      })

      it('Should assign the total supply of tokens to the deployer', async function () {
        // await loadFixture(deployTokenFixture);
        const deployerBalance = await token.balanceOf(deployer.address)
        const totalSupply = await token.totalSupply()
        expect(totalSupply).to.equal(deployerBalance)
      })

      it('Should transfer 10000000 tokens to alice', async function () {
        // await loadFixture(deployTokenFixture);
        expect(token.transfer(alice.address, 10000000)).to.changeTokenBalances(token, [deployer, alice], [-1000, 1000])
      })
    })

    describe('Token transactions.', function () {
      it('Should transfer tokens between accounts', async function () {
        // await loadFixture(deployTokenFixture);

        // Transfer 50 tokens from deployer to alice
        await expect(token.transfer(alice.address, 50)).to.changeTokenBalances(token, [deployer, alice], [-50, 50])

        // Transfer 50 tokens from alice to bob
        await expect(token.connect(alice).transfer(bob.address, 50)).to.changeTokenBalances(
          token,
          [alice, bob],
          [-50, 50],
        )
      })

      it('Should emit Transfer events.', async function () {
        // await loadFixture(deployTokenFixture);

        // Transfer 50 tokens from deployer to alice
        await expect(token.transfer(alice.address, 50))
          .to.emit(token, 'Transfer')
          .withArgs(deployer.address, alice.address, 50)

        // Transfer 50 tokens from alice to bob
        await expect(token.connect(alice).transfer(bob.address, 50))
          .to.emit(token, 'Transfer')
          .withArgs(alice.address, bob.address, 50)
      })

      it("Should revert when sender doesn't have enough tokens.", async function () {
        // await loadFixture(deployTokenFixture);

        const initialdeployerBalance = await token.balanceOf(deployer.address)

        // Try to send 1 token from dave (0 tokens) to deployer (1000 tokens).
        await expect(token.connect(dave).transfer(deployer.address, 1)).to.be.revertedWith(
          'ERC20: transfer amount exceeds balance',
        )

        // deployer balance shouldn't have changed.
        await expect(await token.balanceOf(deployer.address)).to.equal(initialdeployerBalance)
      })
    })
  })

  describe('Service Registry & Proposal contract test', function () {
    it('Should revert if a user tries to whitelist a payment token without being the owner', async function () {
      await expect(serviceRegistry.connect(alice).updateAllowedTokenList(token.address, true)).to.be.revertedWith(
        'Ownable: caller is not the owner',
      )
    })

    it('Should revert if the Owner tries to blacklist zero address', async function () {
      await expect(
        serviceRegistry.connect(deployer).updateAllowedTokenList(ethers.constants.AddressZero, false),
      ).to.be.revertedWith("Owner can't remove Ox address")
    })

    it('Should update the token list accordingly if the owner updates it', async function () {
      const randomTokenAddress = '0x2260fac5e5542a773aa44fbcfedf7c193bc2c599'

      await serviceRegistry.connect(deployer).updateAllowedTokenList(randomTokenAddress, true)
      expect(await serviceRegistry.isTokenAllowed(randomTokenAddress)).to.be.true

      await serviceRegistry.connect(deployer).updateAllowedTokenList(randomTokenAddress, false)
      expect(await serviceRegistry.isTokenAllowed(randomTokenAddress)).to.be.false
    })

    it("Dave, who doesn't have TalentLayerID, can't create a service", async function () {
      await expect(serviceRegistry.connect(dave).createOpenServiceFromBuyer(0, 1, 'haveNotTlid')).to.be.revertedWith(
        'ERC721: invalid token ID',
      )
    })

    it("Alice can't create a new service with a talentLayerId 0", async function () {
      await expect(serviceRegistry.connect(alice).createOpenServiceFromBuyer(aliceTlId, 0, 'cid0')).to.be.revertedWith(
        'Invalid platform ID',
      )
      await expect(serviceRegistry.connect(alice).createOpenServiceFromBuyer(aliceTlId, 0, 'cid0')).to.be.revertedWith(
        'Invalid platform ID',
      )
    })

    it('Alice the buyer can create a few Open service', async function () {
      // Alice will create 4 Open services fo the whole unit test process
      await serviceRegistry.connect(alice).createOpenServiceFromBuyer(aliceTlId, 1, 'CID1')
      const serviceData = await serviceRegistry.services(1)

      // service 2
      await serviceRegistry.connect(alice).createOpenServiceFromBuyer(aliceTlId, 1, 'CID2')
      await serviceRegistry.services(2)

      // service 3
      await serviceRegistry.connect(alice).createOpenServiceFromBuyer(aliceTlId, 1, 'CID3')
      await serviceRegistry.services(3)

      // service 4
      await serviceRegistry.connect(alice).createOpenServiceFromBuyer(aliceTlId, 1, 'CID4')
      await serviceRegistry.services(4)

      expect(serviceData.status.toString()).to.be.equal('4')
      expect(serviceData.buyerId).to.be.equal(aliceTlId)
      expect(serviceData.initiatorId).to.be.equal(aliceTlId)
      expect(serviceData.serviceDataUri).to.be.equal('CID1')
      expect(serviceData.platformId).to.be.equal(1)
    })

    it("Alice can't create a new open service with wrong TalentLayer Platform ID", async function () {
      await expect(
        serviceRegistry.connect(alice).createOpenServiceFromBuyer(aliceTlId, 5, 'wrongTlPid'),
      ).to.be.revertedWith('Invalid platform ID')
    })

    it('Alice can update her service data', async function () {
      await serviceRegistry.connect(alice).updateServiceData(aliceTlId, 1, 'aliceUpdateHerFirstService')
      const serviceData = await serviceRegistry.services(1)
      expect(serviceData.serviceDataUri).to.be.equal('aliceUpdateHerFirstService')
    })

    it('Bob can create his first proposal for an Open service n°1 from Alice', async function () {
      // Proposal on the Open service n 1
      const bobTid = await talentLayerID.walletOfOwner(bob.address)
      const rateToken = '0xC01FcDfDE3B2ABA1eab76731493C617FfAED2F10'

      // Proposal data check before the proposal
      const proposalDataBefore = await serviceRegistry.getProposal(1, bobTid)
      expect(proposalDataBefore.sellerId.toString()).to.be.equal('0')

      await serviceRegistry.connect(bob).createProposal(bobTlId, 1, rateToken, 1, 'proposal1FromBobToAlice1Service')

      const serviceData = await serviceRegistry.services(1)
      const proposalDataAfter = await serviceRegistry.getProposal(1, bobTid)

      // Service data check
      expect(serviceData.status.toString()).to.be.equal('4')
      expect(serviceData.buyerId).to.be.equal(aliceTlId)

      // Proposal data check after the proposal

      expect(proposalDataAfter.rateToken).to.be.equal(rateToken)
      expect(proposalDataAfter.rateAmount.toString()).to.be.equal('1')
      expect(proposalDataAfter.proposalDataUri).to.be.equal('proposal1FromBobToAlice1Service')
      expect(proposalDataAfter.sellerId).to.be.equal(bobTlId)
      expect(proposalDataAfter.status.toString()).to.be.equal('0')
    })

    it('Carol can create her first proposal (will be rejected by Alice) ', async function () {
      const rateToken = '0xC01FcDfDE3B2ABA1eab76731493C617FfAED2F10'
      await serviceRegistry
        .connect(carol)
        .createProposal(carolTlId, 1, rateToken, 2, 'proposal1FromCarolToAlice1Service')
      await serviceRegistry.services(1)
      // get proposal info
      const carolTid = await talentLayerID.walletOfOwner(carol.address)
      await serviceRegistry.getProposal(1, carolTid)
    })

    it('Should revert if Carol tries to create a proposal with a non-whitelisted payment token', async function () {
      expect(
        serviceRegistry
          .connect(carol)
          .createProposal(carolTlId, 1, nonListedRateToken, 2, 'proposal1FromCarolToAlice1Service'),
      ).to.be.revertedWith('This token is not allowed')
    })

    it('Bob can update his first proposal ', async function () {
      const bobTid = await talentLayerID.walletOfOwner(bob.address)
      const rateToken = '0xC01FcDfDE3B2ABA1eab76731493C617FfAED2F10'

      const proposalDataBefore = await serviceRegistry.getProposal(1, bobTid)
      expect(proposalDataBefore.rateAmount.toString()).to.be.equal('1')

      await serviceRegistry
        .connect(bob)
        .updateProposal(bobTlId, 1, rateToken, 2, 'updateProposal1FromBobToAlice1Service')

      const proposalDataAfter = await serviceRegistry.getProposal(1, bobTid)
      expect(proposalDataAfter.rateAmount.toString()).to.be.equal('2')
      expect(proposalDataAfter.proposalDataUri).to.be.equal('updateProposal1FromBobToAlice1Service')
    })

    it('Should revert if Bob updates his proposal with a non-whitelisted payment token ', async function () {
      await expect(
        serviceRegistry
          .connect(bob)
          .updateProposal(bobTlId, 1, nonListedRateToken, 2, 'updateProposal1FromBobToAlice1Service'),
      ).to.be.revertedWith('This token is not allowed')
    })

    it('Alice can validate Bob proposal', async function () {
      const bobTid = await talentLayerID.walletOfOwner(bob.address)

      const proposalDataBefore = await serviceRegistry.getProposal(1, bobTid)
      expect(proposalDataBefore.status.toString()).to.be.equal('0')

      await serviceRegistry.connect(alice).validateProposal(aliceTlId, 1, bobTid)

      const proposalDataAfter = await serviceRegistry.getProposal(1, bobTid)
      expect(proposalDataAfter.status.toString()).to.be.equal('1')
    })

    it('Alice can reject Carol proposal ', async function () {
      const carolTid = await talentLayerID.walletOfOwner(carol.address)
      await serviceRegistry.connect(alice).rejectProposal(aliceTlId, 1, carolTid)

      const proposalDataAfter = await serviceRegistry.getProposal(1, carolTid)
      expect(proposalDataAfter.status.toString()).to.be.equal('2')
    })
  })

  describe('Escrow Contract test.', function () {
    describe('Successful use of Escrow for a service using an ERC20 token.', function () {
      const amountBob = 1000000
      const amountCarol = 2000
      const serviceId = 2
      const transactionId = 0
      let proposalIdBob = 0 //Will be set later
      let proposalIdCarol = 0 //Will be set later
      let totalAmount = 0 //Will be set later

      it('Alice can NOT deposit tokens to escrow yet.', async function () {
        await token.connect(alice).approve(talentLayerEscrow.address, amountBob)
        await expect(talentLayerEscrow.connect(alice).createTokenTransaction('_metaEvidence', serviceId, proposalIdBob))
          .to.be.reverted
      })

      it('Bob can make a second proposal on the Alice service n°2', async function () {
        proposalIdBob = (await talentLayerID.walletOfOwner(bob.address)).toNumber()
        await serviceRegistry
          .connect(bob)
          .createProposal(bobTlId, serviceId, token.address, amountBob, 'proposal2FromBobToAlice2Service')
      })

      it('Carol can make her second proposal on the Alice service n°2', async function () {
        proposalIdCarol = (await talentLayerID.walletOfOwner(carol.address)).toNumber()
        await serviceRegistry
          .connect(carol)
          .createProposal(carolTlId, serviceId, token.address, amountCarol, 'proposal2FromCarolToAlice2Service')
      })

      it('Alice cannot update originPlatformEscrowFeeRate, protocolEscrowFeeRate or protocolWallet', async function () {
        await expect(talentLayerEscrow.connect(alice).updateProtocolEscrowFeeRate(4000)).to.be.revertedWith(
          'Ownable: caller is not the owner',
        )
        await expect(talentLayerEscrow.connect(alice).updateOriginPlatformEscrowFeeRate(4000)).to.be.revertedWith(
          'Ownable: caller is not the owner',
        )
        await expect(talentLayerEscrow.connect(alice).updateProtocolWallet(dave.address)).to.be.revertedWith(
          'Ownable: caller is not the owner',
        )
      })

      it('The Deployer can update originPlatformEscrowFeeRate, protocolEscrowFeeRate and protocolWallet', async function () {
        chainId = network.config.chainId ? network.config.chainId : Network.LOCAL
        networkConfig = getConfig(chainId)
        let protocolWallet = await talentLayerEscrow.connect(deployer).getProtocolWallet()

        expect(protocolWallet).to.equal(networkConfig.multisigAddress)
        await talentLayerEscrow.connect(deployer).updateProtocolWallet(dave.address)
        protocolWallet = await talentLayerEscrow.connect(deployer).getProtocolWallet()
        expect(protocolWallet).to.equal(dave.address)

        await talentLayerEscrow.connect(deployer).updateProtocolEscrowFeeRate(800)
        await talentLayerEscrow.connect(deployer).updateOriginPlatformEscrowFeeRate(1400)
        const protocolEscrowFeeRate = await talentLayerEscrow.protocolEscrowFeeRate()
        const originPlatformEscrowFeeRate = await talentLayerEscrow.originPlatformEscrowFeeRate()
        expect(protocolEscrowFeeRate).to.equal(800)
        expect(originPlatformEscrowFeeRate).to.equal(1400)
      })

      it("Alice can deposit funds for Bob's proposal, which will emit an event.", async function () {
        const aliceUserId = await talentLayerPlatformID.getPlatformIdFromAddress(alice.address)
        await talentLayerPlatformID.connect(alice).updatePlatformEscrowFeeRate(aliceUserId, 1100)
        const alicePlatformData = await talentLayerPlatformID.platforms(aliceUserId)
        const protocolEscrowFeeRate = await talentLayerEscrow.protocolEscrowFeeRate()
        const originPlatformEscrowFeeRate = await talentLayerEscrow.originPlatformEscrowFeeRate()
        const platformEscrowFeeRate = alicePlatformData.fee

        totalAmount =
          amountBob +
          (amountBob * (protocolEscrowFeeRate + originPlatformEscrowFeeRate + platformEscrowFeeRate)) / 10000

        await token.connect(alice).approve(talentLayerEscrow.address, totalAmount)

        const transaction = await talentLayerEscrow
          .connect(alice)
          .createTokenTransaction('_metaEvidence', serviceId, proposalIdBob)
        await expect(transaction).to.changeTokenBalances(
          token,
          [talentLayerEscrow.address, alice, bob],
          [totalAmount, -totalAmount, 0],
        )

        await expect(transaction)
          .to.emit(talentLayerEscrow, 'ServiceProposalConfirmedWithDeposit')
          .withArgs(serviceId, proposalIdBob, transactionId)
      })

      it('The deposit should also validate the proposal.', async function () {
        const proposal = await serviceRegistry.getProposal(serviceId, proposalIdBob)
        await expect(proposal.status.toString()).to.be.equal('1')
      })

      it('The deposit should also update the service with transactionId, proposalId, and status.', async function () {
        const service = await serviceRegistry.getService(serviceId)
        await expect(service.status.toString()).to.be.equal('1')
        await expect(service.transactionId.toString()).to.be.equal('0')
        await expect(service.sellerId).to.be.equal(proposalIdBob)
      })

      it("Alice can NOT deposit funds for Carol's proposal.", async function () {
        await token.connect(alice).approve(talentLayerEscrow.address, amountCarol)
        await expect(
          talentLayerEscrow.connect(alice).createTokenTransaction('_metaEvidence', serviceId, proposalIdCarol),
        ).to.be.reverted
      })

      it('Carol should not be allowed to release escrow the service.', async function () {
        await expect(talentLayerEscrow.connect(carol).release(transactionId, 10)).to.be.revertedWith('Access denied.')
      })

      it('Alice can release half of the escrow to bob, and fees are correctly split.', async function () {
        const transactionDetails = await talentLayerEscrow
          .connect(alice)
          .getTransactionDetails(transactionId.toString())
        const protocolEscrowFeeRate = transactionDetails.protocolEscrowFeeRate
        const originPlatformEscrowFeeRate = transactionDetails.originPlatformEscrowFeeRate
        const platformEscrowFeeRate = transactionDetails.platformEscrowFeeRate

        const transaction = await talentLayerEscrow.connect(alice).release(transactionId, amountBob / 2)
        await expect(transaction).to.changeTokenBalances(
          token,
          [talentLayerEscrow.address, alice, bob],
          [-amountBob / 2, 0, amountBob / 2],
        )
        const platformBalance = await talentLayerEscrow.connect(alice).getClaimableFeeBalance(token.address)
        const deployerBalance = await talentLayerEscrow.connect(deployer).getClaimableFeeBalance(token.address)
        // Alice gets both platformEscrowFeeRate & OriginPlatformEscrowFeeRate as her platform onboarded the seller & handled the transaction
        await expect(platformBalance.toString()).to.be.equal(
          (((amountBob / 2) * (platformEscrowFeeRate + originPlatformEscrowFeeRate)) / 10000).toString(),
        )
        await expect(deployerBalance.toString()).to.be.equal(
          (((amountBob / 2) * protocolEscrowFeeRate) / 10000).toString(),
        )
      })

      it('Alice can release a quarter of the escrow to Bob, and fees are correctly split.', async function () {
        const transactionDetails = await talentLayerEscrow
          .connect(alice)
          .getTransactionDetails(transactionId.toString())
        const protocolEscrowFeeRate = transactionDetails.protocolEscrowFeeRate
        const originPlatformEscrowFeeRate = transactionDetails.originPlatformEscrowFeeRate
        const platformEscrowFeeRate = transactionDetails.platformEscrowFeeRate

        const transaction = await talentLayerEscrow.connect(alice).release(transactionId, amountBob / 4)
        await expect(transaction).to.changeTokenBalances(
          token,
          [talentLayerEscrow.address, alice, bob],
          [-amountBob / 4, 0, amountBob / 4],
        )

        const platformBalance = await talentLayerEscrow.connect(alice).getClaimableFeeBalance(token.address)
        const deployerBalance = await talentLayerEscrow.connect(deployer).getClaimableFeeBalance(token.address)
        // Alice gets both platformEscrowFeeRate & OriginPlatformEscrowFeeRate as her platform onboarded the seller & handled the transaction
        await expect(platformBalance.toString()).to.be.equal(
          ((((3 * amountBob) / 4) * (platformEscrowFeeRate + originPlatformEscrowFeeRate)) / 10000).toString(),
        )
        await expect(deployerBalance.toString()).to.be.equal(
          ((((3 * amountBob) / 4) * protocolEscrowFeeRate) / 10000).toString(),
        )
      })

      it('Carol can NOT reimburse alice.', async function () {
        await expect(talentLayerEscrow.connect(carol).reimburse(transactionId, totalAmount / 4)).to.revertedWith(
          'Access denied.',
        )
      })

      it('Bob can NOT reimburse alice for more than what is left in escrow.', async function () {
        await expect(talentLayerEscrow.connect(bob).reimburse(transactionId, totalAmount)).to.revertedWith(
          'Insufficient funds.',
        )
      })

      it('Bob can reimburse alice for what is left in the escrow, an emit will be sent.', async function () {
        const transaction = await talentLayerEscrow.connect(bob).reimburse(transactionId, amountBob / 4)
        /* When asking for the reimbursement of a fee-less amount,
         * we expect the amount reimbursed to include all fees (calculated by the function,
         * hence the 'totalAmount / 4' expected.
         */
        await expect(transaction).to.changeTokenBalances(
          token,
          [talentLayerEscrow.address, alice, bob],
          [-totalAmount / 4, totalAmount / 4, 0],
        )
        await expect(transaction).to.emit(talentLayerEscrow, 'PaymentCompleted').withArgs(serviceId)
      })

      it('Alice can not release escrow because there is none left. ', async function () {
        await expect(talentLayerEscrow.connect(alice).release(transactionId, 1)).to.be.revertedWith(
          'Insufficient funds.',
        )
      })

      it('Alice can claim her token balance.', async function () {
        const platformBalance = await talentLayerEscrow.connect(alice).getClaimableFeeBalance(token.address)
        const transaction = await talentLayerEscrow.connect(alice).claim(platformId, token.address)
        await expect(transaction).to.changeTokenBalances(
          token,
          [talentLayerEscrow.address, alice.address],
          [-platformBalance, platformBalance],
        )
      })

      it('The protocol owner can claim his token balance.', async function () {
        let protocolOwnerBalance = await talentLayerEscrow.connect(deployer).getClaimableFeeBalance(token.address)
        // await talentLayerEscrow.updateProtocolWallet(alice.address);
        const transaction = await talentLayerEscrow.connect(deployer).claim(0, token.address)
        await expect(transaction).to.changeTokenBalances(
          token,
          [talentLayerEscrow.address, dave.address],
          [-protocolOwnerBalance, protocolOwnerBalance],
        )
      })
    })

    describe('Successful use of Escrow for a service using ETH.', function () {
      const amountBob = 1000000
      const amountCarol = 200
      const serviceId = 3
      const transactionId = 1
      let proposalIdBob = 0 //Will be set later
      let proposalIdCarol = 0 //Will be set later
      let totalAmount = 0 //Will be set later
      const ethAddress = '0x0000000000000000000000000000000000000000'

      it('Alice can NOT deposit eth to escrow yet.', async function () {
        const aliceUserId = await talentLayerPlatformID.getPlatformIdFromAddress(alice.address)
        await talentLayerPlatformID.connect(alice).updatePlatformEscrowFeeRate(aliceUserId, 1100)
        const alicePlatformData = await talentLayerPlatformID.platforms(aliceUserId)
        const protocolEscrowFeeRate = await talentLayerEscrow.protocolEscrowFeeRate()
        const originPlatformEscrowFeeRate = await talentLayerEscrow.originPlatformEscrowFeeRate()
        const platformEscrowFeeRate = alicePlatformData.fee

        totalAmount =
          amountBob +
          (amountBob * (protocolEscrowFeeRate + originPlatformEscrowFeeRate + platformEscrowFeeRate)) / 10000

        await token.connect(alice).approve(talentLayerEscrow.address, totalAmount)
        await expect(talentLayerEscrow.connect(alice).createETHTransaction('_metaEvidence', serviceId, proposalIdBob))
          .to.be.reverted
      })

      it('Bob can register a proposal.', async function () {
        proposalIdBob = (await talentLayerID.walletOfOwner(bob.address)).toNumber()
        await serviceRegistry
          .connect(bob)
          .createProposal(bobTlId, serviceId, ethAddress, amountBob, 'proposal3FromBobToAlice3Service')
      })

      it('Carol can register a proposal.', async function () {
        proposalIdCarol = (await talentLayerID.walletOfOwner(carol.address)).toNumber()
        await serviceRegistry
          .connect(carol)
          .createProposal(carolTlId, serviceId, ethAddress, amountCarol, 'proposal3FromCarolToAlice3Service')
      })

      it("Alice can deposit funds for Bob's proposal, which will emit an event.", async function () {
        const transaction = await talentLayerEscrow
          .connect(alice)
          .createETHTransaction('_metaEvidence', serviceId, proposalIdBob, { value: totalAmount })
        await expect(transaction).to.changeEtherBalances(
          [talentLayerEscrow.address, alice, bob],
          [totalAmount, -totalAmount, 0],
        )

        await expect(transaction)
          .to.emit(talentLayerEscrow, 'ServiceProposalConfirmedWithDeposit')
          .withArgs(serviceId, proposalIdBob, transactionId)
      })

      it('The deposit should also validate the proposal.', async function () {
        const proposal = await serviceRegistry.getProposal(serviceId, proposalIdBob)
        await expect(proposal.status.toString()).to.be.equal('1')
      })

      it('The deposit should also update the service with transactionId, proposalId, and status.', async function () {
        const service = await serviceRegistry.getService(serviceId)
        await expect(service.status.toString()).to.be.equal('1')
        await expect(service.transactionId).to.be.equal(transactionId)
        await expect(service.sellerId.toNumber()).to.be.equal(proposalIdBob)
      })

      it("Alice can NOT deposit funds for Carol's proposal, and NO event should emit.", async function () {
        await token.connect(alice).approve(talentLayerEscrow.address, amountCarol)
        await expect(
          talentLayerEscrow
            .connect(alice)
            .createETHTransaction('_metaEvidence', serviceId, proposalIdCarol, { value: amountCarol }),
        ).to.be.reverted
      })

      it('Carol should not be allowed to release escrow the service.', async function () {
        await expect(talentLayerEscrow.connect(carol).release(transactionId, 10)).to.be.revertedWith('Access denied.')
      })

      it('Alice can release half of the escrow to bob, and fees are correctly split.', async function () {
        const transactionDetails = await talentLayerEscrow
          .connect(alice)
          .getTransactionDetails(transactionId.toString())
        const protocolEscrowFeeRate = transactionDetails.protocolEscrowFeeRate
        const originPlatformEscrowFeeRate = transactionDetails.originPlatformEscrowFeeRate
        const platformEscrowFeeRate = transactionDetails.platformEscrowFeeRate

        const transaction = await talentLayerEscrow.connect(alice).release(transactionId, amountBob / 2)
        await expect(transaction).to.changeEtherBalances(
          [talentLayerEscrow.address, alice, bob],
          [-amountBob / 2, 0, amountBob / 2],
        )

        const platformBalance = await talentLayerEscrow.connect(alice).getClaimableFeeBalance(ethAddress)
        const deployerBalance = await talentLayerEscrow.connect(deployer).getClaimableFeeBalance(ethAddress)
        // Alice gets both platformEscrowFeeRate & OriginPlatformEscrowFeeRate as her platform onboarded the seller & handled the transaction
        await expect(platformBalance.toString()).to.be.equal(
          (((amountBob / 2) * (platformEscrowFeeRate + originPlatformEscrowFeeRate)) / 10000).toString(),
        )
        await expect(deployerBalance.toString()).to.be.equal(
          (((amountBob / 2) * protocolEscrowFeeRate) / 10000).toString(),
        )
      })

      it('Alice can release a quarter of the escrow to Bob, and fees are correctly split.', async function () {
        const transactionDetails = await talentLayerEscrow
          .connect(alice)
          .getTransactionDetails(transactionId.toString())
        const protocolEscrowFeeRate = transactionDetails.protocolEscrowFeeRate
        const originPlatformEscrowFeeRate = transactionDetails.originPlatformEscrowFeeRate
        const platformEscrowFeeRate = transactionDetails.platformEscrowFeeRate

        const transaction = await talentLayerEscrow.connect(alice).release(transactionId, amountBob / 4)
        await expect(transaction).to.changeEtherBalances(
          [talentLayerEscrow.address, alice, bob],
          [-amountBob / 4, 0, amountBob / 4],
        )
        const platformBalance = await talentLayerEscrow.connect(alice).getClaimableFeeBalance(ethAddress)
        const deployerBalance = await talentLayerEscrow.connect(deployer).getClaimableFeeBalance(ethAddress)
        // Alice gets both platformEscrowFeeRate & OriginPlatformEscrowFeeRate as her platform onboarded the seller & handled the transaction
        await expect(platformBalance.toString()).to.be.equal(
          ((((3 * amountBob) / 4) * (platformEscrowFeeRate + originPlatformEscrowFeeRate)) / 10000).toString(),
        )
        await expect(deployerBalance.toString()).to.be.equal(
          ((((3 * amountBob) / 4) * protocolEscrowFeeRate) / 10000).toString(),
        )
      })

      it('Carol can NOT reimburse alice.', async function () {
        await expect(talentLayerEscrow.connect(carol).reimburse(transactionId, totalAmount / 4)).to.revertedWith(
          'Access denied.',
        )
      })

      it('Bob can NOT reimburse alice for more than what is left in escrow.', async function () {
        await expect(talentLayerEscrow.connect(bob).reimburse(transactionId, totalAmount)).to.revertedWith(
          'Insufficient funds.',
        )
      })

      it('Bob can reimburse alice for what is left in the escrow, an emit will be sent.', async function () {
        const transaction = await talentLayerEscrow.connect(bob).reimburse(transactionId, amountBob / 4)
        /* When asking for the reimbursement of a fee-less amount,
         * we expect the amount reimbursed to include all fees (calculated by the function,
         * hence the 'totalAmount / 4' expected.
         */
        await expect(transaction).to.changeEtherBalances(
          [talentLayerEscrow.address, alice, bob],
          [-totalAmount / 4, totalAmount / 4, 0],
        )
        await expect(transaction).to.emit(talentLayerEscrow, 'PaymentCompleted').withArgs(serviceId)
      })

      it('Alice can not release escrow because there is none left.', async function () {
        await expect(talentLayerEscrow.connect(alice).release(transactionId, 10)).to.be.revertedWith(
          'Insufficient funds.',
        )
      })

      it('Alice can claim her ETH balance.', async function () {
        const platformEthBalance = await talentLayerEscrow.connect(alice).getClaimableFeeBalance(ethAddress)
        const transaction = await talentLayerEscrow.connect(alice).claim(platformId, ethAddress)
        await expect(transaction).to.changeEtherBalances(
          [talentLayerEscrow.address, alice.address],
          [-platformEthBalance, platformEthBalance],
        )
      })

      it('The Protocol owner can claim his ETH balance.', async function () {
        const protocolEthBalance = await talentLayerEscrow.connect(deployer).getClaimableFeeBalance(ethAddress)
        const transaction = await talentLayerEscrow.connect(deployer).claim(0, ethAddress)
        await expect(transaction).to.changeEtherBalances(
          [talentLayerEscrow.address, dave.address],
          [-protocolEthBalance, protocolEthBalance],
        )
      })
    })
  })

  describe('Talent Layer Review contract test', function () {
    it("Bob can't write a review yet", async function () {
      await expect(talentLayerReview.connect(bob).addReview(bobTlId, 1, 'cidReview', 3, 1)).to.be.revertedWith(
        "You're not an actor of this service",
      )
    })

    it("Carol can't write a review as she's not linked to this service", async function () {
      await expect(talentLayerReview.connect(carol).addReview(carolTlId, 1, 'cidReview', 5, 1)).to.be.revertedWith(
        "You're not an actor of this service",
      )
    })

    it("Alice and Bob can't write a review for the same Service", async function () {
      await expect(talentLayerReview.connect(alice).addReview(aliceTlId, 1, 'cidReview', 3, 1)).to.be.revertedWith(
        'The service is not finished yet',
      )
      await expect(talentLayerReview.connect(bob).addReview(bobTlId, 1, 'cidReview', 3, 1)).to.be.revertedWith(
        `You're not an actor of this service`,
      )
    })

    it('Alice and Bob can write a review now and we can get review data', async function () {
      await talentLayerReview.connect(alice).addReview(aliceTlId, 2, 'cidReview1', 2, 1)
      await talentLayerReview.connect(bob).addReview(bobTlId, 2, 'cidReview2', 4, 1)

      const reviewData1 = await talentLayerReview.getReview(0)
      const reviewData2 = await talentLayerReview.getReview(1)

      expect(reviewData1.dataUri).to.be.equal('cidReview1')
      expect(reviewData2.dataUri).to.be.equal('cidReview2')

      expect(await reviewData1.platformId).to.be.equal(1)
    })
  })

  describe('Talent Layer Arbitrator contract test', function () {
    it('the owner of the platform can update the arbitration price', async function () {
      const newArbitrationPrice = 1000
      const platformId = 1

      // It fails if the caller is not the owner of the platform
      const tx = talentLayerArbitrator.connect(bob).setArbitrationPrice(platformId, newArbitrationPrice)
      await expect(tx).to.be.revertedWith("You're not the owner of the platform")

      // It succeeds if the caller is the owner of the platform
      await talentLayerArbitrator.connect(alice).setArbitrationPrice(platformId, newArbitrationPrice)
      const extraData = ethers.utils.hexZeroPad(ethers.utils.hexlify(platformId), 32)
      const updatedArbitrationPrice = await talentLayerArbitrator.arbitrationCost(extraData)
      expect(updatedArbitrationPrice).to.be.equal(newArbitrationPrice)
    })
  })
})<|MERGE_RESOLUTION|>--- conflicted
+++ resolved
@@ -4,7 +4,6 @@
 import { BigNumber } from 'ethers'
 import { deploy } from '../utils/deploy'
 import {
-  MockProofOfHumanity,
   ServiceRegistry,
   SimpleERC20,
   TalentLayerArbitrator,
@@ -13,14 +12,11 @@
   TalentLayerPlatformID,
   TalentLayerReview,
 } from '../../typechain-types'
-<<<<<<< HEAD
 
 const aliceTlId = 1
 const bobTlId = 2
 const carolTlId = 3
 
-=======
->>>>>>> 2f25ab7a
 import { getConfig, Network, NetworkConfig } from '../../scripts/utils/config'
 
 describe('TalentLayer protocol global testing', function () {
@@ -40,10 +36,6 @@
     talentLayerReview: TalentLayerReview,
     talentLayerEscrow: TalentLayerEscrow,
     talentLayerArbitrator: TalentLayerArbitrator,
-<<<<<<< HEAD
-    mockProofOfHumanity: MockProofOfHumanity,
-=======
->>>>>>> 2f25ab7a
     token: SimpleERC20,
     platformName: string,
     platformId: string,
@@ -288,21 +280,6 @@
       expect(profileData.platformId).to.be.equal('1')
     })
 
-<<<<<<< HEAD
-    it('Carol can activate POH on her talentLayerID', async function () {
-      await expect(talentLayerID.connect(carol).mintWithPoh(1, 'carol')).to.be.revertedWith(
-        'You already have a TalentLayerID',
-      )
-      await mockProofOfHumanity.addSubmissionManually([carol.address])
-      await talentLayerID.connect(carol).activatePoh(carolTlId)
-      const profileData = await talentLayerID.profiles(carolTlId)
-
-      expect(await talentLayerID.isTokenPohRegistered(carolTlId)).to.be.equal(true)
-      expect(profileData.pohAddress).to.be.equal(carol.address)
-    })
-
-=======
->>>>>>> 2f25ab7a
     it('The deployer can update the mint fee', async function () {
       await talentLayerID.connect(deployer).updateMintFee(mintFee)
       const updatedMintFee = await talentLayerID.mintFee()
