--- conflicted
+++ resolved
@@ -656,16 +656,8 @@
 
       it('Alice can NOT deposit tokens to escrow yet because there is no valid proposal', async function () {
         await token.connect(alice).approve(talentLayerEscrow.address, amountBob)
-<<<<<<< HEAD
         await expect(talentLayerEscrow.connect(alice).createTokenTransaction('_metaEvidence', serviceId, proposalIdBob))
           .to.be.revertedWith('ERC721: invalid token ID')
-=======
-        await expect(
-          talentLayerEscrow
-            .connect(alice)
-            .createTokenTransaction('_metaEvidence', serviceId, proposalIdBob),
-        ).to.be.reverted
->>>>>>> 78b89bff
       })
 
       it('Bob can make a second proposal on the Alice service n°2', async function () {
