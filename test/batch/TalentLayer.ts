--- conflicted
+++ resolved
@@ -5,10 +5,7 @@
 import { TalentLayerID } from '../../typechain-types'
 
 describe('TalentLayer', function () {
-<<<<<<< HEAD
-=======
   // we dedine the types of the variables we will use
->>>>>>> c1f6400d
   let deployer: SignerWithAddress,
     alice: SignerWithAddress,
     bob: SignerWithAddress,
@@ -19,7 +16,7 @@
     TalentLayerID: ContractFactory,
     TalentLayerPlatformID: ContractFactory,
     TalentLayerReview: ContractFactory,
-    TalentLayerEscrow: ContractFactory,
+    TalentLayerMultipleArbitrableTransaction: ContractFactory,
     TalentLayerArbitrator: ContractFactory,
     MockProofOfHumanity: ContractFactory,
     SimpleERC20: ContractFactory,
@@ -27,7 +24,7 @@
     talentLayerID: Contract,
     talentLayerPlatformID: Contract,
     talentLayerReview: Contract,
-    talentLayerEscrow: Contract,
+    talentLayerMultipleArbitrableTransaction: Contract,
     talentLayerArbitrator: Contract,
     mockProofOfHumanity: Contract,
     token: Contract,
@@ -36,10 +33,7 @@
     mintFee: number
 
   before(async function () {
-<<<<<<< HEAD
-=======
     // Get the Signers
->>>>>>> c1f6400d
     ;[deployer, alice, bob, carol, dave, eve] = await ethers.getSigners()
 
     // Deploy MockProofOfHumanity
@@ -76,9 +70,11 @@
     TalentLayerArbitrator = await ethers.getContractFactory('TalentLayerArbitrator')
     talentLayerArbitrator = await TalentLayerArbitrator.deploy(0)
 
-    // Deploy TalentLayerEscrow
-    TalentLayerEscrow = await ethers.getContractFactory('TalentLayerEscrow')
-    talentLayerEscrow = await TalentLayerEscrow.deploy(
+    // Deploy TalentLayerMultipleArbitrableTransaction
+    TalentLayerMultipleArbitrableTransaction = await ethers.getContractFactory(
+      'TalentLayerMultipleArbitrableTransaction',
+    )
+    talentLayerMultipleArbitrableTransaction = await TalentLayerMultipleArbitrableTransaction.deploy(
       serviceRegistry.address,
       talentLayerID.address,
       talentLayerPlatformID.address,
@@ -93,7 +89,7 @@
 
     // Grant escrow role
     const escrowRole = await serviceRegistry.ESCROW_ROLE()
-    await serviceRegistry.grantRole(escrowRole, talentLayerEscrow.address)
+    await serviceRegistry.grantRole(escrowRole, talentLayerMultipleArbitrableTransaction.address)
 
     // Grant Platform Id Mint role to Deployer and Bob
     const mintRole = await talentLayerPlatformID.MINT_ROLE()
@@ -229,281 +225,6 @@
     })
   })
 
-<<<<<<< HEAD
-  it('Alice, Bob and Carol can mint a talentLayerId', async function () {
-    await talentLayerID.connect(alice).mintWithPoh('1', 'alice')
-    await talentLayerID.connect(bob).mintWithPoh('1', 'bob')
-
-    expect(talentLayerID.connect(carol).mintWithPoh('1', 'carol')).to.be.revertedWith(
-      'You need to use an address registered on Proof of Humanity',
-    )
-    await talentLayerID.connect(carol).mint('1', 'carol')
-    expect(await talentLayerID.walletOfOwner(alice.address)).to.be.equal('1')
-    expect(await talentLayerID.walletOfOwner(bob.address)).to.be.equal('2')
-    expect(await talentLayerID.walletOfOwner(carol.address)).to.be.equal('3')
-    const carolUserId = await talentLayerID.walletOfOwner(carol.address)
-    const profileData = await talentLayerID.profiles(carolUserId)
-    expect(profileData.platformId).to.be.equal('1')
-  })
-
-  it('Carol can activate POH on her talentLayerID', async function () {
-    expect(talentLayerID.connect(carol).mintWithPoh(1, 'carol')).to.be.revertedWith(
-      "You're address is not registerd for poh",
-    )
-    await mockProofOfHumanity.addSubmissionManually([carol.address])
-    await talentLayerID.connect(carol).activatePoh(3)
-    const profileData = await talentLayerID.profiles(3)
-
-    expect(await talentLayerID.isTokenPohRegistered(3)).to.be.equal(true)
-    expect(await profileData.pohAddress).to.be.equal(carol.address)
-  })
-
-  it('Alice, the buyer, can initiate a new service with Bob, the seller', async function () {
-    const bobTid = await talentLayerID.walletOfOwner(bob.address)
-    await serviceRegistry.connect(alice).createServiceFromBuyer(1, bobTid, 'cid')
-    const serviceData = await serviceRegistry.services(1)
-
-    expect(serviceData.status.toString()).to.be.equal('0')
-    expect(serviceData.buyerId.toString()).to.be.equal('1')
-    expect(serviceData.initiatorId.toString()).to.be.equal('1')
-    expect(serviceData.sellerId.toString()).to.be.equal('2')
-    expect(serviceData.serviceDataUri).to.be.equal('cid')
-    expect(serviceData.platformId).to.be.equal(1)
-  })
-
-  it('Alice should be able to update the service data', async function () {
-    await serviceRegistry.connect(alice).updateServiceData(1, 'New-service-data-Uri')
-    const serviceData = await serviceRegistry.services(1)
-    expect(serviceData.serviceDataUri).to.be.equal('New-service-data-Uri')
-  })
-
-  it("Alice can't create a new service with a talentLayerId 0", async function () {
-    expect(serviceRegistry.connect(alice).createServiceFromBuyer(0, 'cid', 1)).to.be.revertedWith(
-      'Seller 0 is not a valid TalentLayerId',
-    )
-    expect(serviceRegistry.connect(alice).createServiceFromSeller(0, 'cid', 1)).to.be.revertedWith(
-      'Buyer 0 is not a valid TalentLayerId',
-    )
-  })
-
-  it("Alice can't create a new open service with wrong TalentLayer Platform ID", async function () {
-    expect(serviceRegistry.connect(alice).createOpenServiceFromBuyer(2, 'wrongTlPid')).to.be.revertedWith(
-      'Invalid platform ID',
-    )
-  })
-
-  it("Alice can't create a new service from buyer with right TalentLayer Platform ID but wrong TalentLayer Id", async function () {
-    expect(serviceRegistry.connect(alice).createServiceFromBuyer(1, 6, 'cid')).to.be.revertedWith(
-      'Your ID is not a valid token ID',
-    )
-  })
-
-  it("Bob, the seller, can confirm the service, Alice can't, Carol can't", async function () {
-    expect(serviceRegistry.connect(alice).confirmService(1)).to.be.revertedWith(
-      "Only the user who didn't initate the service can confirm it",
-    )
-    expect(serviceRegistry.connect(carol).confirmService(1)).to.be.revertedWith("You're not an actor of this service")
-    await serviceRegistry.connect(bob).confirmService(1)
-    const serviceData = await serviceRegistry.services(1)
-    expect(serviceData.status.toString()).to.be.equal('1')
-    expect(serviceRegistry.connect(bob).confirmService(1)).to.be.revertedWith('Service has already been confirmed')
-  })
-
-  it("Bob can't write a review yet", async function () {
-    expect(talentLayerReview.connect(bob).addReview(1, 'cidReview', 3, 1)).to.be.revertedWith(
-      'The service is not finished yet',
-    )
-  })
-
-  it("Carol can't write a review as she's not linked to this service", async function () {
-    expect(talentLayerReview.connect(carol).addReview(1, 'cidReview', 5, 1)).to.be.revertedWith(
-      "You're not an actor of this service",
-    )
-  })
-
-  it('Alice can say that the service is finished', async function () {
-    await serviceRegistry.connect(alice).finishService(1)
-    const serviceData = await serviceRegistry.services(1)
-    expect(serviceData.status.toString()).to.be.equal('2')
-  })
-
-  it('Alice and Bob can write a review now and we can get review data', async function () {
-    await talentLayerReview.connect(alice).addReview(1, 'cidReview1', 2, 1)
-    await talentLayerReview.connect(bob).addReview(1, 'cidReview2', 4, 1)
-
-    const reviewData1 = await talentLayerReview.getReview(0)
-    console.log('reviewData1', reviewData1.dataUri)
-    const reviewData2 = await talentLayerReview.getReview(1)
-    console.log('reviewData2', reviewData2.dataUri)
-
-    expect(reviewData1.dataUri).to.be.equal('cidReview1')
-    expect(reviewData2.dataUri).to.be.equal('cidReview2')
-
-    expect(await reviewData1.platformId).to.be.equal(1)
-  })
-
-  it("Alice and Bob can't write a review for the same Service", async function () {
-    expect(talentLayerReview.connect(alice).addReview(1, 'cidReview', 0)).to.be.revertedWith('ReviewAlreadyMinted()')
-    expect(talentLayerReview.connect(bob).addReview(1, 'cidReview', 3)).to.be.revertedWith('ReviewAlreadyMinted()')
-  })
-
-  it('Carol, a new buyer, can initiate a new service with Bob, the seller', async function () {
-    const bobTid = await talentLayerID.walletOfOwner(bob.address)
-    await serviceRegistry.connect(carol).createServiceFromBuyer(1, bobTid, 'cid2')
-    const serviceData = await serviceRegistry.services(2)
-
-    expect(serviceData.status.toString()).to.be.equal('0')
-    expect(serviceData.buyerId.toString()).to.be.equal('3')
-    expect(serviceData.initiatorId.toString()).to.be.equal('3')
-    expect(serviceData.sellerId.toString()).to.be.equal('2')
-    expect(serviceData.serviceDataUri).to.be.equal('cid2')
-  })
-
-  it("Bob can reject Carol new service as he's not agree with the service details", async function () {
-    await serviceRegistry.connect(bob).rejectService(2)
-    const serviceData = await serviceRegistry.services(2)
-    expect(serviceData.status.toString()).to.be.equal('3')
-    expect(serviceRegistry.connect(bob).confirmService(1)).to.be.revertedWith("You can't finish this service")
-  })
-
-  it('Bob can post another service with fixed service details, and Carol confirmed it', async function () {
-    const carolId = await talentLayerID.walletOfOwner(carol.address)
-    await serviceRegistry.connect(bob).createServiceFromSeller(1, carolId, 'cid3')
-    let serviceData = await serviceRegistry.services(3)
-
-    expect(serviceData.status.toString()).to.be.equal('0')
-    expect(serviceData.buyerId.toString()).to.be.equal('3')
-    expect(serviceData.initiatorId.toString()).to.be.equal('2')
-    expect(serviceData.sellerId.toString()).to.be.equal('2')
-    expect(serviceData.serviceDataUri).to.be.equal('cid3')
-    expect(serviceData.platformId).to.be.equal(1)
-
-    await serviceRegistry.connect(carol).confirmService(3)
-    serviceData = await serviceRegistry.services(3)
-
-    expect(serviceData.status.toString()).to.be.equal('1')
-  })
-
-  it("Dave, who doesn't have TalentLayerID, can't create a service", async function () {
-    const bobTid = await talentLayerID.walletOfOwner(bob.address)
-    expect(serviceRegistry.connect(dave).createServiceFromBuyer(1, bobTid, 'cid')).to.be.revertedWith(
-      'You sould have a TalentLayerId',
-    )
-  })
-
-  it('Alice the buyer can create an Open service', async function () {
-    await serviceRegistry.connect(alice).createOpenServiceFromBuyer(1, 'cid')
-    const serviceData = await serviceRegistry.services(4)
-
-    expect(serviceData.status.toString()).to.be.equal('4')
-    expect(serviceData.buyerId.toString()).to.be.equal('1')
-    expect(serviceData.initiatorId.toString()).to.be.equal('1')
-    expect(serviceData.sellerId.toString()).to.be.equal('0')
-    expect(serviceData.serviceDataUri).to.be.equal('cid')
-    expect(serviceData.platformId).to.be.equal(1)
-  })
-
-  it('Alice can assign an seller to a Open service', async function () {
-    await serviceRegistry.connect(alice).createOpenServiceFromBuyer(1, 'cid')
-    const bobTid = await talentLayerID.walletOfOwner(bob.address)
-    await serviceRegistry.connect(alice).assignSellerToService(5, bobTid)
-    const serviceData = await serviceRegistry.services(5)
-
-    expect(serviceData.status.toString()).to.be.equal('0')
-    expect(serviceData.sellerId.toString()).to.be.equal(bobTid)
-  })
-
-  it('Bob can confirm the Open service', async function () {
-    await serviceRegistry.connect(alice).createOpenServiceFromBuyer(1, 'cid')
-    const bobTid = await talentLayerID.walletOfOwner(bob.address)
-    await serviceRegistry.connect(alice).assignSellerToService(6, bobTid)
-    await serviceRegistry.connect(bob).confirmService(6)
-    const serviceData = await serviceRegistry.services(6)
-
-    expect(serviceData.status.toString()).to.be.equal('1')
-  })
-
-  it('Bob can reject an Open service', async function () {
-    await serviceRegistry.connect(alice).createOpenServiceFromBuyer(1, 'cid')
-    const bobTid = await talentLayerID.walletOfOwner(bob.address)
-    const carolId = await talentLayerID.walletOfOwner(carol.address)
-    await serviceRegistry.connect(alice).assignSellerToService(7, bobTid)
-    await serviceRegistry.connect(bob).rejectService(7)
-    const serviceData = await serviceRegistry.services(7)
-
-    expect(serviceData.status.toString()).to.be.equal('3')
-
-    await serviceRegistry.connect(alice).assignSellerToService(7, carolId)
-    await serviceRegistry.connect(carol).confirmService(7)
-    const serviceDataNewAssignement = await serviceRegistry.services(7)
-
-    expect(serviceDataNewAssignement.status.toString()).to.be.equal('1')
-  })
-
-  it('Bob can create a proposal for an Open service', async function () {
-    const bobTid = await talentLayerID.walletOfOwner(bob.address)
-    const rateToken = '0xC01FcDfDE3B2ABA1eab76731493C617FfAED2F10'
-    await serviceRegistry.connect(alice).createOpenServiceFromBuyer(1, 'cid')
-
-    // Proposal data check before the proposal
-    const proposalDataBefore = await serviceRegistry.getProposal(8, bobTid)
-    expect(proposalDataBefore.sellerId.toString()).to.be.equal('0')
-
-    await serviceRegistry.connect(bob).createProposal(8, rateToken, 1, 'cid')
-
-    const serviceData = await serviceRegistry.services(8)
-    const proposalDataAfter = await serviceRegistry.getProposal(8, bobTid)
-
-    // Service data check
-    expect(serviceData.status.toString()).to.be.equal('4')
-    expect(serviceData.buyerId.toString()).to.be.equal('1')
-
-    // Proposal data check after the proposal
-
-    expect(proposalDataAfter.rateToken).to.be.equal(rateToken)
-    expect(proposalDataAfter.rateAmount.toString()).to.be.equal('1')
-    expect(proposalDataAfter.proposalDataUri).to.be.equal('cid')
-    expect(proposalDataAfter.sellerId.toString()).to.be.equal('2')
-    expect(proposalDataAfter.status.toString()).to.be.equal('0')
-  })
-
-  it('Bob can update a proposal ', async function () {
-    const bobTid = await talentLayerID.walletOfOwner(bob.address)
-    const rateToken = '0xC01FcDfDE3B2ABA1eab76731493C617FfAED2F10'
-    await serviceRegistry.connect(alice).createOpenServiceFromBuyer(1, 'cid')
-    await serviceRegistry.connect(bob).createProposal(9, rateToken, 1, 'cid')
-
-    const proposalDataBefore = await serviceRegistry.getProposal(9, bobTid)
-    expect(proposalDataBefore.rateAmount.toString()).to.be.equal('1')
-
-    await serviceRegistry.connect(bob).updateProposal(9, rateToken, 2, 'cid2')
-
-    const proposalDataAfter = await serviceRegistry.getProposal(9, bobTid)
-    expect(proposalDataAfter.rateAmount.toString()).to.be.equal('2')
-    expect(proposalDataAfter.proposalDataUri).to.be.equal('cid2')
-  })
-
-  it('Alice can validate a proposal', async function () {
-    const bobTid = await talentLayerID.walletOfOwner(bob.address)
-    const rateToken = '0xC01FcDfDE3B2ABA1eab76731493C617FfAED2F10'
-    await serviceRegistry.connect(alice).createOpenServiceFromBuyer(1, 'cid')
-    await serviceRegistry.connect(bob).createProposal(10, rateToken, 1, 'cid')
-
-    const proposalDataBefore = await serviceRegistry.getProposal(10, bobTid)
-    expect(proposalDataBefore.status.toString()).to.be.equal('0')
-
-    await serviceRegistry.connect(alice).validateProposal(10, bobTid)
-
-    const proposalDataAfter = await serviceRegistry.getProposal(10, bobTid)
-    expect(proposalDataAfter.status.toString()).to.be.equal('1')
-  })
-
-  it('Alice can delete a proposal ', async function () {
-    const bobTid = await talentLayerID.walletOfOwner(bob.address)
-    const rateToken = '0xC01FcDfDE3B2ABA1eab76731493C617FfAED2F10'
-    await serviceRegistry.connect(alice).createOpenServiceFromBuyer(1, 'cid')
-    await serviceRegistry.connect(bob).createProposal(11, rateToken, 1, 'cid')
-=======
   describe('Talent Layer ID contract test', function () {
     it('Alice, Bob and Carol can mint a talentLayerId', async function () {
       await talentLayerID.connect(alice).mintWithPoh('1', 'alice')
@@ -520,7 +241,6 @@
       const profileData = await talentLayerID.profiles(carolUserId)
       expect(profileData.platformId).to.be.equal('1')
     })
->>>>>>> c1f6400d
 
     it('Carol can activate POH on her talentLayerID', async function () {
       expect(talentLayerID.connect(carol).mintWithPoh(1, 'carol')).to.be.revertedWith(
@@ -534,28 +254,16 @@
       expect(await profileData.pohAddress).to.be.equal(carol.address)
     })
 
-<<<<<<< HEAD
-  it('The deployer can update the mint fee', async function () {
-    await talentLayerID.connect(deployer).updateMintFee(mintFee)
-    const updatedMintFee = await talentLayerID.mintFee()
-=======
     it('The deployer can update the mint fee', async function () {
       await talentLayerID.connect(deployer).updateMintFee(mintFee)
       const updatedMintFee = await talentLayerID.mintFee()
->>>>>>> c1f6400d
 
       expect(updatedMintFee).to.be.equal(mintFee)
     })
 
-<<<<<<< HEAD
-  it('Eve can mint a talentLayerId by paying the mint fee', async function () {
-    const eveBalanceBefore = await eve.getBalance()
-    const contractBalanceBefore = await ethers.provider.getBalance(talentLayerID.address)
-=======
     it('Eve can mint a talentLayerId by paying the mint fee', async function () {
       const eveBalanceBefore = await eve.getBalance()
       const contractBalanceBefore = await ethers.provider.getBalance(talentLayerID.address)
->>>>>>> c1f6400d
 
       // Mint fails if not enough ETH is sent
       expect(talentLayerID.connect(eve).mint('1', 'eve')).to.be.revertedWith('Incorrect amount of ETH for mint fee')
@@ -573,15 +281,9 @@
       expect(contractBalanceAfter).to.be.equal(contractBalanceBefore.add(mintFee))
     })
 
-<<<<<<< HEAD
-  it("The deployer can withdraw the contract's balance", async function () {
-    const deployerBalanceBefore = await deployer.getBalance()
-    const contractBalanceBefore = await ethers.provider.getBalance(talentLayerID.address)
-=======
     it("The deployer can withdraw the contract's balance", async function () {
       const deployerBalanceBefore = await deployer.getBalance()
       const contractBalanceBefore = await ethers.provider.getBalance(talentLayerID.address)
->>>>>>> c1f6400d
 
       // Withdraw fails if the caller is not the owner
       expect(talentLayerID.connect(alice).withdraw()).to.be.revertedWith('Ownable: caller is not the owner')
@@ -602,11 +304,7 @@
     })
   })
 
-<<<<<<< HEAD
-  describe('SimpleERC20 contract.', function () {
-=======
   describe('SimpleERC20 contract contract test', function () {
->>>>>>> c1f6400d
     describe('Deployment', function () {
       // it("Should be accessible", async function () {
       //   await loadFixture(deployTokenFixture);
@@ -671,9 +369,6 @@
     })
   })
 
-<<<<<<< HEAD
-  describe('Escrow Contract.', function () {
-=======
   describe('Service Registry & Proposal contract test', function () {
     it("Dave, who doesn't have TalentLayerID, can't create a service", async function () {
       expect(serviceRegistry.connect(dave).createOpenServiceFromBuyer(1, 'haveNotTlid')).to.be.revertedWith(
@@ -799,7 +494,6 @@
   })
 
   describe('Escrow Contract test.', function () {
->>>>>>> c1f6400d
     describe('Successful use of Escrow for a service using an ERC20 token.', function () {
       const amountBob = 1000000
       const amountCarol = 2000
@@ -810,34 +504,22 @@
       let totalAmount = 0 //Will be set later
 
       it('Alice can NOT deposit tokens to escrow yet.', async function () {
-<<<<<<< HEAD
-        await token.connect(alice).approve(talentLayerEscrow.address, amountBob)
-=======
         await token.connect(alice).approve(talentLayerMultipleArbitrableTransaction.address, amountBob)
->>>>>>> c1f6400d
         expect(
-          talentLayerEscrow
+          talentLayerMultipleArbitrableTransaction
             .connect(alice)
             .createTokenTransaction(3600 * 24 * 7, '_metaEvidence', serviceId, proposalIdBob),
         ).to.be.reverted
       })
 
-<<<<<<< HEAD
-      it('Bob can register a proposal.', async function () {
-=======
       it('Bob can make a second proposal on the Alice service n°2', async function () {
->>>>>>> c1f6400d
         proposalIdBob = await talentLayerID.walletOfOwner(bob.address)
         await serviceRegistry
           .connect(bob)
           .createProposal(serviceId, token.address, amountBob, 'proposal2FromBobToAlice2Service')
       })
 
-<<<<<<< HEAD
-      it('Carol can register a proposal.', async function () {
-=======
       it('Carol can make her second proposal on the Alice service n°2', async function () {
->>>>>>> c1f6400d
         proposalIdCarol = await talentLayerID.walletOfOwner(carol.address)
         await serviceRegistry
           .connect(carol)
@@ -845,21 +527,6 @@
       })
 
       it('Alice cannot update originPlatformFee, protocolFee or protocolWallet', async function () {
-<<<<<<< HEAD
-        await expect(talentLayerEscrow.connect(alice).updateProtocolFee(4000)).to.be.revertedWith(
-          'Ownable: caller is not the owner',
-        )
-        await expect(talentLayerEscrow.connect(alice).updateOriginPlatformFee(4000)).to.be.revertedWith(
-          'Ownable: caller is not the owner',
-        )
-        await expect(talentLayerEscrow.connect(alice).updateProtocolWallet(dave.address)).to.be.revertedWith(
-          'Ownable: caller is not the owner',
-        )
-      })
-
-      it('The Deployer can update originPlatformFee, protocolFee and protocolWallet', async function () {
-        let protocolWallet = await talentLayerEscrow.connect(deployer).getProtocolWallet()
-=======
         await expect(
           talentLayerMultipleArbitrableTransaction.connect(alice).updateProtocolFee(4000),
         ).to.be.revertedWith('Ownable: caller is not the owner')
@@ -873,16 +540,15 @@
 
       it('The Deployer can update originPlatformFee, protocolFee and protocolWallet', async function () {
         let protocolWallet = await talentLayerMultipleArbitrableTransaction.connect(deployer).getProtocolWallet()
->>>>>>> c1f6400d
         expect(protocolWallet).to.equal(deployer.address)
-        await talentLayerEscrow.connect(deployer).updateProtocolWallet(dave.address)
-        protocolWallet = await talentLayerEscrow.connect(deployer).getProtocolWallet()
+        await talentLayerMultipleArbitrableTransaction.connect(deployer).updateProtocolWallet(dave.address)
+        protocolWallet = await talentLayerMultipleArbitrableTransaction.connect(deployer).getProtocolWallet()
         expect(protocolWallet).to.equal(dave.address)
 
-        await talentLayerEscrow.connect(deployer).updateProtocolFee(800)
-        await talentLayerEscrow.connect(deployer).updateOriginPlatformFee(1400)
-        const protocolFee = await talentLayerEscrow.protocolFee()
-        const originPlatformFee = await talentLayerEscrow.originPlatformFee()
+        await talentLayerMultipleArbitrableTransaction.connect(deployer).updateProtocolFee(800)
+        await talentLayerMultipleArbitrableTransaction.connect(deployer).updateOriginPlatformFee(1400)
+        const protocolFee = await talentLayerMultipleArbitrableTransaction.protocolFee()
+        const originPlatformFee = await talentLayerMultipleArbitrableTransaction.originPlatformFee()
         expect(protocolFee).to.equal(800)
         expect(originPlatformFee).to.equal(1400)
       })
@@ -891,25 +557,25 @@
         const aliceUserId = await talentLayerPlatformID.getPlatformIdFromAddress(alice.address)
         await talentLayerPlatformID.connect(alice).updatePlatformfee(aliceUserId, 1100)
         const alicePlatformData = await talentLayerPlatformID.platforms(aliceUserId)
-        const protocolFee = await talentLayerEscrow.protocolFee()
-        const originPlatformFee = await talentLayerEscrow.originPlatformFee()
+        const protocolFee = await talentLayerMultipleArbitrableTransaction.protocolFee()
+        const originPlatformFee = await talentLayerMultipleArbitrableTransaction.originPlatformFee()
         const platformFee = alicePlatformData.fee
 
         totalAmount = amountBob + (amountBob * (protocolFee + originPlatformFee + platformFee)) / 10000
 
-        await token.connect(alice).approve(talentLayerEscrow.address, totalAmount)
-
-        const transaction = await talentLayerEscrow
+        await token.connect(alice).approve(talentLayerMultipleArbitrableTransaction.address, totalAmount)
+
+        const transaction = await talentLayerMultipleArbitrableTransaction
           .connect(alice)
           .createTokenTransaction(3600 * 24 * 7, '_metaEvidence', serviceId, proposalIdBob)
         await expect(transaction).to.changeTokenBalances(
           token,
-          [talentLayerEscrow.address, alice, bob],
+          [talentLayerMultipleArbitrableTransaction.address, alice, bob],
           [totalAmount, -totalAmount, 0],
         )
 
         await expect(transaction)
-          .to.emit(talentLayerEscrow, 'ServiceProposalConfirmedWithDeposit')
+          .to.emit(talentLayerMultipleArbitrableTransaction, 'ServiceProposalConfirmedWithDeposit')
           .withArgs(serviceId, proposalIdBob, transactionId)
       })
 
@@ -926,26 +592,15 @@
       })
 
       it("Alice can NOT deposit funds for Carol's proposal.", async function () {
-<<<<<<< HEAD
-        await token.connect(alice).approve(talentLayerEscrow.address, amountCarol)
-=======
         await token.connect(alice).approve(talentLayerMultipleArbitrableTransaction.address, amountCarol)
->>>>>>> c1f6400d
-        await expect(
-          talentLayerEscrow
+        await expect(
+          talentLayerMultipleArbitrableTransaction
             .connect(alice)
             .createTokenTransaction(3600 * 24 * 7, '_metaEvidence', serviceId, proposalIdCarol),
         ).to.be.reverted
       })
 
       it('Carol should not be allowed to release escrow the service.', async function () {
-<<<<<<< HEAD
-        await expect(talentLayerEscrow.connect(carol).release(transactionId, 10)).to.be.revertedWith('Access denied.')
-      })
-
-      it('Alice can release half of the escrow to bob, and fees are correctly split.', async function () {
-        const transactionDetails = await talentLayerEscrow
-=======
         await expect(
           talentLayerMultipleArbitrableTransaction.connect(carol).release(transactionId, 10),
         ).to.be.revertedWith('Access denied.')
@@ -953,21 +608,26 @@
 
       it('Alice can release half of the escrow to bob, and fees are correctly split.', async function () {
         const transactionDetails = await talentLayerMultipleArbitrableTransaction
->>>>>>> c1f6400d
           .connect(alice)
           .getTransactionDetails(transactionId.toString())
         const protocolFee = transactionDetails.protocolFee
         const originPlatformFee = transactionDetails.originPlatformFee
         const platformFee = transactionDetails.platformFee
 
-        const transaction = await talentLayerEscrow.connect(alice).release(transactionId, amountBob / 2)
+        const transaction = await talentLayerMultipleArbitrableTransaction
+          .connect(alice)
+          .release(transactionId, amountBob / 2)
         await expect(transaction).to.changeTokenBalances(
           token,
-          [talentLayerEscrow.address, alice, bob],
+          [talentLayerMultipleArbitrableTransaction.address, alice, bob],
           [-amountBob / 2, 0, amountBob / 2],
         )
-        const platformBalance = await talentLayerEscrow.connect(alice).getClaimableFeeBalance(token.address)
-        const deployerBalance = await talentLayerEscrow.connect(deployer).getClaimableFeeBalance(token.address)
+        const platformBalance = await talentLayerMultipleArbitrableTransaction
+          .connect(alice)
+          .getClaimableFeeBalance(token.address)
+        const deployerBalance = await talentLayerMultipleArbitrableTransaction
+          .connect(deployer)
+          .getClaimableFeeBalance(token.address)
         // Alice gets both platformFee & OriginPlatformFee as her platform onboarded the seller & handled the transaction
         await expect(platformBalance.toString()).to.be.equal(
           (((amountBob / 2) * (platformFee + originPlatformFee)) / 10000).toString(),
@@ -976,26 +636,28 @@
       })
 
       it('Alice can release a quarter of the escrow to Bob, and fees are correctly split.', async function () {
-<<<<<<< HEAD
-        const transactionDetails = await talentLayerEscrow
-=======
         const transactionDetails = await talentLayerMultipleArbitrableTransaction
->>>>>>> c1f6400d
           .connect(alice)
           .getTransactionDetails(transactionId.toString())
         const protocolFee = transactionDetails.protocolFee
         const originPlatformFee = transactionDetails.originPlatformFee
         const platformFee = transactionDetails.platformFee
 
-        const transaction = await talentLayerEscrow.connect(alice).release(transactionId, amountBob / 4)
+        const transaction = await talentLayerMultipleArbitrableTransaction
+          .connect(alice)
+          .release(transactionId, amountBob / 4)
         await expect(transaction).to.changeTokenBalances(
           token,
-          [talentLayerEscrow.address, alice, bob],
+          [talentLayerMultipleArbitrableTransaction.address, alice, bob],
           [-amountBob / 4, 0, amountBob / 4],
         )
 
-        const platformBalance = await talentLayerEscrow.connect(alice).getClaimableFeeBalance(token.address)
-        const deployerBalance = await talentLayerEscrow.connect(deployer).getClaimableFeeBalance(token.address)
+        const platformBalance = await talentLayerMultipleArbitrableTransaction
+          .connect(alice)
+          .getClaimableFeeBalance(token.address)
+        const deployerBalance = await talentLayerMultipleArbitrableTransaction
+          .connect(deployer)
+          .getClaimableFeeBalance(token.address)
         // Alice gets both platformFee & OriginPlatformFee as her platform onboarded the seller & handled the transaction
         await expect(platformBalance.toString()).to.be.equal(
           ((((3 * amountBob) / 4) * (platformFee + originPlatformFee)) / 10000).toString(),
@@ -1004,21 +666,6 @@
       })
 
       it('Carol can NOT reimburse alice.', async function () {
-<<<<<<< HEAD
-        await expect(talentLayerEscrow.connect(carol).reimburse(transactionId, totalAmount / 4)).to.revertedWith(
-          'Access denied.',
-        )
-      })
-
-      it('Bob can NOT reimburse alice for more than what is left in escrow.', async function () {
-        await expect(talentLayerEscrow.connect(bob).reimburse(transactionId, totalAmount)).to.revertedWith(
-          'Insufficient funds.',
-        )
-      })
-
-      it('Bob can reimburse alice for what is left in the escrow, an emit will be sent.', async function () {
-        const transaction = await talentLayerEscrow.connect(bob).reimburse(transactionId, amountBob / 4)
-=======
         await expect(
           talentLayerMultipleArbitrableTransaction.connect(carol).reimburse(transactionId, totalAmount / 4),
         ).to.revertedWith('Access denied.')
@@ -1034,30 +681,21 @@
         const transaction = await talentLayerMultipleArbitrableTransaction
           .connect(bob)
           .reimburse(transactionId, amountBob / 4)
->>>>>>> c1f6400d
         /* When asking for the reimbursement of a fee-less amount,
          * we expect the amount reimbursed to include all fees (calculated by the function,
          * hence the 'totalAmount / 4' expected.
          */
         await expect(transaction).to.changeTokenBalances(
           token,
-          [talentLayerEscrow.address, alice, bob],
+          [talentLayerMultipleArbitrableTransaction.address, alice, bob],
           [-totalAmount / 4, totalAmount / 4, 0],
         )
-        await expect(transaction).to.emit(talentLayerEscrow, 'PaymentCompleted').withArgs(serviceId)
+        await expect(transaction)
+          .to.emit(talentLayerMultipleArbitrableTransaction, 'PaymentCompleted')
+          .withArgs(serviceId)
       })
 
       it('Alice can not release escrow because there is none left. ', async function () {
-<<<<<<< HEAD
-        await expect(talentLayerEscrow.connect(alice).release(transactionId, 1)).to.be.revertedWith(
-          'Insufficient funds.',
-        )
-      })
-
-      it('Alice can claim her token balance.', async function () {
-        const platformBalance = await talentLayerEscrow.connect(alice).getClaimableFeeBalance(token.address)
-        const transaction = await talentLayerEscrow.connect(alice).claim(platformId, token.address)
-=======
         await expect(
           talentLayerMultipleArbitrableTransaction.connect(alice).release(transactionId, 1),
         ).to.be.revertedWith('Insufficient funds.')
@@ -1070,37 +708,26 @@
         const transaction = await talentLayerMultipleArbitrableTransaction
           .connect(alice)
           .claim(platformId, token.address)
->>>>>>> c1f6400d
         await expect(transaction).to.changeTokenBalances(
           token,
-          [talentLayerEscrow.address, alice.address],
+          [talentLayerMultipleArbitrableTransaction.address, alice.address],
           [-platformBalance, platformBalance],
         )
       })
 
       it('The protocol owner can claim his token balance.', async function () {
-<<<<<<< HEAD
-        let protocolOwnerBalance = await talentLayerEscrow.connect(deployer).getClaimableFeeBalance(token.address)
-        // await talentLayerEscrow.updateProtocolWallet(alice.address);
-        const transaction = await talentLayerEscrow.connect(deployer).claim(0, token.address)
-=======
         let protocolOwnerBalance = await talentLayerMultipleArbitrableTransaction
           .connect(deployer)
           .getClaimableFeeBalance(token.address)
         // await talentLayerMultipleArbitrableTransaction.updateProtocolWallet(alice.address);
         const transaction = await talentLayerMultipleArbitrableTransaction.connect(deployer).claim(0, token.address)
->>>>>>> c1f6400d
         await expect(transaction).to.changeTokenBalances(
           token,
-          [talentLayerEscrow.address, dave.address],
+          [talentLayerMultipleArbitrableTransaction.address, dave.address],
           [-protocolOwnerBalance, protocolOwnerBalance],
         )
       })
     })
-<<<<<<< HEAD
-
-=======
->>>>>>> c1f6400d
     describe('Successful use of Escrow for a service using ETH.', function () {
       const amountBob = 1000000
       const amountCarol = 200
@@ -1111,26 +738,19 @@
       let totalAmount = 0 //Will be set later
       const ethAddress = '0x0000000000000000000000000000000000000000'
 
-<<<<<<< HEAD
-      it('Alice can create a service.', async function () {
-        await serviceRegistry.connect(alice).createOpenServiceFromBuyer(1, 'cid')
-      })
-
-=======
->>>>>>> c1f6400d
       it('Alice can NOT deposit eth to escrow yet.', async function () {
         const aliceUserId = await talentLayerPlatformID.getPlatformIdFromAddress(alice.address)
         await talentLayerPlatformID.connect(alice).updatePlatformfee(aliceUserId, 1100)
         const alicePlatformData = await talentLayerPlatformID.platforms(aliceUserId)
-        const protocolFee = await talentLayerEscrow.protocolFee()
-        const originPlatformFee = await talentLayerEscrow.originPlatformFee()
+        const protocolFee = await talentLayerMultipleArbitrableTransaction.protocolFee()
+        const originPlatformFee = await talentLayerMultipleArbitrableTransaction.originPlatformFee()
         const platformFee = alicePlatformData.fee
 
         totalAmount = amountBob + (amountBob * (protocolFee + originPlatformFee + platformFee)) / 10000
 
-        await token.connect(alice).approve(talentLayerEscrow.address, totalAmount)
-        await expect(
-          talentLayerEscrow
+        await token.connect(alice).approve(talentLayerMultipleArbitrableTransaction.address, totalAmount)
+        await expect(
+          talentLayerMultipleArbitrableTransaction
             .connect(alice)
             .createETHTransaction(3600 * 24 * 7, '_metaEvidence', serviceId, proposalIdBob),
         ).to.be.reverted
@@ -1151,20 +771,16 @@
       })
 
       it("Alice can deposit funds for Bob's proposal, which will emit an event.", async function () {
-<<<<<<< HEAD
-        const transaction = await talentLayerEscrow
-=======
         const transaction = await talentLayerMultipleArbitrableTransaction
->>>>>>> c1f6400d
           .connect(alice)
           .createETHTransaction(3600 * 24 * 7, '_metaEvidence', serviceId, proposalIdBob, { value: totalAmount })
         await expect(transaction).to.changeEtherBalances(
-          [talentLayerEscrow.address, alice, bob],
+          [talentLayerMultipleArbitrableTransaction.address, alice, bob],
           [totalAmount, -totalAmount, 0],
         )
 
         await expect(transaction)
-          .to.emit(talentLayerEscrow, 'ServiceProposalConfirmedWithDeposit')
+          .to.emit(talentLayerMultipleArbitrableTransaction, 'ServiceProposalConfirmedWithDeposit')
           .withArgs(serviceId, proposalIdBob, transactionId)
       })
 
@@ -1181,26 +797,15 @@
       })
 
       it("Alice can NOT deposit funds for Carol's proposal, and NO event should emit.", async function () {
-<<<<<<< HEAD
-        await token.connect(alice).approve(talentLayerEscrow.address, amountCarol)
-=======
         await token.connect(alice).approve(talentLayerMultipleArbitrableTransaction.address, amountCarol)
->>>>>>> c1f6400d
         expect(
-          talentLayerEscrow
+          talentLayerMultipleArbitrableTransaction
             .connect(alice)
             .createETHTransaction(3600 * 24 * 7, '_metaEvidence', serviceId, proposalIdCarol, { value: amountCarol }),
         ).to.be.reverted
       })
 
       it('Carol should not be allowed to release escrow the service.', async function () {
-<<<<<<< HEAD
-        await expect(talentLayerEscrow.connect(carol).release(transactionId, 10)).to.be.revertedWith('Access denied.')
-      })
-
-      it('Alice can release half of the escrow to bob, and fees are correctly split.', async function () {
-        const transactionDetails = await talentLayerEscrow
-=======
         await expect(
           talentLayerMultipleArbitrableTransaction.connect(carol).release(transactionId, 10),
         ).to.be.revertedWith('Access denied.')
@@ -1208,21 +813,26 @@
 
       it('Alice can release half of the escrow to bob, and fees are correctly split.', async function () {
         const transactionDetails = await talentLayerMultipleArbitrableTransaction
->>>>>>> c1f6400d
           .connect(alice)
           .getTransactionDetails(transactionId.toString())
         const protocolFee = transactionDetails.protocolFee
         const originPlatformFee = transactionDetails.originPlatformFee
         const platformFee = transactionDetails.platformFee
 
-        const transaction = await talentLayerEscrow.connect(alice).release(transactionId, amountBob / 2)
+        const transaction = await talentLayerMultipleArbitrableTransaction
+          .connect(alice)
+          .release(transactionId, amountBob / 2)
         await expect(transaction).to.changeEtherBalances(
-          [talentLayerEscrow.address, alice, bob],
+          [talentLayerMultipleArbitrableTransaction.address, alice, bob],
           [-amountBob / 2, 0, amountBob / 2],
         )
 
-        const platformBalance = await talentLayerEscrow.connect(alice).getClaimableFeeBalance(ethAddress)
-        const deployerBalance = await talentLayerEscrow.connect(deployer).getClaimableFeeBalance(ethAddress)
+        const platformBalance = await talentLayerMultipleArbitrableTransaction
+          .connect(alice)
+          .getClaimableFeeBalance(ethAddress)
+        const deployerBalance = await talentLayerMultipleArbitrableTransaction
+          .connect(deployer)
+          .getClaimableFeeBalance(ethAddress)
         // Alice gets both platformFee & OriginPlatformFee as her platform onboarded the seller & handled the transaction
         await expect(platformBalance.toString()).to.be.equal(
           (((amountBob / 2) * (platformFee + originPlatformFee)) / 10000).toString(),
@@ -1231,24 +841,26 @@
       })
 
       it('Alice can release a quarter of the escrow to Bob, and fees are correctly split.', async function () {
-<<<<<<< HEAD
-        const transactionDetails = await talentLayerEscrow
-=======
         const transactionDetails = await talentLayerMultipleArbitrableTransaction
->>>>>>> c1f6400d
           .connect(alice)
           .getTransactionDetails(transactionId.toString())
         const protocolFee = transactionDetails.protocolFee
         const originPlatformFee = transactionDetails.originPlatformFee
         const platformFee = transactionDetails.platformFee
 
-        const transaction = await talentLayerEscrow.connect(alice).release(transactionId, amountBob / 4)
+        const transaction = await talentLayerMultipleArbitrableTransaction
+          .connect(alice)
+          .release(transactionId, amountBob / 4)
         await expect(transaction).to.changeEtherBalances(
-          [talentLayerEscrow.address, alice, bob],
+          [talentLayerMultipleArbitrableTransaction.address, alice, bob],
           [-amountBob / 4, 0, amountBob / 4],
         )
-        const platformBalance = await talentLayerEscrow.connect(alice).getClaimableFeeBalance(ethAddress)
-        const deployerBalance = await talentLayerEscrow.connect(deployer).getClaimableFeeBalance(ethAddress)
+        const platformBalance = await talentLayerMultipleArbitrableTransaction
+          .connect(alice)
+          .getClaimableFeeBalance(ethAddress)
+        const deployerBalance = await talentLayerMultipleArbitrableTransaction
+          .connect(deployer)
+          .getClaimableFeeBalance(ethAddress)
         // Alice gets both platformFee & OriginPlatformFee as her platform onboarded the seller & handled the transaction
         await expect(platformBalance.toString()).to.be.equal(
           ((((3 * amountBob) / 4) * (platformFee + originPlatformFee)) / 10000).toString(),
@@ -1257,21 +869,6 @@
       })
 
       it('Carol can NOT reimburse alice.', async function () {
-<<<<<<< HEAD
-        await expect(talentLayerEscrow.connect(carol).reimburse(transactionId, totalAmount / 4)).to.revertedWith(
-          'Access denied.',
-        )
-      })
-
-      it('Bob can NOT reimburse alice for more than what is left in escrow.', async function () {
-        await expect(talentLayerEscrow.connect(bob).reimburse(transactionId, totalAmount)).to.revertedWith(
-          'Insufficient funds.',
-        )
-      })
-
-      it('Bob can reimburse alice for what is left in the escrow, an emit will be sent.', async function () {
-        const transaction = await talentLayerEscrow.connect(bob).reimburse(transactionId, amountBob / 4)
-=======
         await expect(
           talentLayerMultipleArbitrableTransaction.connect(carol).reimburse(transactionId, totalAmount / 4),
         ).to.revertedWith('Access denied.')
@@ -1287,29 +884,20 @@
         const transaction = await talentLayerMultipleArbitrableTransaction
           .connect(bob)
           .reimburse(transactionId, amountBob / 4)
->>>>>>> c1f6400d
         /* When asking for the reimbursement of a fee-less amount,
          * we expect the amount reimbursed to include all fees (calculated by the function,
          * hence the 'totalAmount / 4' expected.
          */
         await expect(transaction).to.changeEtherBalances(
-          [talentLayerEscrow.address, alice, bob],
+          [talentLayerMultipleArbitrableTransaction.address, alice, bob],
           [-totalAmount / 4, totalAmount / 4, 0],
         )
-        await expect(transaction).to.emit(talentLayerEscrow, 'PaymentCompleted').withArgs(serviceId)
+        await expect(transaction)
+          .to.emit(talentLayerMultipleArbitrableTransaction, 'PaymentCompleted')
+          .withArgs(serviceId)
       })
 
       it('Alice can not release escrow because there is none left.', async function () {
-<<<<<<< HEAD
-        await expect(talentLayerEscrow.connect(alice).release(transactionId, 10)).to.be.revertedWith(
-          'Insufficient funds.',
-        )
-      })
-
-      it('Alice can claim her ETH balance.', async function () {
-        const platformEthBalance = await talentLayerEscrow.connect(alice).getClaimableFeeBalance(ethAddress)
-        const transaction = await talentLayerEscrow.connect(alice).claim(platformId, ethAddress)
-=======
         await expect(
           talentLayerMultipleArbitrableTransaction.connect(alice).release(transactionId, 10),
         ).to.be.revertedWith('Insufficient funds.')
@@ -1320,25 +908,19 @@
           .connect(alice)
           .getClaimableFeeBalance(ethAddress)
         const transaction = await talentLayerMultipleArbitrableTransaction.connect(alice).claim(platformId, ethAddress)
->>>>>>> c1f6400d
         await expect(transaction).to.changeEtherBalances(
-          [talentLayerEscrow.address, alice.address],
+          [talentLayerMultipleArbitrableTransaction.address, alice.address],
           [-platformEthBalance, platformEthBalance],
         )
       })
 
       it('The Protocol owner can claim his ETH balance.', async function () {
-<<<<<<< HEAD
-        const protocolEthBalance = await talentLayerEscrow.connect(deployer).getClaimableFeeBalance(ethAddress)
-        const transaction = await talentLayerEscrow.connect(deployer).claim(0, ethAddress)
-=======
         const protocolEthBalance = await talentLayerMultipleArbitrableTransaction
           .connect(deployer)
           .getClaimableFeeBalance(ethAddress)
         const transaction = await talentLayerMultipleArbitrableTransaction.connect(deployer).claim(0, ethAddress)
->>>>>>> c1f6400d
         await expect(transaction).to.changeEtherBalances(
-          [talentLayerEscrow.address, dave.address],
+          [talentLayerMultipleArbitrableTransaction.address, dave.address],
           [-protocolEthBalance, protocolEthBalance],
         )
       })
