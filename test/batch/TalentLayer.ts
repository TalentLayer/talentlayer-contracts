import { expect } from 'chai'
import { ethers } from 'hardhat'
import { SignerWithAddress } from '@nomiclabs/hardhat-ethers/dist/src/signer-with-address'
import { BigNumber, Contract } from 'ethers'
import { deploy } from '../utils/deploy'

describe('TalentLayer protocol global testing', function() {
  // we dedine the types of the variables we will use
  let deployer: SignerWithAddress,
    alice: SignerWithAddress,
    bob: SignerWithAddress,
    carol: SignerWithAddress,
    dave: SignerWithAddress,
    eve: SignerWithAddress,
    frank: SignerWithAddress,
    grace: SignerWithAddress,
    heidi: SignerWithAddress,
    serviceRegistry: Contract,
    talentLayerID: Contract,
    talentLayerPlatformID: Contract,
    talentLayerReview: Contract,
    talentLayerEscrow: Contract,
    talentLayerArbitrator: Contract,
    mockProofOfHumanity: Contract,
    token: Contract,
    platformName: string,
    platformId: string,
    mintFee: number

  before(async function() {
    // Get the Signers
    ;[deployer, alice, bob, carol, dave, eve, frank, grace, heidi] = await ethers.getSigners()
    ;[
      talentLayerID,
      talentLayerPlatformID,
      talentLayerEscrow,
      talentLayerArbitrator,
      serviceRegistry,
      talentLayerReview,
      mockProofOfHumanity,
      token,
    ] = await deploy(true)

    // Registered to mock POH
    mockProofOfHumanity.addSubmissionManually([alice.address, bob.address, frank.address])

    // Grant Platform Id Mint role to Deployer and Bob
    const mintRole = await talentLayerPlatformID.MINT_ROLE()
    await talentLayerPlatformID.connect(deployer).grantRole(mintRole, deployer.address)
    await talentLayerPlatformID.connect(deployer).grantRole(mintRole, bob.address)

    // Deployer mints Platform Id for Alice
    platformName = 'HireVibes'
    await talentLayerPlatformID.connect(deployer).mintForAddress(platformName, alice.address)
    mintFee = 100
  })

  describe('Platform Id contract test', async function() {
    it('Alice successfully minted a PlatformId Id', async function() {
      platformId = await talentLayerPlatformID.getPlatformIdFromAddress(alice.address)
      expect(platformId).to.be.equal('1')
    })

    it('Alice can check the number of id minted', async function() {
      await talentLayerPlatformID.connect(alice).numberMinted(alice.address)
      expect(await talentLayerPlatformID.numberMinted(alice.address)).to.be.equal('1')
    })

    it('Alice can update the platform Data', async function() {
      await talentLayerPlatformID.connect(alice).updateProfileData('1', 'newPlatId')

      const aliceUserId = await talentLayerPlatformID.getPlatformIdFromAddress(alice.address)
      const alicePlatformData = await talentLayerPlatformID.platforms(aliceUserId)
      expect(alicePlatformData.dataUri).to.be.equal('newPlatId')
    })

<<<<<<< HEAD
    it('Alice should not be able to transfer her PlatformId Id to Bob', async function () {
      await expect(talentLayerPlatformID.transferFrom(alice.address, bob.address, 1)).to.be.revertedWith('Not allowed')
    })

    it('Alice should not be able to mint a new PlatformId ID', async function () {
      await expect(talentLayerPlatformID.connect(alice).mint('SecPlatId')).to.be.revertedWith(
        'Platform already has a Platform ID',
=======
    it('Alice should not be able to transfer her PlatformId Id to Bob', async function() {
      expect(talentLayerPlatformID.transferFrom(alice.address, bob.address, 1)).to.be.revertedWith('Not allowed')
    })

    it('Alice should not be able to mint a new PlatformId ID', async function() {
      expect(talentLayerPlatformID.connect(alice).mint('SecPlatId')).to.be.revertedWith(
        'You already have a Platform ID',
>>>>>>> 040bb028
      )
    })

    it("ALice can't mint a platformId for someone else", async function() {
      const mintRole = await talentLayerPlatformID.MINT_ROLE()
      await expect(talentLayerPlatformID.connect(alice).mintForAddress('platId2', dave.address)).to.be.revertedWith(
        `AccessControl: account ${alice.address.toLowerCase()} is missing role ${mintRole.toLowerCase()}`,
      )
    })

<<<<<<< HEAD
    it('Alice should not be able to mint a PlatformId ID with the same name', async function () {
      await expect(talentLayerPlatformID.connect(alice).mint('PlatId')).to.be.revertedWith(
        'Platform already has a Platform ID',
      )
=======
    it('Alice should not be able to mint a PlatformId ID with the same name', async function() {
      expect(talentLayerPlatformID.connect(alice).mint('PlatId')).to.be.revertedWith('You already have a Platform ID')
>>>>>>> 040bb028
    })

    it("Alice's PlatformID ownership data is coherent", async function() {
      const aliceUserId = await talentLayerPlatformID.getPlatformIdFromAddress(alice.address)
      const alicePlatformData = await talentLayerPlatformID.platforms(aliceUserId)
      const name = alicePlatformData.name
      const isNameTaken = await talentLayerPlatformID.takenNames(platformName)
      const idOwner = await talentLayerPlatformID.ownerOf(platformId)
      expect(platformName).to.equal(name)
      expect(isNameTaken).to.equal(true)
      expect(platformName).to.equal(platformName)
      expect(idOwner).to.equal(alice.address)
    })

    it('Alice should be able to set up and update platform fee', async function() {
      const aliceUserId = await talentLayerPlatformID.getPlatformIdFromAddress(alice.address)
      const adminRole = await talentLayerPlatformID.DEFAULT_ADMIN_ROLE()

      await talentLayerPlatformID.grantRole(adminRole, alice.address)
      await talentLayerPlatformID.connect(alice).updatePlatformFee(aliceUserId, 1)

      const alicePlatformData = await talentLayerPlatformID.platforms(aliceUserId)

      expect(alicePlatformData.fee).to.be.equal(1)

      await talentLayerPlatformID.connect(alice).updatePlatformFee(aliceUserId, 6)

      const newAlicePlatformData = await talentLayerPlatformID.platforms(aliceUserId)

      expect(newAlicePlatformData.fee).to.be.equal(6)
    })

    it('The deployer can update the mint fee', async function() {
      await talentLayerPlatformID.connect(deployer).updateMintFee(mintFee)
      const updatedMintFee = await talentLayerPlatformID.mintFee()

      expect(updatedMintFee).to.be.equal(mintFee)
    })

    it('Bob can mint a platform id by paying the mint fee', async function() {
      const bobBalanceBefore = await bob.getBalance()
      const contractBalanceBefore = await ethers.provider.getBalance(talentLayerPlatformID.address)

      // Mint fails if not enough ETH is sent
      await expect(talentLayerPlatformID.connect(bob).mint('BobPlat')).to.be.revertedWith(
        'Incorrect amount of ETH for mint fee',
      )

      // Mint is successful if the correct amount of ETH for mint fee is sent
      await talentLayerPlatformID.connect(bob).mint('BobPlat', { value: mintFee })
      const bobPlatformId = await talentLayerPlatformID.getPlatformIdFromAddress(bob.address)
      expect(bobPlatformId).to.be.equal('2')

      // Bob balance is decreased by the mint fee (+ gas fees)
      const bobBalanceAfter = await bob.getBalance()
      expect(bobBalanceAfter).to.be.lte(bobBalanceBefore.sub(mintFee))

      // Platform id contract balance is increased by the mint fee
      const contractBalanceAfter = await ethers.provider.getBalance(talentLayerPlatformID.address)
      expect(contractBalanceAfter).to.be.equal(contractBalanceBefore.add(mintFee))
    })

    it("The deployer can withdraw the contract's balance", async function() {
      const deployerBalanceBefore = await deployer.getBalance()
      const contractBalanceBefore = await ethers.provider.getBalance(talentLayerPlatformID.address)

      // Withdraw fails if the caller is not an admin
      const adminRole = await talentLayerPlatformID.DEFAULT_ADMIN_ROLE()
      await expect(talentLayerPlatformID.connect(bob).withdraw()).to.be.revertedWith(
        `AccessControl: account ${bob.address.toLowerCase()} is missing role ${adminRole.toLowerCase()}`,
      )

      // Withdraw is successful if the caller is the deployer
      const tx = await talentLayerPlatformID.connect(deployer).withdraw()
      const receipt = await tx.wait()
      const gasUsed = receipt.gasUsed.mul(receipt.effectiveGasPrice)

      const deployerBalanceAfter = await deployer.getBalance()
      const contractBalanceAfter = await ethers.provider.getBalance(talentLayerPlatformID.address)

      // Deployer balance is increased by the contract balance (- gas fees)s
      expect(deployerBalanceAfter).to.be.equal(deployerBalanceBefore.add(contractBalanceBefore).sub(gasUsed))

      // Contract balance is 0
      expect(contractBalanceAfter).to.be.equal(0)
    })

    it('The deployer can add a new available arbitrator', async function() {
      await talentLayerPlatformID.connect(deployer).addArbitrator(talentLayerArbitrator.address, true)
      const isValid = await talentLayerPlatformID.validArbitrators(talentLayerArbitrator.address)
      expect(isValid).to.be.true

      const isInternal = await talentLayerPlatformID.internalArbitrators(talentLayerArbitrator.address)
      expect(isInternal).to.be.true
    })

    it('The platform owner can update the arbitrator only if is a valid one', async function() {
      const tx = talentLayerPlatformID.connect(alice).updateArbitrator(1, dave.address, [])
      await expect(tx).to.be.revertedWith('The address must be of a valid arbitrator')

      await talentLayerPlatformID.connect(alice).updateArbitrator(1, talentLayerArbitrator.address, [])
      const arbitrator = (await talentLayerPlatformID.getPlatform(1)).arbitrator
      expect(arbitrator).to.be.equal(talentLayerArbitrator.address)

      // Extra data is updated and is equal to the platform id since the arbitrator is internal
      const arbitratorExtraData = (await talentLayerPlatformID.getPlatform(1)).arbitratorExtraData
      const platformId = BigNumber.from(arbitratorExtraData)
      expect(platformId).to.be.equal(1)
    })

    it('The deployer can update the minimum arbitration fee timeout', async function() {
      const minArbitrationFeeTimeout = 3600 * 10
      await talentLayerPlatformID.connect(deployer).updateMinArbitrationFeeTimeout(minArbitrationFeeTimeout)
      const updatedMinArbitrationFeeTimeout = await talentLayerPlatformID.minArbitrationFeeTimeout()

      expect(updatedMinArbitrationFeeTimeout).to.be.equal(minArbitrationFeeTimeout)
    })

    it('The platform owner can update the arbitration fee timeout', async function() {
      const minArbitrationFeeTimeout = await talentLayerPlatformID.minArbitrationFeeTimeout()
      const tx = talentLayerPlatformID.connect(alice).updateArbitrationFeeTimeout(1, minArbitrationFeeTimeout - 1)
      await expect(tx).to.be.revertedWith('The timeout must be greater than the minimum timeout')

      const arbitrationFeeTimeout = minArbitrationFeeTimeout + 3600 * 2
      await talentLayerPlatformID.connect(alice).updateArbitrationFeeTimeout(1, arbitrationFeeTimeout)
      const updatedArbitrationFeeTimeout = (await talentLayerPlatformID.getPlatform(1)).arbitrationFeeTimeout
      expect(updatedArbitrationFeeTimeout).to.be.equal(arbitrationFeeTimeout)
    })

    it('Only the owner of the platform can update its arbitrator', async function() {
      const tx = talentLayerPlatformID.connect(bob).updateArbitrator(1, talentLayerArbitrator.address, [])
      await expect(tx).to.be.revertedWith("You're not the owner of this platform")
    })

    it('The deployer can remove an available arbitrator', async function() {
      await talentLayerPlatformID.connect(deployer).removeArbitrator(talentLayerArbitrator.address)
      const isValid = await talentLayerPlatformID.validArbitrators(talentLayerArbitrator.address)
      expect(isValid).to.be.false

      const isInternal = await talentLayerPlatformID.internalArbitrators(talentLayerArbitrator.address)
      expect(isInternal).to.be.false
    })
  })

  describe('Talent Layer ID contract test', function() {
    it('Alice, Bob and Carol can mint a talentLayerId', async function() {
      await talentLayerID.connect(alice).mintWithPoh('1', 'alice')
      await talentLayerID.connect(bob).mintWithPoh('1', 'bob')

      await expect(talentLayerID.connect(carol).mintWithPoh('1', 'carol')).to.be.revertedWith(
        'You need to use an address registered on Proof of Humanity',
      )
      await talentLayerID.connect(carol).mint('1', 'carol')
      expect(await talentLayerID.walletOfOwner(alice.address)).to.be.equal('1')
      expect(await talentLayerID.walletOfOwner(bob.address)).to.be.equal('2')
      expect(await talentLayerID.walletOfOwner(carol.address)).to.be.equal('3')
      const carolUserId = await talentLayerID.walletOfOwner(carol.address)
      const profileData = await talentLayerID.profiles(carolUserId)
      expect(profileData.platformId).to.be.equal('1')
    })

<<<<<<< HEAD
    it('Carol can activate POH on her talentLayerID', async function () {
      await expect(talentLayerID.connect(carol).mintWithPoh(1, 'carol')).to.be.revertedWith(
        'You already have a TalentLayerID',
=======
    it('Carol can activate POH on her talentLayerID', async function() {
      expect(talentLayerID.connect(carol).mintWithPoh(1, 'carol')).to.be.revertedWith(
        "You're address is not registerd for poh",
>>>>>>> 040bb028
      )
      await mockProofOfHumanity.addSubmissionManually([carol.address])
      await talentLayerID.connect(carol).activatePoh(3)
      const profileData = await talentLayerID.profiles(3)

      expect(await talentLayerID.isTokenPohRegistered(3)).to.be.equal(true)
      expect(profileData.pohAddress).to.be.equal(carol.address)
    })

    it('The deployer can update the mint fee', async function() {
      await talentLayerID.connect(deployer).updateMintFee(mintFee)
      const updatedMintFee = await talentLayerID.mintFee()

      expect(updatedMintFee).to.be.equal(mintFee)
    })

    it('Eve can mint a talentLayerId by paying the mint fee', async function() {
      const eveBalanceBefore = await eve.getBalance()
      const contractBalanceBefore = await ethers.provider.getBalance(talentLayerID.address)

      // Mint fails if not enough ETH is sent
      await expect(talentLayerID.connect(eve).mint('1', 'eve')).to.be.revertedWith(
        'Incorrect amount of ETH for mint fee',
      )

      // Mint is successful if the correct amount of ETH for mint fee is sent
      await talentLayerID.connect(eve).mint('1', 'eve', { value: mintFee })
      expect(await talentLayerID.walletOfOwner(eve.address)).to.be.equal('4')

      // Eve balance is decreased by the mint fee (+ gas fees)
      const eveBalanceAfter = await eve.getBalance()
      expect(eveBalanceAfter).to.be.lte(eveBalanceBefore.sub(mintFee))

      // TalentLayer id contract balance is increased by the mint fee
      const contractBalanceAfter = await ethers.provider.getBalance(talentLayerID.address)
      expect(contractBalanceAfter).to.be.equal(contractBalanceBefore.add(mintFee))
    })

    it("The deployer can withdraw the contract's balance", async function() {
      const deployerBalanceBefore = await deployer.getBalance()
      const contractBalanceBefore = await ethers.provider.getBalance(talentLayerID.address)

      // Withdraw fails if the caller is not the owner
      await expect(talentLayerID.connect(alice).withdraw()).to.be.revertedWith('Ownable: caller is not the owner')

      // Withdraw is successful if the caller is the owner
      const tx = await talentLayerID.connect(deployer).withdraw()
      const receipt = await tx.wait()
      const gasUsed = receipt.gasUsed.mul(receipt.effectiveGasPrice)

      const deployerBalanceAfter = await deployer.getBalance()
      const contractBalanceAfter = await ethers.provider.getBalance(talentLayerID.address)

      // Deployer balance is increased by the contract balance (- gas fees)s
      expect(deployerBalanceAfter).to.be.equal(deployerBalanceBefore.add(contractBalanceBefore).sub(gasUsed))

      // Contract balance is 0
      expect(contractBalanceAfter).to.be.equal(0)
    })

    it('Deployer can mint TalentLayerID without poh for free', async function() {
      const deployerBalanceBefore = await deployer.getBalance()
      const graceBalanceBefore = await grace.getBalance()

      const tx = await talentLayerID.freeMint('1', grace.address, 'grace')
      const receipt = await tx.wait()
      const gasUsed = receipt.gasUsed.mul(receipt.effectiveGasPrice)
      const deployerBalanceAfter = await deployer.getBalance()
      const graceBalanceAfter = await grace.getBalance()

      await expect(deployerBalanceAfter, 'Deployer only pays for gas costs when minting').to.be.equal(
        deployerBalanceBefore.sub(gasUsed),
      )
      await expect(graceBalanceAfter, 'Address minted for does not pay anything').to.be.equal(graceBalanceBefore)
    })

    it('Alice can NOT mint TalentLayerIDs without paying the mint fee', async function() {
      await expect(
        talentLayerID.connect(alice).freeMint('1', heidi.address, 'heidi'),
        'Alice tries to mint talentLayer ID for heidi for free.',
      ).to.be.revertedWith('Ownable: caller is not the owner')
    })
  })

  describe('SimpleERC20 contract contract test', function() {
    describe('Deployment', function() {
      // it("Should be accessible", async function () {
      //   await loadFixture(deployTokenFixture);
      //   expect(await token.ping()).to.equal(1);
      // });

      it('Should set the right deployer', async function() {
        expect(await token.owner()).to.equal(deployer.address)
      })

      it('Should assign the total supply of tokens to the deployer', async function() {
        // await loadFixture(deployTokenFixture);
        const deployerBalance = await token.balanceOf(deployer.address)
        const totalSupply = await token.totalSupply()
        expect(totalSupply).to.equal(deployerBalance)
      })

      it('Should transfer 10000000 tokens to alice', async function() {
        // await loadFixture(deployTokenFixture);
        expect(token.transfer(alice.address, 10000000)).to.changeTokenBalances(token, [deployer, alice], [-1000, 1000])
      })
    })

    describe('Token transactions.', function() {
      it('Should transfer tokens between accounts', async function() {
        // await loadFixture(deployTokenFixture);

        // Transfer 50 tokens from deployer to alice
        await expect(token.transfer(alice.address, 50)).to.changeTokenBalances(token, [deployer, alice], [-50, 50])

        // Transfer 50 tokens from alice to bob
        await expect(token.connect(alice).transfer(bob.address, 50)).to.changeTokenBalances(
          token,
          [alice, bob],
          [-50, 50],
        )
      })

      it('Should emit Transfer events.', async function() {
        // await loadFixture(deployTokenFixture);

        // Transfer 50 tokens from deployer to alice
        await expect(token.transfer(alice.address, 50))
          .to.emit(token, 'Transfer')
          .withArgs(deployer.address, alice.address, 50)

        // Transfer 50 tokens from alice to bob
        await expect(token.connect(alice).transfer(bob.address, 50))
          .to.emit(token, 'Transfer')
          .withArgs(alice.address, bob.address, 50)
      })

      it("Should revert when sender doesn't have enough tokens.", async function() {
        // await loadFixture(deployTokenFixture);

        const initialdeployerBalance = await token.balanceOf(deployer.address)

        // Try to send 1 token from dave (0 tokens) to deployer (1000 tokens).
        await expect(token.connect(dave).transfer(deployer.address, 1)).to.be.revertedWith(
          'ERC20: transfer amount exceeds balance',
        )

        // deployer balance shouldn't have changed.
        await expect(await token.balanceOf(deployer.address)).to.equal(initialdeployerBalance)
      })
    })
  })

<<<<<<< HEAD
  describe('Service Registry & Proposal contract test', function () {
    it("Dave, who doesn't have TalentLayerID, can't create a service", async function () {
      await expect(serviceRegistry.connect(dave).createOpenServiceFromBuyer(1, 'haveNotTlid')).to.be.revertedWith(
        'You should have a TalentLayerId',
      )
    })

    it("Alice can't create a new service with a talentLayerId 0", async function () {
      await expect(serviceRegistry.connect(alice).createOpenServiceFromBuyer(0, 'cid0')).to.be.revertedWith(
        'Invalid platform ID',
=======
  describe('Service Registry & Proposal contract test', function() {
    it("Dave, who doesn't have TalentLayerID, can't create a service", async function() {
      expect(serviceRegistry.connect(dave).createOpenServiceFromBuyer(1, 'haveNotTlid')).to.be.revertedWith(
        'You sould have a TalentLayerId',
      )
    })

    it("Alice can't create a new service with a talentLayerId 0", async function() {
      expect(serviceRegistry.connect(alice).createOpenServiceFromBuyer(0, 'cid0')).to.be.revertedWith(
        'Seller 0 is not a valid TalentLayerId',
>>>>>>> 040bb028
      )
      await expect(serviceRegistry.connect(alice).createOpenServiceFromBuyer(0, 'cid0')).to.be.revertedWith(
        'Invalid platform ID',
      )
    })

    it('Alice the buyer can create a few Open service', async function() {
      // Alice will create 4 Open services fo the whole unit test process
      await serviceRegistry.connect(alice).createOpenServiceFromBuyer(1, 'CID1')
      const serviceData = await serviceRegistry.services(1)

      // service 2
      await serviceRegistry.connect(alice).createOpenServiceFromBuyer(1, 'CID2')
      await serviceRegistry.services(2)

      // service 3
      await serviceRegistry.connect(alice).createOpenServiceFromBuyer(1, 'CID3')
      await serviceRegistry.services(3)

      // service 4
      await serviceRegistry.connect(alice).createOpenServiceFromBuyer(1, 'CID4')
      await serviceRegistry.services(4)

      expect(serviceData.status.toString()).to.be.equal('4')
      expect(serviceData.buyerId.toString()).to.be.equal('1')
      expect(serviceData.initiatorId.toString()).to.be.equal('1')
      expect(serviceData.serviceDataUri).to.be.equal('CID1')
      expect(serviceData.platformId).to.be.equal(1)
    })

<<<<<<< HEAD
    it("Alice can't create a new open service with wrong TalentLayer Platform ID", async function () {
      await expect(serviceRegistry.connect(alice).createOpenServiceFromBuyer(5, 'wrongTlPid')).to.be.revertedWith(
=======
    it("Alice can't create a new open service with wrong TalentLayer Platform ID", async function() {
      expect(serviceRegistry.connect(alice).createOpenServiceFromBuyer(5, 'wrongTlPid')).to.be.revertedWith(
>>>>>>> 040bb028
        'Invalid platform ID',
      )
    })

    it('Alice can update her service data', async function() {
      await serviceRegistry.connect(alice).updateServiceData(1, 'aliceUpdateHerFirstService')
      const serviceData = await serviceRegistry.services(1)
      expect(serviceData.serviceDataUri).to.be.equal('aliceUpdateHerFirstService')
    })

    it('Bob can create his first proposal for an Open service n°1 from Alice', async function() {
      // Proposal on the Open service n 1
      const bobTid = await talentLayerID.walletOfOwner(bob.address)
      const rateToken = '0xC01FcDfDE3B2ABA1eab76731493C617FfAED2F10'

      // Proposal data check before the proposal
      const proposalDataBefore = await serviceRegistry.getProposal(1, bobTid)
      expect(proposalDataBefore.sellerId.toString()).to.be.equal('0')

      await serviceRegistry.connect(bob).createProposal(1, rateToken, 1, 'proposal1FromBobToAlice1Service')

      const serviceData = await serviceRegistry.services(1)
      const proposalDataAfter = await serviceRegistry.getProposal(1, bobTid)

      // Service data check
      expect(serviceData.status.toString()).to.be.equal('4')
      expect(serviceData.buyerId.toString()).to.be.equal('1')

      // Proposal data check after the proposal

      expect(proposalDataAfter.rateToken).to.be.equal(rateToken)
      expect(proposalDataAfter.rateAmount.toString()).to.be.equal('1')
      expect(proposalDataAfter.proposalDataUri).to.be.equal('proposal1FromBobToAlice1Service')
      expect(proposalDataAfter.sellerId.toString()).to.be.equal('2')
      expect(proposalDataAfter.status.toString()).to.be.equal('0')
    })

    it('Carol can create her first proposal (will be rejected by Alice) ', async function() {
      const rateToken = '0xC01FcDfDE3B2ABA1eab76731493C617FfAED2F10'
      await serviceRegistry.connect(carol).createProposal(1, rateToken, 2, 'proposal1FromCarolToAlice1Service')
      await serviceRegistry.services(1)
      // get proposal info
      const carolTid = await talentLayerID.walletOfOwner(carol.address)
      await serviceRegistry.getProposal(1, carolTid)
    })

    it('Bob can update his first proposal ', async function() {
      const bobTid = await talentLayerID.walletOfOwner(bob.address)
      const rateToken = '0xC01FcDfDE3B2ABA1eab76731493C617FfAED2F10'

      const proposalDataBefore = await serviceRegistry.getProposal(1, bobTid)
      expect(proposalDataBefore.rateAmount.toString()).to.be.equal('1')

      await serviceRegistry.connect(bob).updateProposal(1, rateToken, 2, 'updateProposal1FromBobToAlice1Service')

      const proposalDataAfter = await serviceRegistry.getProposal(1, bobTid)
      expect(proposalDataAfter.rateAmount.toString()).to.be.equal('2')
      expect(proposalDataAfter.proposalDataUri).to.be.equal('updateProposal1FromBobToAlice1Service')
    })

    it('Alice can validate Bob proposal', async function() {
      const bobTid = await talentLayerID.walletOfOwner(bob.address)
      const rateToken = '0xC01FcDfDE3B2ABA1eab76731493C617FfAED2F10'

      const proposalDataBefore = await serviceRegistry.getProposal(1, bobTid)
      expect(proposalDataBefore.status.toString()).to.be.equal('0')

      await serviceRegistry.connect(alice).validateProposal(1, bobTid)

      const proposalDataAfter = await serviceRegistry.getProposal(1, bobTid)
      expect(proposalDataAfter.status.toString()).to.be.equal('1')
    })

    it('Alice can reject Carol proposal ', async function() {
      const carolTid = await talentLayerID.walletOfOwner(carol.address)
      await serviceRegistry.connect(alice).rejectProposal(1, carolTid)

      const proposalDataAfter = await serviceRegistry.getProposal(1, carolTid)
      expect(proposalDataAfter.status.toString()).to.be.equal('2')
    })
  })

  describe('Escrow Contract test.', function() {
    describe('Successful use of Escrow for a service using an ERC20 token.', function() {
      const amountBob = 1000000
      const amountCarol = 2000
      const serviceId = 2
      const transactionId = 0
      let proposalIdBob = 0 //Will be set later
      let proposalIdCarol = 0 //Will be set later
      let totalAmount = 0 //Will be set later

      it('Alice can NOT deposit tokens to escrow yet.', async function() {
        await token.connect(alice).approve(talentLayerEscrow.address, amountBob)
        await expect(talentLayerEscrow.connect(alice).createTokenTransaction('_metaEvidence', serviceId, proposalIdBob))
          .to.be.reverted
      })

      it('Bob can make a second proposal on the Alice service n°2', async function() {
        proposalIdBob = await talentLayerID.walletOfOwner(bob.address)
        await serviceRegistry
          .connect(bob)
          .createProposal(serviceId, token.address, amountBob, 'proposal2FromBobToAlice2Service')
      })

      it('Carol can make her second proposal on the Alice service n°2', async function() {
        proposalIdCarol = await talentLayerID.walletOfOwner(carol.address)
        await serviceRegistry
          .connect(carol)
          .createProposal(serviceId, token.address, amountCarol, 'proposal2FromCarolToAlice2Service')
      })

      it('Alice cannot update originPlatformFee, protocolFee or protocolWallet', async function() {
        await expect(talentLayerEscrow.connect(alice).updateProtocolFee(4000)).to.be.revertedWith(
          'Ownable: caller is not the owner',
        )
        await expect(talentLayerEscrow.connect(alice).updateOriginPlatformFee(4000)).to.be.revertedWith(
          'Ownable: caller is not the owner',
        )
        await expect(talentLayerEscrow.connect(alice).updateProtocolWallet(dave.address)).to.be.revertedWith(
          'Ownable: caller is not the owner',
        )
      })

      it('The Deployer can update originPlatformFee, protocolFee and protocolWallet', async function() {
        let protocolWallet = await talentLayerEscrow.connect(deployer).getProtocolWallet()
        expect(protocolWallet).to.equal(deployer.address)
        await talentLayerEscrow.connect(deployer).updateProtocolWallet(dave.address)
        protocolWallet = await talentLayerEscrow.connect(deployer).getProtocolWallet()
        expect(protocolWallet).to.equal(dave.address)

        await talentLayerEscrow.connect(deployer).updateProtocolFee(800)
        await talentLayerEscrow.connect(deployer).updateOriginPlatformFee(1400)
        const protocolFee = await talentLayerEscrow.protocolFee()
        const originPlatformFee = await talentLayerEscrow.originPlatformFee()
        expect(protocolFee).to.equal(800)
        expect(originPlatformFee).to.equal(1400)
      })

      it("Alice can deposit funds for Bob's proposal, which will emit an event.", async function() {
        const aliceUserId = await talentLayerPlatformID.getPlatformIdFromAddress(alice.address)
        await talentLayerPlatformID.connect(alice).updatePlatformFee(aliceUserId, 1100)
        const alicePlatformData = await talentLayerPlatformID.platforms(aliceUserId)
        const protocolFee = await talentLayerEscrow.protocolFee()
        const originPlatformFee = await talentLayerEscrow.originPlatformFee()
        const platformFee = alicePlatformData.fee

        totalAmount = amountBob + (amountBob * (protocolFee + originPlatformFee + platformFee)) / 10000

        await token.connect(alice).approve(talentLayerEscrow.address, totalAmount)

        const transaction = await talentLayerEscrow
          .connect(alice)
          .createTokenTransaction('_metaEvidence', serviceId, proposalIdBob)
        await expect(transaction).to.changeTokenBalances(
          token,
          [talentLayerEscrow.address, alice, bob],
          [totalAmount, -totalAmount, 0],
        )

        await expect(transaction)
          .to.emit(talentLayerEscrow, 'ServiceProposalConfirmedWithDeposit')
          .withArgs(serviceId, proposalIdBob, transactionId)
      })

      it('The deposit should also validate the proposal.', async function() {
        const proposal = await serviceRegistry.getProposal(serviceId, proposalIdBob)
        await expect(proposal.status.toString()).to.be.equal('1')
      })

      it('The deposit should also update the service with transactionId, proposalId, and status.', async function() {
        const service = await serviceRegistry.getService(serviceId)
        await expect(service.status.toString()).to.be.equal('1')
        await expect(service.transactionId.toString()).to.be.equal('0')
        await expect(service.sellerId.toString()).to.be.equal(proposalIdBob)
      })

      it("Alice can NOT deposit funds for Carol's proposal.", async function() {
        await token.connect(alice).approve(talentLayerEscrow.address, amountCarol)
        await expect(
          talentLayerEscrow.connect(alice).createTokenTransaction('_metaEvidence', serviceId, proposalIdCarol),
        ).to.be.reverted
      })

      it('Carol should not be allowed to release escrow the service.', async function() {
        await expect(talentLayerEscrow.connect(carol).release(transactionId, 10)).to.be.revertedWith('Access denied.')
      })

      it('Alice can release half of the escrow to bob, and fees are correctly split.', async function() {
        const transactionDetails = await talentLayerEscrow
          .connect(alice)
          .getTransactionDetails(transactionId.toString())
        const protocolFee = transactionDetails.protocolFee
        const originPlatformFee = transactionDetails.originPlatformFee
        const platformFee = transactionDetails.platformFee

        const transaction = await talentLayerEscrow.connect(alice).release(transactionId, amountBob / 2)
        await expect(transaction).to.changeTokenBalances(
          token,
          [talentLayerEscrow.address, alice, bob],
          [-amountBob / 2, 0, amountBob / 2],
        )
        const platformBalance = await talentLayerEscrow.connect(alice).getClaimableFeeBalance(token.address)
        const deployerBalance = await talentLayerEscrow.connect(deployer).getClaimableFeeBalance(token.address)
        // Alice gets both platformFee & OriginPlatformFee as her platform onboarded the seller & handled the transaction
        await expect(platformBalance.toString()).to.be.equal(
          (((amountBob / 2) * (platformFee + originPlatformFee)) / 10000).toString(),
        )
        await expect(deployerBalance.toString()).to.be.equal((((amountBob / 2) * protocolFee) / 10000).toString())
      })

      it('Alice can release a quarter of the escrow to Bob, and fees are correctly split.', async function() {
        const transactionDetails = await talentLayerEscrow
          .connect(alice)
          .getTransactionDetails(transactionId.toString())
        const protocolFee = transactionDetails.protocolFee
        const originPlatformFee = transactionDetails.originPlatformFee
        const platformFee = transactionDetails.platformFee

        const transaction = await talentLayerEscrow.connect(alice).release(transactionId, amountBob / 4)
        await expect(transaction).to.changeTokenBalances(
          token,
          [talentLayerEscrow.address, alice, bob],
          [-amountBob / 4, 0, amountBob / 4],
        )

        const platformBalance = await talentLayerEscrow.connect(alice).getClaimableFeeBalance(token.address)
        const deployerBalance = await talentLayerEscrow.connect(deployer).getClaimableFeeBalance(token.address)
        // Alice gets both platformFee & OriginPlatformFee as her platform onboarded the seller & handled the transaction
        await expect(platformBalance.toString()).to.be.equal(
          ((((3 * amountBob) / 4) * (platformFee + originPlatformFee)) / 10000).toString(),
        )
        await expect(deployerBalance.toString()).to.be.equal(((((3 * amountBob) / 4) * protocolFee) / 10000).toString())
      })

      it('Carol can NOT reimburse alice.', async function() {
        await expect(talentLayerEscrow.connect(carol).reimburse(transactionId, totalAmount / 4)).to.revertedWith(
          'Access denied.',
        )
      })

      it('Bob can NOT reimburse alice for more than what is left in escrow.', async function() {
        await expect(talentLayerEscrow.connect(bob).reimburse(transactionId, totalAmount)).to.revertedWith(
          'Insufficient funds.',
        )
      })

      it('Bob can reimburse alice for what is left in the escrow, an emit will be sent.', async function() {
        const transaction = await talentLayerEscrow.connect(bob).reimburse(transactionId, amountBob / 4)
        /* When asking for the reimbursement of a fee-less amount,
         * we expect the amount reimbursed to include all fees (calculated by the function,
         * hence the 'totalAmount / 4' expected.
         */
        await expect(transaction).to.changeTokenBalances(
          token,
          [talentLayerEscrow.address, alice, bob],
          [-totalAmount / 4, totalAmount / 4, 0],
        )
        await expect(transaction)
          .to.emit(talentLayerEscrow, 'PaymentCompleted')
          .withArgs(serviceId)
      })

      it('Alice can not release escrow because there is none left. ', async function() {
        await expect(talentLayerEscrow.connect(alice).release(transactionId, 1)).to.be.revertedWith(
          'Insufficient funds.',
        )
      })

      it('Alice can claim her token balance.', async function() {
        const platformBalance = await talentLayerEscrow.connect(alice).getClaimableFeeBalance(token.address)
        const transaction = await talentLayerEscrow.connect(alice).claim(platformId, token.address)
        await expect(transaction).to.changeTokenBalances(
          token,
          [talentLayerEscrow.address, alice.address],
          [-platformBalance, platformBalance],
        )
      })

      it('The protocol owner can claim his token balance.', async function() {
        let protocolOwnerBalance = await talentLayerEscrow.connect(deployer).getClaimableFeeBalance(token.address)
        // await talentLayerEscrow.updateProtocolWallet(alice.address);
        const transaction = await talentLayerEscrow.connect(deployer).claim(0, token.address)
        await expect(transaction).to.changeTokenBalances(
          token,
          [talentLayerEscrow.address, dave.address],
          [-protocolOwnerBalance, protocolOwnerBalance],
        )
      })
    })

    describe('Successful use of Escrow for a service using ETH.', function() {
      const amountBob = 1000000
      const amountCarol = 200
      const serviceId = 3
      const transactionId = 1
      let proposalIdBob = 0 //Will be set later
      let proposalIdCarol = 0 //Will be set later
      let totalAmount = 0 //Will be set later
      const ethAddress = '0x0000000000000000000000000000000000000000'

      it('Alice can NOT deposit eth to escrow yet.', async function() {
        const aliceUserId = await talentLayerPlatformID.getPlatformIdFromAddress(alice.address)
        await talentLayerPlatformID.connect(alice).updatePlatformFee(aliceUserId, 1100)
        const alicePlatformData = await talentLayerPlatformID.platforms(aliceUserId)
        const protocolFee = await talentLayerEscrow.protocolFee()
        const originPlatformFee = await talentLayerEscrow.originPlatformFee()
        const platformFee = alicePlatformData.fee

        totalAmount = amountBob + (amountBob * (protocolFee + originPlatformFee + platformFee)) / 10000

        await token.connect(alice).approve(talentLayerEscrow.address, totalAmount)
        await expect(talentLayerEscrow.connect(alice).createETHTransaction('_metaEvidence', serviceId, proposalIdBob))
          .to.be.reverted
      })

      it('Bob can register a proposal.', async function() {
        proposalIdBob = await talentLayerID.walletOfOwner(bob.address)
        await serviceRegistry
          .connect(bob)
          .createProposal(serviceId, ethAddress, amountBob, 'proposal3FromBobToAlice3Service')
      })

      it('Carol can register a proposal.', async function() {
        proposalIdCarol = await talentLayerID.walletOfOwner(carol.address)
        await serviceRegistry
          .connect(carol)
          .createProposal(serviceId, ethAddress, amountCarol, 'proposal3FromCarolToAlice3Service')
      })

      it("Alice can deposit funds for Bob's proposal, which will emit an event.", async function() {
        const transaction = await talentLayerEscrow
          .connect(alice)
          .createETHTransaction('_metaEvidence', serviceId, proposalIdBob, { value: totalAmount })
        await expect(transaction).to.changeEtherBalances(
          [talentLayerEscrow.address, alice, bob],
          [totalAmount, -totalAmount, 0],
        )

        await expect(transaction)
          .to.emit(talentLayerEscrow, 'ServiceProposalConfirmedWithDeposit')
          .withArgs(serviceId, proposalIdBob, transactionId)
      })

      it('The deposit should also validate the proposal.', async function() {
        const proposal = await serviceRegistry.getProposal(serviceId, proposalIdBob)
        await expect(proposal.status.toString()).to.be.equal('1')
      })

      it('The deposit should also update the service with transactionId, proposalId, and status.', async function() {
        const service = await serviceRegistry.getService(serviceId)
        await expect(service.status.toString()).to.be.equal('1')
        await expect(service.transactionId).to.be.equal(transactionId)
        await expect(service.sellerId).to.be.equal(proposalIdBob)
      })

      it("Alice can NOT deposit funds for Carol's proposal, and NO event should emit.", async function() {
        await token.connect(alice).approve(talentLayerEscrow.address, amountCarol)
        await expect(
          talentLayerEscrow
            .connect(alice)
            .createETHTransaction('_metaEvidence', serviceId, proposalIdCarol, { value: amountCarol }),
        ).to.be.reverted
      })

      it('Carol should not be allowed to release escrow the service.', async function() {
        await expect(talentLayerEscrow.connect(carol).release(transactionId, 10)).to.be.revertedWith('Access denied.')
      })

      it('Alice can release half of the escrow to bob, and fees are correctly split.', async function() {
        const transactionDetails = await talentLayerEscrow
          .connect(alice)
          .getTransactionDetails(transactionId.toString())
        const protocolFee = transactionDetails.protocolFee
        const originPlatformFee = transactionDetails.originPlatformFee
        const platformFee = transactionDetails.platformFee

        const transaction = await talentLayerEscrow.connect(alice).release(transactionId, amountBob / 2)
        await expect(transaction).to.changeEtherBalances(
          [talentLayerEscrow.address, alice, bob],
          [-amountBob / 2, 0, amountBob / 2],
        )

        const platformBalance = await talentLayerEscrow.connect(alice).getClaimableFeeBalance(ethAddress)
        const deployerBalance = await talentLayerEscrow.connect(deployer).getClaimableFeeBalance(ethAddress)
        // Alice gets both platformFee & OriginPlatformFee as her platform onboarded the seller & handled the transaction
        await expect(platformBalance.toString()).to.be.equal(
          (((amountBob / 2) * (platformFee + originPlatformFee)) / 10000).toString(),
        )
        await expect(deployerBalance.toString()).to.be.equal((((amountBob / 2) * protocolFee) / 10000).toString())
      })

      it('Alice can release a quarter of the escrow to Bob, and fees are correctly split.', async function() {
        const transactionDetails = await talentLayerEscrow
          .connect(alice)
          .getTransactionDetails(transactionId.toString())
        const protocolFee = transactionDetails.protocolFee
        const originPlatformFee = transactionDetails.originPlatformFee
        const platformFee = transactionDetails.platformFee

        const transaction = await talentLayerEscrow.connect(alice).release(transactionId, amountBob / 4)
        await expect(transaction).to.changeEtherBalances(
          [talentLayerEscrow.address, alice, bob],
          [-amountBob / 4, 0, amountBob / 4],
        )
        const platformBalance = await talentLayerEscrow.connect(alice).getClaimableFeeBalance(ethAddress)
        const deployerBalance = await talentLayerEscrow.connect(deployer).getClaimableFeeBalance(ethAddress)
        // Alice gets both platformFee & OriginPlatformFee as her platform onboarded the seller & handled the transaction
        await expect(platformBalance.toString()).to.be.equal(
          ((((3 * amountBob) / 4) * (platformFee + originPlatformFee)) / 10000).toString(),
        )
        await expect(deployerBalance.toString()).to.be.equal(((((3 * amountBob) / 4) * protocolFee) / 10000).toString())
      })

      it('Carol can NOT reimburse alice.', async function() {
        await expect(talentLayerEscrow.connect(carol).reimburse(transactionId, totalAmount / 4)).to.revertedWith(
          'Access denied.',
        )
      })

      it('Bob can NOT reimburse alice for more than what is left in escrow.', async function() {
        await expect(talentLayerEscrow.connect(bob).reimburse(transactionId, totalAmount)).to.revertedWith(
          'Insufficient funds.',
        )
      })

      it('Bob can reimburse alice for what is left in the escrow, an emit will be sent.', async function() {
        const transaction = await talentLayerEscrow.connect(bob).reimburse(transactionId, amountBob / 4)
        /* When asking for the reimbursement of a fee-less amount,
         * we expect the amount reimbursed to include all fees (calculated by the function,
         * hence the 'totalAmount / 4' expected.
         */
        await expect(transaction).to.changeEtherBalances(
          [talentLayerEscrow.address, alice, bob],
          [-totalAmount / 4, totalAmount / 4, 0],
        )
        await expect(transaction)
          .to.emit(talentLayerEscrow, 'PaymentCompleted')
          .withArgs(serviceId)
      })

      it('Alice can not release escrow because there is none left.', async function() {
        await expect(talentLayerEscrow.connect(alice).release(transactionId, 10)).to.be.revertedWith(
          'Insufficient funds.',
        )
      })

      it('Alice can claim her ETH balance.', async function() {
        const platformEthBalance = await talentLayerEscrow.connect(alice).getClaimableFeeBalance(ethAddress)
        const transaction = await talentLayerEscrow.connect(alice).claim(platformId, ethAddress)
        await expect(transaction).to.changeEtherBalances(
          [talentLayerEscrow.address, alice.address],
          [-platformEthBalance, platformEthBalance],
        )
      })

      it('The Protocol owner can claim his ETH balance.', async function() {
        const protocolEthBalance = await talentLayerEscrow.connect(deployer).getClaimableFeeBalance(ethAddress)
        const transaction = await talentLayerEscrow.connect(deployer).claim(0, ethAddress)
        await expect(transaction).to.changeEtherBalances(
          [talentLayerEscrow.address, dave.address],
          [-protocolEthBalance, protocolEthBalance],
        )
      })
    })
  })

<<<<<<< HEAD
  describe('Talent Layer Review contract test', function () {
    it("Bob can't write a review yet", async function () {
      await expect(talentLayerReview.connect(bob).addReview(1, 'cidReview', 3, 1)).to.be.revertedWith(
        "You're not an actor of this service",
      )
    })

    it("Carol can't write a review as she's not linked to this service", async function () {
      await expect(talentLayerReview.connect(carol).addReview(1, 'cidReview', 5, 1)).to.be.revertedWith(
=======
  describe('Talent Layer Review contract test', function() {
    it("Bob can't write a review yet", async function() {
      expect(talentLayerReview.connect(bob).addReview(1, 'cidReview', 3, 1)).to.be.revertedWith(
        'The service is not finished yet',
      )
    })

    it("Carol can't write a review as she's not linked to this service", async function() {
      expect(talentLayerReview.connect(carol).addReview(1, 'cidReview', 5, 1)).to.be.revertedWith(
>>>>>>> 040bb028
        "You're not an actor of this service",
      )
    })

<<<<<<< HEAD
    it("Alice and Bob can't write a review for the same Service", async function () {
      await expect(talentLayerReview.connect(alice).addReview(1, 'cidReview', 3, 1)).to.be.revertedWith(
        'The service is not finished yet',
      )
      await expect(talentLayerReview.connect(bob).addReview(1, 'cidReview', 3, 1)).to.be.revertedWith(
        `You're not an actor of this service`,
      )
=======
    it("Alice and Bob can't write a review for the same Service", async function() {
      expect(talentLayerReview.connect(alice).addReview(1, 'cidReview', 0)).to.be.revertedWith('ReviewAlreadyMinted()')
      expect(talentLayerReview.connect(bob).addReview(1, 'cidReview', 3)).to.be.revertedWith('ReviewAlreadyMinted()')
>>>>>>> 040bb028
    })

    it('Alice and Bob can write a review now and we can get review data', async function() {
      await talentLayerReview.connect(alice).addReview(2, 'cidReview1', 2, 1)
      await talentLayerReview.connect(bob).addReview(2, 'cidReview2', 4, 1)

      const reviewData1 = await talentLayerReview.getReview(0)
      const reviewData2 = await talentLayerReview.getReview(1)

      expect(reviewData1.dataUri).to.be.equal('cidReview1')
      expect(reviewData2.dataUri).to.be.equal('cidReview2')

      expect(await reviewData1.platformId).to.be.equal(1)
    })
  })

  describe('Talent Layer Arbitrator contract test', function() {
    it('the owner of the platform can update the arbitration price', async function() {
      const newArbitrationPrice = 1000
      const platformId = 1

      // It fails if the caller is not the owner of the platform
      const tx = talentLayerArbitrator.connect(bob).setArbitrationPrice(platformId, newArbitrationPrice)
      await expect(tx).to.be.revertedWith("You're not the owner of the platform")

      // It succeeds if the caller is the owner of the platform
      await talentLayerArbitrator.connect(alice).setArbitrationPrice(platformId, newArbitrationPrice)
      const extraData = ethers.utils.hexZeroPad(ethers.utils.hexlify(platformId), 32)
      const updatedArbitrationPrice = await talentLayerArbitrator.arbitrationCost(extraData)
      expect(updatedArbitrationPrice).to.be.equal(newArbitrationPrice)
    })
  })
})<|MERGE_RESOLUTION|>--- conflicted
+++ resolved
@@ -74,7 +74,6 @@
       expect(alicePlatformData.dataUri).to.be.equal('newPlatId')
     })
 
-<<<<<<< HEAD
     it('Alice should not be able to transfer her PlatformId Id to Bob', async function () {
       await expect(talentLayerPlatformID.transferFrom(alice.address, bob.address, 1)).to.be.revertedWith('Not allowed')
     })
@@ -82,15 +81,6 @@
     it('Alice should not be able to mint a new PlatformId ID', async function () {
       await expect(talentLayerPlatformID.connect(alice).mint('SecPlatId')).to.be.revertedWith(
         'Platform already has a Platform ID',
-=======
-    it('Alice should not be able to transfer her PlatformId Id to Bob', async function() {
-      expect(talentLayerPlatformID.transferFrom(alice.address, bob.address, 1)).to.be.revertedWith('Not allowed')
-    })
-
-    it('Alice should not be able to mint a new PlatformId ID', async function() {
-      expect(talentLayerPlatformID.connect(alice).mint('SecPlatId')).to.be.revertedWith(
-        'You already have a Platform ID',
->>>>>>> 040bb028
       )
     })
 
@@ -101,15 +91,10 @@
       )
     })
 
-<<<<<<< HEAD
     it('Alice should not be able to mint a PlatformId ID with the same name', async function () {
       await expect(talentLayerPlatformID.connect(alice).mint('PlatId')).to.be.revertedWith(
         'Platform already has a Platform ID',
       )
-=======
-    it('Alice should not be able to mint a PlatformId ID with the same name', async function() {
-      expect(talentLayerPlatformID.connect(alice).mint('PlatId')).to.be.revertedWith('You already have a Platform ID')
->>>>>>> 040bb028
     })
 
     it("Alice's PlatformID ownership data is coherent", async function() {
@@ -271,15 +256,9 @@
       expect(profileData.platformId).to.be.equal('1')
     })
 
-<<<<<<< HEAD
     it('Carol can activate POH on her talentLayerID', async function () {
       await expect(talentLayerID.connect(carol).mintWithPoh(1, 'carol')).to.be.revertedWith(
         'You already have a TalentLayerID',
-=======
-    it('Carol can activate POH on her talentLayerID', async function() {
-      expect(talentLayerID.connect(carol).mintWithPoh(1, 'carol')).to.be.revertedWith(
-        "You're address is not registerd for poh",
->>>>>>> 040bb028
       )
       await mockProofOfHumanity.addSubmissionManually([carol.address])
       await talentLayerID.connect(carol).activatePoh(3)
@@ -433,7 +412,6 @@
     })
   })
 
-<<<<<<< HEAD
   describe('Service Registry & Proposal contract test', function () {
     it("Dave, who doesn't have TalentLayerID, can't create a service", async function () {
       await expect(serviceRegistry.connect(dave).createOpenServiceFromBuyer(1, 'haveNotTlid')).to.be.revertedWith(
@@ -444,18 +422,6 @@
     it("Alice can't create a new service with a talentLayerId 0", async function () {
       await expect(serviceRegistry.connect(alice).createOpenServiceFromBuyer(0, 'cid0')).to.be.revertedWith(
         'Invalid platform ID',
-=======
-  describe('Service Registry & Proposal contract test', function() {
-    it("Dave, who doesn't have TalentLayerID, can't create a service", async function() {
-      expect(serviceRegistry.connect(dave).createOpenServiceFromBuyer(1, 'haveNotTlid')).to.be.revertedWith(
-        'You sould have a TalentLayerId',
-      )
-    })
-
-    it("Alice can't create a new service with a talentLayerId 0", async function() {
-      expect(serviceRegistry.connect(alice).createOpenServiceFromBuyer(0, 'cid0')).to.be.revertedWith(
-        'Seller 0 is not a valid TalentLayerId',
->>>>>>> 040bb028
       )
       await expect(serviceRegistry.connect(alice).createOpenServiceFromBuyer(0, 'cid0')).to.be.revertedWith(
         'Invalid platform ID',
@@ -486,13 +452,8 @@
       expect(serviceData.platformId).to.be.equal(1)
     })
 
-<<<<<<< HEAD
     it("Alice can't create a new open service with wrong TalentLayer Platform ID", async function () {
       await expect(serviceRegistry.connect(alice).createOpenServiceFromBuyer(5, 'wrongTlPid')).to.be.revertedWith(
-=======
-    it("Alice can't create a new open service with wrong TalentLayer Platform ID", async function() {
-      expect(serviceRegistry.connect(alice).createOpenServiceFromBuyer(5, 'wrongTlPid')).to.be.revertedWith(
->>>>>>> 040bb028
         'Invalid platform ID',
       )
     })
@@ -960,7 +921,6 @@
     })
   })
 
-<<<<<<< HEAD
   describe('Talent Layer Review contract test', function () {
     it("Bob can't write a review yet", async function () {
       await expect(talentLayerReview.connect(bob).addReview(1, 'cidReview', 3, 1)).to.be.revertedWith(
@@ -970,22 +930,10 @@
 
     it("Carol can't write a review as she's not linked to this service", async function () {
       await expect(talentLayerReview.connect(carol).addReview(1, 'cidReview', 5, 1)).to.be.revertedWith(
-=======
-  describe('Talent Layer Review contract test', function() {
-    it("Bob can't write a review yet", async function() {
-      expect(talentLayerReview.connect(bob).addReview(1, 'cidReview', 3, 1)).to.be.revertedWith(
-        'The service is not finished yet',
-      )
-    })
-
-    it("Carol can't write a review as she's not linked to this service", async function() {
-      expect(talentLayerReview.connect(carol).addReview(1, 'cidReview', 5, 1)).to.be.revertedWith(
->>>>>>> 040bb028
         "You're not an actor of this service",
       )
     })
 
-<<<<<<< HEAD
     it("Alice and Bob can't write a review for the same Service", async function () {
       await expect(talentLayerReview.connect(alice).addReview(1, 'cidReview', 3, 1)).to.be.revertedWith(
         'The service is not finished yet',
@@ -993,11 +941,6 @@
       await expect(talentLayerReview.connect(bob).addReview(1, 'cidReview', 3, 1)).to.be.revertedWith(
         `You're not an actor of this service`,
       )
-=======
-    it("Alice and Bob can't write a review for the same Service", async function() {
-      expect(talentLayerReview.connect(alice).addReview(1, 'cidReview', 0)).to.be.revertedWith('ReviewAlreadyMinted()')
-      expect(talentLayerReview.connect(bob).addReview(1, 'cidReview', 3)).to.be.revertedWith('ReviewAlreadyMinted()')
->>>>>>> 040bb028
     })
 
     it('Alice and Bob can write a review now and we can get review data', async function() {
