--- conflicted
+++ resolved
@@ -3,7 +3,6 @@
 import { SignerWithAddress } from '@nomiclabs/hardhat-ethers/dist/src/signer-with-address'
 import { BigNumber } from 'ethers'
 import { deploy } from '../utils/deploy'
-<<<<<<< HEAD
 import {
   MockProofOfHumanity,
   ServiceRegistry,
@@ -18,9 +17,8 @@
 const aliceTlId = 1
 const bobTlId = 2
 const carolTlId = 3
-=======
+
 import { getConfig, Network, NetworkConfig } from '../../scripts/utils/config'
->>>>>>> 7e35fcdb
 
 describe('TalentLayer protocol global testing', function () {
   // we dedine the types of the variables we will use
@@ -47,11 +45,8 @@
     networkConfig: NetworkConfig,
     chainId: number
 
-<<<<<<< HEAD
-=======
   const nonListedRateToken = '0x6b175474e89094c44da98b954eedeac495271d0f'
 
->>>>>>> 7e35fcdb
   before(async function () {
     // Get the Signers
     ;[deployer, alice, bob, carol, dave, eve, frank, grace, heidi] = await ethers.getSigners()
@@ -96,11 +91,7 @@
 
   describe('Platform Id contract test', async function () {
     it('Alice successfully minted a PlatformId Id', async function () {
-<<<<<<< HEAD
       platformId = (await talentLayerPlatformID.getPlatformIdFromAddress(alice.address)).toString()
-=======
-      platformId = await talentLayerPlatformID.getPlatformIdFromAddress(alice.address)
->>>>>>> 7e35fcdb
       expect(platformId).to.be.equal('1')
     })
 
@@ -463,9 +454,9 @@
     })
 
     it('Should revert if the Owner tries to blacklist zero address', async function () {
-      await expect(serviceRegistry.connect(deployer).updateAllowedTokenList(ethers.constants.AddressZero, false)).to.be.revertedWith(
-        'Owner can\'t remove Ox address',
-      )
+      await expect(
+        serviceRegistry.connect(deployer).updateAllowedTokenList(ethers.constants.AddressZero, false),
+      ).to.be.revertedWith("Owner can't remove Ox address")
     })
 
     it('Should update the token list accordingly if the owner updates it', async function () {
@@ -524,11 +515,7 @@
     })
 
     it('Alice can update her service data', async function () {
-<<<<<<< HEAD
       await serviceRegistry.connect(alice).updateServiceData(aliceTlId, 1, 'aliceUpdateHerFirstService')
-=======
-      await serviceRegistry.connect(alice).updateServiceData(1, 'aliceUpdateHerFirstService')
->>>>>>> 7e35fcdb
       const serviceData = await serviceRegistry.services(1)
       expect(serviceData.serviceDataUri).to.be.equal('aliceUpdateHerFirstService')
     })
@@ -571,15 +558,14 @@
       await serviceRegistry.getProposal(1, carolTid)
     })
 
-<<<<<<< HEAD
-=======
     it('Should revert if Carol tries to create a proposal with a non-whitelisted payment token', async function () {
       expect(
-        serviceRegistry.connect(carol).createProposal(1, nonListedRateToken, 2, 'proposal1FromCarolToAlice1Service'),
+        serviceRegistry
+          .connect(carol)
+          .createProposal(carolTlId, 1, nonListedRateToken, 2, 'proposal1FromCarolToAlice1Service'),
       ).to.be.revertedWith('This token is not allowed')
     })
 
->>>>>>> 7e35fcdb
     it('Bob can update his first proposal ', async function () {
       const bobTid = await talentLayerID.walletOfOwner(bob.address)
       const rateToken = '0xC01FcDfDE3B2ABA1eab76731493C617FfAED2F10'
@@ -596,15 +582,14 @@
       expect(proposalDataAfter.proposalDataUri).to.be.equal('updateProposal1FromBobToAlice1Service')
     })
 
-<<<<<<< HEAD
-=======
     it('Should revert if Bob updates his proposal with a non-whitelisted payment token ', async function () {
       await expect(
-        serviceRegistry.connect(bob).updateProposal(1, nonListedRateToken, 2, 'updateProposal1FromBobToAlice1Service'),
+        serviceRegistry
+          .connect(bob)
+          .updateProposal(bobTlId, 1, nonListedRateToken, 2, 'updateProposal1FromBobToAlice1Service'),
       ).to.be.revertedWith('This token is not allowed')
     })
 
->>>>>>> 7e35fcdb
     it('Alice can validate Bob proposal', async function () {
       const bobTid = await talentLayerID.walletOfOwner(bob.address)
 
@@ -643,22 +628,14 @@
       })
 
       it('Bob can make a second proposal on the Alice service n°2', async function () {
-<<<<<<< HEAD
         proposalIdBob = (await talentLayerID.walletOfOwner(bob.address)).toNumber()
-=======
-        proposalIdBob = await talentLayerID.walletOfOwner(bob.address)
->>>>>>> 7e35fcdb
         await serviceRegistry
           .connect(bob)
           .createProposal(bobTlId, serviceId, token.address, amountBob, 'proposal2FromBobToAlice2Service')
       })
 
       it('Carol can make her second proposal on the Alice service n°2', async function () {
-<<<<<<< HEAD
         proposalIdCarol = (await talentLayerID.walletOfOwner(carol.address)).toNumber()
-=======
-        proposalIdCarol = await talentLayerID.walletOfOwner(carol.address)
->>>>>>> 7e35fcdb
         await serviceRegistry
           .connect(carol)
           .createProposal(carolTlId, serviceId, token.address, amountCarol, 'proposal2FromCarolToAlice2Service')
@@ -878,22 +855,14 @@
       })
 
       it('Bob can register a proposal.', async function () {
-<<<<<<< HEAD
         proposalIdBob = (await talentLayerID.walletOfOwner(bob.address)).toNumber()
-=======
-        proposalIdBob = await talentLayerID.walletOfOwner(bob.address)
->>>>>>> 7e35fcdb
         await serviceRegistry
           .connect(bob)
           .createProposal(bobTlId, serviceId, ethAddress, amountBob, 'proposal3FromBobToAlice3Service')
       })
 
       it('Carol can register a proposal.', async function () {
-<<<<<<< HEAD
         proposalIdCarol = (await talentLayerID.walletOfOwner(carol.address)).toNumber()
-=======
-        proposalIdCarol = await talentLayerID.walletOfOwner(carol.address)
->>>>>>> 7e35fcdb
         await serviceRegistry
           .connect(carol)
           .createProposal(carolTlId, serviceId, ethAddress, amountCarol, 'proposal3FromCarolToAlice3Service')
@@ -1061,13 +1030,8 @@
     })
 
     it('Alice and Bob can write a review now and we can get review data', async function () {
-<<<<<<< HEAD
       await talentLayerReview.connect(alice).addReview(aliceTlId, 2, 'cidReview1', 2, 1)
       await talentLayerReview.connect(bob).addReview(bobTlId, 2, 'cidReview2', 4, 1)
-=======
-      await talentLayerReview.connect(alice).addReview(2, 'cidReview1', 2, 1)
-      await talentLayerReview.connect(bob).addReview(2, 'cidReview2', 4, 1)
->>>>>>> 7e35fcdb
 
       const reviewData1 = await talentLayerReview.getReview(0)
       const reviewData2 = await talentLayerReview.getReview(1)
