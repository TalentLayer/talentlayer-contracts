--- conflicted
+++ resolved
@@ -258,26 +258,17 @@
 
     it('The platform owner can update the arbitration fee timeout', async function () {
       const minArbitrationFeeTimeout = await talentLayerPlatformID.minArbitrationFeeTimeout()
-<<<<<<< HEAD
       const tx = talentLayerPlatformID
         .connect(alice)
-        .updateArbitrationFeeTimeout(1, minArbitrationFeeTimeout - 1)
+        .updateArbitrationFeeTimeout(1, minArbitrationFeeTimeout.sub(1))
       await expect(tx).to.be.revertedWith('The timeout must be greater than the minimum timeout')
 
-      const arbitrationFeeTimeout = minArbitrationFeeTimeout + 3600 * 2
+      const arbitrationFeeTimeout = minArbitrationFeeTimeout.add(3600 * 2)
       await talentLayerPlatformID
         .connect(alice)
         .updateArbitrationFeeTimeout(1, arbitrationFeeTimeout)
       const updatedArbitrationFeeTimeout = (await talentLayerPlatformID.getPlatform(1))
         .arbitrationFeeTimeout
-=======
-      const tx = talentLayerPlatformID.connect(alice).updateArbitrationFeeTimeout(1, minArbitrationFeeTimeout.sub(1))
-      await expect(tx).to.be.revertedWith('The timeout must be greater than the minimum timeout')
-
-      const arbitrationFeeTimeout = minArbitrationFeeTimeout.add(3600 * 2)
-      await talentLayerPlatformID.connect(alice).updateArbitrationFeeTimeout(1, arbitrationFeeTimeout)
-      const updatedArbitrationFeeTimeout = (await talentLayerPlatformID.getPlatform(1)).arbitrationFeeTimeout
->>>>>>> 41301696
       expect(updatedArbitrationFeeTimeout).to.be.equal(arbitrationFeeTimeout)
     })
 
@@ -497,13 +488,9 @@
 
     it('Should revert if the Owner tries to blacklist zero address', async function () {
       await expect(
-<<<<<<< HEAD
         serviceRegistry
           .connect(deployer)
           .updateAllowedTokenList(ethers.constants.AddressZero, false),
-=======
-        serviceRegistry.connect(deployer).updateAllowedTokenList(ethers.constants.AddressZero, false),
->>>>>>> 41301696
       ).to.be.revertedWith("Owner can't remove Ox address")
     })
 
