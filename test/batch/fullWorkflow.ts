import { SignerWithAddress } from '@nomiclabs/hardhat-ethers/dist/src/signer-with-address'
import { expect } from 'chai'
import { BigNumber } from 'ethers'
import { ethers, network } from 'hardhat'
import { getConfig, Network, NetworkConfig } from '../../networkConfig'
import { deploy } from '../utils/deploy'
import {
  TalentLayerService,
  SimpleERC20,
  TalentLayerArbitrator,
  TalentLayerEscrow,
  TalentLayerID,
  TalentLayerPlatformID,
  TalentLayerReview,
} from '../../typechain-types'

const aliceTlId = 1
const bobTlId = 2
const carolTlId = 3

const alicePlatformId = 1
const bobPlatformId = 2

describe('TalentLayer protocol global testing', function () {
  // we define the types of the variables we will use
  let deployer: SignerWithAddress,
    alice: SignerWithAddress,
    bob: SignerWithAddress,
    carol: SignerWithAddress,
    dave: SignerWithAddress,
    eve: SignerWithAddress,
    frank: SignerWithAddress,
    grace: SignerWithAddress,
    heidi: SignerWithAddress,
    talentLayerService: TalentLayerService,
    talentLayerID: TalentLayerID,
    talentLayerPlatformID: TalentLayerPlatformID,
    talentLayerReview: TalentLayerReview,
    talentLayerEscrow: TalentLayerEscrow,
    talentLayerArbitrator: TalentLayerArbitrator,
    token: SimpleERC20,
    platformName: string,
    platformId: string,
    mintFee: number,
    networkConfig: NetworkConfig,
    chainId: number

  const nonListedRateToken = '0x6b175474e89094c44da98b954eedeac495271d0f'

  before(async function () {
    // Get the Signers
    ;[deployer, alice, bob, carol, dave, eve, frank, grace, heidi] = await ethers.getSigners()
    ;[
      talentLayerID,
      talentLayerPlatformID,
      talentLayerEscrow,
      talentLayerArbitrator,
      talentLayerService,
      talentLayerReview,
      token,
    ] = await deploy(true)

    // Grant Platform Id Mint role to Deployer and Bob
    const mintRole = await talentLayerPlatformID.MINT_ROLE()
    await talentLayerPlatformID.connect(deployer).grantRole(mintRole, deployer.address)
    await talentLayerPlatformID.connect(deployer).grantRole(mintRole, bob.address)

    // Deployer mints Platform Id for Alice
    platformName = 'HireVibes'
    await talentLayerPlatformID.connect(deployer).mintForAddress(platformName, alice.address)
    mintFee = 100

    const allowedTokenList = [
      '0xC01FcDfDE3B2ABA1eab76731493C617FfAED2F10',
      '0x0000000000000000000000000000000000000000',
      '0x07865c6e87b9f70255377e024ace6630c1eaa37f',
      '0x73967c6a0904aa032c103b4104747e88c566b1a2',
      '0xd80d331d3b6dca0a20f4af2edc9c9645cd1f10c8',
      token.address,
    ]

    // Deployer whitelists a list of authorized tokens
    for (const tokenAddress of allowedTokenList) {
      await talentLayerService.connect(deployer).updateAllowedTokenList(tokenAddress, true)
    }
  })

  describe('Platform Id contract test', async function () {
    it('Alice successfully minted a PlatformId Id', async function () {
      platformId = (await talentLayerPlatformID.getPlatformIdFromAddress(alice.address)).toString()
      expect(platformId).to.be.equal('1')
    })

    it('Alice can check the number of id minted', async function () {
      await talentLayerPlatformID.connect(alice).numberMinted(alice.address)
      expect(await talentLayerPlatformID.numberMinted(alice.address)).to.be.equal('1')
    })

    it('Alice can update the platform Data', async function () {
      await talentLayerPlatformID.connect(alice).updateProfileData(aliceTlId, 'newPlatId')

      const aliceUserId = await talentLayerPlatformID.getPlatformIdFromAddress(alice.address)
      const alicePlatformData = await talentLayerPlatformID.platforms(aliceUserId)
      expect(alicePlatformData.dataUri).to.be.equal('newPlatId')
    })

    it('Alice should not be able to transfer her PlatformId Id to Bob', async function () {
      await expect(
        talentLayerPlatformID.transferFrom(alice.address, bob.address, 1),
      ).to.be.revertedWith('Not allowed')
    })

    it('Alice should not be able to mint a new PlatformId ID', async function () {
      await expect(talentLayerPlatformID.connect(alice).mint('SecPlatId')).to.be.revertedWith(
        'Platform already has a Platform ID',
      )
    })

    it("ALice can't mint a platformId for someone else", async function () {
      const mintRole = await talentLayerPlatformID.MINT_ROLE()
      await expect(
        talentLayerPlatformID.connect(alice).mintForAddress('platId2', dave.address),
      ).to.be.revertedWith(
        `AccessControl: account ${alice.address.toLowerCase()} is missing role ${mintRole.toLowerCase()}`,
      )
    })

    it('Alice should not be able to mint a PlatformId ID with the same name', async function () {
      await expect(talentLayerPlatformID.connect(alice).mint('PlatId')).to.be.revertedWith(
        'Platform already has a Platform ID',
      )
    })

    it("Alice's PlatformID ownership data is coherent", async function () {
      const aliceUserId = await talentLayerPlatformID.getPlatformIdFromAddress(alice.address)
      const alicePlatformData = await talentLayerPlatformID.platforms(aliceUserId)
      const name = alicePlatformData.name
      const isNameTaken = await talentLayerPlatformID.takenNames(platformName)
      const idOwner = await talentLayerPlatformID.ownerOf(platformId)
      expect(platformName).to.equal(name)
      expect(isNameTaken).to.equal(true)
      expect(platformName).to.equal(platformName)
      expect(idOwner).to.equal(alice.address)
    })

    it('Alice should be able to set up and update platform fees', async function () {
      const adminRole = await talentLayerPlatformID.DEFAULT_ADMIN_ROLE()

      await talentLayerPlatformID.grantRole(adminRole, alice.address)
      await talentLayerPlatformID.connect(alice).updateOriginServiceFeeRate(alicePlatformId, 1)
      await talentLayerPlatformID
        .connect(alice)
        .updateOriginValidatedProposalFeeRate(alicePlatformId, 15)

      const alicePlatformData = await talentLayerPlatformID.platforms(alicePlatformId)

      expect(alicePlatformData.originServiceFeeRate).to.be.equal(1)
      expect(alicePlatformData.originValidatedProposalFeeRate).to.be.equal(15)

      await talentLayerPlatformID.connect(alice).updateOriginServiceFeeRate(alicePlatformId, 6)
      await talentLayerPlatformID
        .connect(alice)
        .updateOriginValidatedProposalFeeRate(alicePlatformId, 10)

      const newAlicePlatformData = await talentLayerPlatformID.platforms(alicePlatformId)

      expect(newAlicePlatformData.originServiceFeeRate).to.be.equal(6)
      expect(newAlicePlatformData.originValidatedProposalFeeRate).to.be.equal(10)
    })

    it('The deployer can update the mint fee', async function () {
      await talentLayerPlatformID.connect(deployer).updateMintFee(mintFee)
      const updatedMintFee = await talentLayerPlatformID.mintFee()

      expect(updatedMintFee).to.be.equal(mintFee)
    })

    it('Bob can mint a platform id by paying the mint fee', async function () {
      const bobBalanceBefore = await bob.getBalance()
      const contractBalanceBefore = await ethers.provider.getBalance(talentLayerPlatformID.address)

      // Mint fails if not enough ETH is sent
      await expect(talentLayerPlatformID.connect(bob).mint('BobPlat')).to.be.revertedWith(
        'Incorrect amount of ETH for mint fee',
      )

      // Mint is successful if the correct amount of ETH for mint fee is sent
      await talentLayerPlatformID.connect(bob).mint('BobPlat', { value: mintFee })
      const bobPlatformId = await talentLayerPlatformID.getPlatformIdFromAddress(bob.address)
      expect(bobPlatformId).to.be.equal('2')

      // Bob balance is decreased by the mint fee (+ gas fees)
      const bobBalanceAfter = await bob.getBalance()
      expect(bobBalanceAfter).to.be.lte(bobBalanceBefore.sub(mintFee))

      // Platform id contract balance is increased by the mint fee
      const contractBalanceAfter = await ethers.provider.getBalance(talentLayerPlatformID.address)
      expect(contractBalanceAfter).to.be.equal(contractBalanceBefore.add(mintFee))
    })

    it("The deployer can withdraw the contract's balance", async function () {
      const deployerBalanceBefore = await deployer.getBalance()
      const contractBalanceBefore = await ethers.provider.getBalance(talentLayerPlatformID.address)

      // Withdraw fails if the caller is not an admin
      const adminRole = await talentLayerPlatformID.DEFAULT_ADMIN_ROLE()
      await expect(talentLayerPlatformID.connect(bob).withdraw()).to.be.revertedWith(
        `AccessControl: account ${bob.address.toLowerCase()} is missing role ${adminRole.toLowerCase()}`,
      )

      // Withdraw is successful if the caller is the deployer
      const tx = await talentLayerPlatformID.connect(deployer).withdraw()
      const receipt = await tx.wait()
      const gasUsed = receipt.gasUsed.mul(receipt.effectiveGasPrice)

      const deployerBalanceAfter = await deployer.getBalance()
      const contractBalanceAfter = await ethers.provider.getBalance(talentLayerPlatformID.address)

      // Deployer balance is increased by the contract balance (- gas fees)s
      expect(deployerBalanceAfter).to.be.equal(
        deployerBalanceBefore.add(contractBalanceBefore).sub(gasUsed),
      )

      // Contract balance is 0
      expect(contractBalanceAfter).to.be.equal(0)
    })

    it('The deployer can add a new available arbitrator', async function () {
      await talentLayerPlatformID
        .connect(deployer)
        .addArbitrator(talentLayerArbitrator.address, true)
      const isValid = await talentLayerPlatformID.validArbitrators(talentLayerArbitrator.address)
      expect(isValid).to.be.true

      const isInternal = await talentLayerPlatformID.internalArbitrators(
        talentLayerArbitrator.address,
      )
      expect(isInternal).to.be.true
    })

    it('The platform owner can update the arbitrator only if is a valid one', async function () {
      const tx = talentLayerPlatformID.connect(alice).updateArbitrator(1, dave.address, [])
      await expect(tx).to.be.revertedWith('The address must be of a valid arbitrator')

      await talentLayerPlatformID
        .connect(alice)
        .updateArbitrator(1, talentLayerArbitrator.address, [])
      const arbitrator = (await talentLayerPlatformID.getPlatform(alicePlatformId)).arbitrator
      expect(arbitrator).to.be.equal(talentLayerArbitrator.address)

      // Extra data is updated and is equal to the platform id since the arbitrator is internal
      const arbitratorExtraData = (await talentLayerPlatformID.getPlatform(alicePlatformId))
        .arbitratorExtraData
      const platformId = BigNumber.from(arbitratorExtraData)
      expect(platformId).to.be.equal(1)
    })

    it('The deployer can update the minimum arbitration fee timeout', async function () {
      const minArbitrationFeeTimeout = 3600 * 10
      await talentLayerPlatformID
        .connect(deployer)
        .updateMinArbitrationFeeTimeout(minArbitrationFeeTimeout)
      const updatedMinArbitrationFeeTimeout = await talentLayerPlatformID.minArbitrationFeeTimeout()

      expect(updatedMinArbitrationFeeTimeout).to.be.equal(minArbitrationFeeTimeout)
    })

    it('The platform owner can update the arbitration fee timeout', async function () {
      const minArbitrationFeeTimeout = await talentLayerPlatformID.minArbitrationFeeTimeout()
      const tx = talentLayerPlatformID
        .connect(alice)
        .updateArbitrationFeeTimeout(1, minArbitrationFeeTimeout.sub(1))
      await expect(tx).to.be.revertedWith('The timeout must be greater than the minimum timeout')

      const arbitrationFeeTimeout = minArbitrationFeeTimeout.add(3600 * 2)
      await talentLayerPlatformID
        .connect(alice)
        .updateArbitrationFeeTimeout(1, arbitrationFeeTimeout)
      const updatedArbitrationFeeTimeout = (
        await talentLayerPlatformID.getPlatform(alicePlatformId)
      ).arbitrationFeeTimeout
      expect(updatedArbitrationFeeTimeout).to.be.equal(arbitrationFeeTimeout)
    })

    it('Only the owner of the platform can update its arbitrator', async function () {
      const tx = talentLayerPlatformID
        .connect(bob)
        .updateArbitrator(1, talentLayerArbitrator.address, [])
      await expect(tx).to.be.revertedWith("You're not the owner of this platform")
    })

    it('The deployer can remove an available arbitrator', async function () {
      await talentLayerPlatformID.connect(deployer).removeArbitrator(talentLayerArbitrator.address)
      const isValid = await talentLayerPlatformID.validArbitrators(talentLayerArbitrator.address)
      expect(isValid).to.be.false

      const isInternal = await talentLayerPlatformID.internalArbitrators(
        talentLayerArbitrator.address,
      )
      expect(isInternal).to.be.false
    })
  })

  describe('Talent Layer ID contract test', function () {
    it('Alice, Bob and Carol can mint a talentLayerId', async function () {
      await talentLayerID.connect(alice).mint('1', 'alice')
      await talentLayerID.connect(bob).mint('1', 'bob')
      await talentLayerID.connect(carol).mint('1', 'carol')
      expect(await talentLayerID.walletOfOwner(alice.address)).to.be.equal(aliceTlId)
      expect(await talentLayerID.walletOfOwner(bob.address)).to.be.equal(bobTlId)
      expect(await talentLayerID.walletOfOwner(carol.address)).to.be.equal(carolTlId)
      const carolUserId = await talentLayerID.walletOfOwner(carol.address)
      const profileData = await talentLayerID.profiles(carolUserId)
      expect(profileData.platformId).to.be.equal('1')
    })

    it('The deployer can update the mint fee', async function () {
      await talentLayerID.connect(deployer).updateMintFee(mintFee)
      const updatedMintFee = await talentLayerID.mintFee()

      expect(updatedMintFee).to.be.equal(mintFee)
    })

    it('Eve can mint a talentLayerId by paying the mint fee', async function () {
      const eveBalanceBefore = await eve.getBalance()
      const contractBalanceBefore = await ethers.provider.getBalance(talentLayerID.address)

      // Mint fails if not enough ETH is sent
      await expect(talentLayerID.connect(eve).mint('1', 'eve')).to.be.revertedWith(
        'Incorrect amount of ETH for mint fee',
      )

      // Mint is successful if the correct amount of ETH for mint fee is sent
      await talentLayerID.connect(eve).mint('1', 'eve', { value: mintFee })
      expect(await talentLayerID.walletOfOwner(eve.address)).to.be.equal('4')

      // Eve balance is decreased by the mint fee (+ gas fees)
      const eveBalanceAfter = await eve.getBalance()
      expect(eveBalanceAfter).to.be.lte(eveBalanceBefore.sub(mintFee))

      // TalentLayer id contract balance is increased by the mint fee
      const contractBalanceAfter = await ethers.provider.getBalance(talentLayerID.address)
      expect(contractBalanceAfter).to.be.equal(contractBalanceBefore.add(mintFee))
    })

    it("The deployer can withdraw the contract's balance", async function () {
      const deployerBalanceBefore = await deployer.getBalance()
      const contractBalanceBefore = await ethers.provider.getBalance(talentLayerID.address)

      // Withdraw fails if the caller is not the owner
      await expect(talentLayerID.connect(alice).withdraw()).to.be.revertedWith(
        'Ownable: caller is not the owner',
      )

      // Withdraw is successful if the caller is the owner
      const tx = await talentLayerID.connect(deployer).withdraw()
      const receipt = await tx.wait()
      const gasUsed = receipt.gasUsed.mul(receipt.effectiveGasPrice)

      const deployerBalanceAfter = await deployer.getBalance()
      const contractBalanceAfter = await ethers.provider.getBalance(talentLayerID.address)

      // Deployer balance is increased by the contract balance (- gas fees)s
      expect(deployerBalanceAfter).to.be.equal(
        deployerBalanceBefore.add(contractBalanceBefore).sub(gasUsed),
      )

      // Contract balance is 0
      expect(contractBalanceAfter).to.be.equal(0)
    })

    it('Deployer can mint TalentLayerID', async function () {
      const deployerBalanceBefore = await deployer.getBalance()
      const graceBalanceBefore = await grace.getBalance()

      const tx = await talentLayerID.freeMint('1', grace.address, 'grace')
      const receipt = await tx.wait()
      const gasUsed = receipt.gasUsed.mul(receipt.effectiveGasPrice)
      const deployerBalanceAfter = await deployer.getBalance()
      const graceBalanceAfter = await grace.getBalance()

      await expect(
        deployerBalanceAfter,
        'Deployer only pays for gas costs when minting',
      ).to.be.equal(deployerBalanceBefore.sub(gasUsed))
      await expect(graceBalanceAfter, 'Address minted for does not pay anything').to.be.equal(
        graceBalanceBefore,
      )
    })

    it('Alice can NOT mint TalentLayerIDs without paying the mint fee', async function () {
      await expect(
        talentLayerID.connect(alice).freeMint('1', heidi.address, 'heidi'),
        'Alice tries to mint talentLayer ID for heidi for free.',
      ).to.be.revertedWith('Ownable: caller is not the owner')
    })
  })

  describe('SimpleERC20 contract contract test', function () {
    describe('Deployment', function () {
      // it("Should be accessible", async function () {
      //   await loadFixture(deployTokenFixture);
      //   expect(await token.ping()).to.equal(1);
      // });

      it('Should set the right deployer', async function () {
        expect(await token.owner()).to.equal(deployer.address)
      })

      it('Should assign the total supply of tokens to the deployer', async function () {
        // await loadFixture(deployTokenFixture);
        const deployerBalance = await token.balanceOf(deployer.address)
        const totalSupply = await token.totalSupply()
        expect(totalSupply).to.equal(deployerBalance)
      })

      it('Should transfer 10000000 tokens to alice', async function () {
        // await loadFixture(deployTokenFixture);
        expect(token.transfer(alice.address, 10000000)).to.changeTokenBalances(
          token,
          [deployer, alice],
          [-1000, 1000],
        )
      })
    })

    describe('Token transactions.', function () {
      it('Should transfer tokens between accounts', async function () {
        // await loadFixture(deployTokenFixture);

        // Transfer 50 tokens from deployer to alice
        await expect(token.transfer(alice.address, 50)).to.changeTokenBalances(
          token,
          [deployer, alice],
          [-50, 50],
        )

        // Transfer 50 tokens from alice to bob
        await expect(token.connect(alice).transfer(bob.address, 50)).to.changeTokenBalances(
          token,
          [alice, bob],
          [-50, 50],
        )
      })

      it('Should emit Transfer events.', async function () {
        // await loadFixture(deployTokenFixture);

        // Transfer 50 tokens from deployer to alice
        await expect(token.transfer(alice.address, 50))
          .to.emit(token, 'Transfer')
          .withArgs(deployer.address, alice.address, 50)

        // Transfer 50 tokens from alice to bob
        await expect(token.connect(alice).transfer(bob.address, 50))
          .to.emit(token, 'Transfer')
          .withArgs(alice.address, bob.address, 50)
      })

      it("Should revert when sender doesn't have enough tokens.", async function () {
        // await loadFixture(deployTokenFixture);

        const initialDeployerBalance = await token.balanceOf(deployer.address)

        // Try to send 1 token from dave (0 tokens) to deployer (1000 tokens).
        await expect(token.connect(dave).transfer(deployer.address, 1)).to.be.revertedWith(
          'ERC20: transfer amount exceeds balance',
        )

        // deployer balance shouldn't have changed.
        await expect(await token.balanceOf(deployer.address)).to.equal(initialDeployerBalance)
      })
    })
  })

  describe('Talent Layer Service & Proposal contract test', function () {
    it('Should revert if a user tries to whitelist a payment token without being the owner', async function () {
      await expect(
        talentLayerService.connect(alice).updateAllowedTokenList(token.address, true),
      ).to.be.revertedWith('Ownable: caller is not the owner')
    })

    it('Should revert if the Owner tries to blacklist zero address', async function () {
      await expect(
        talentLayerService
          .connect(deployer)
          .updateAllowedTokenList(ethers.constants.AddressZero, false),
      ).to.be.revertedWith("Owner can't remove Ox address")
    })

    it('Should update the token list accordingly if the owner updates it', async function () {
      const randomTokenAddress = '0x2260fac5e5542a773aa44fbcfedf7c193bc2c599'

      await talentLayerService.connect(deployer).updateAllowedTokenList(randomTokenAddress, true)
      expect(await talentLayerService.isTokenAllowed(randomTokenAddress)).to.be.true

      await talentLayerService.connect(deployer).updateAllowedTokenList(randomTokenAddress, false)
      expect(await talentLayerService.isTokenAllowed(randomTokenAddress)).to.be.false
    })

    it("Dave, who doesn't have TalentLayerID, can't create a service", async function () {
      await expect(
<<<<<<< HEAD
        talentLayerService.connect(dave).createOpenServiceFromBuyer(aliceTlId, 1, 'haveNotTlid'),
=======
        talentLayerService.connect(dave).createOpenServiceFromBuyer(1, 'haveNotTlid'),
>>>>>>> 2713ee51
      ).to.be.revertedWith('You should have a TalentLayerId')
    })

    it("Alice can't create a new service with a talentLayerId 0", async function () {
      await expect(
<<<<<<< HEAD
        talentLayerService.connect(alice).createOpenServiceFromBuyer(aliceTlId, 0, 'cid0'),
      ).to.be.revertedWith('Invalid platform ID')
      await expect(
        talentLayerService.connect(alice).createOpenServiceFromBuyer(aliceTlId, 0, 'cid0'),
=======
        talentLayerService.connect(alice).createOpenServiceFromBuyer(0, 'cid0'),
      ).to.be.revertedWith('Invalid platform ID')
      await expect(
        talentLayerService.connect(alice).createOpenServiceFromBuyer(0, 'cid0'),
>>>>>>> 2713ee51
      ).to.be.revertedWith('Invalid platform ID')
    })

    it('Alice the buyer can create a few Open service', async function () {
      const platform = await talentLayerPlatformID.getPlatform(alicePlatformId)
      const alicePlatformServicePostingFee = platform.servicePostingFee

      // Alice will create 4 Open services fo the whole unit test process
<<<<<<< HEAD
      await talentLayerService
        .connect(alice)
        .createOpenServiceFromBuyer(aliceTlId, alicePlatformId, 'CID1', {
          value: alicePlatformServicePostingFee,
        })
      const serviceData = await talentLayerService.services(1)

      // service 2
      await talentLayerService
        .connect(alice)
        .createOpenServiceFromBuyer(aliceTlId, alicePlatformId, 'CID2', {
          value: alicePlatformServicePostingFee,
        })
      await talentLayerService.services(2)

      // service 3
      await talentLayerService
        .connect(alice)
        .createOpenServiceFromBuyer(aliceTlId, alicePlatformId, 'CID3', {
          value: alicePlatformServicePostingFee,
        })
      await talentLayerService.services(3)

      // service 4
      await talentLayerService
        .connect(alice)
        .createOpenServiceFromBuyer(aliceTlId, alicePlatformId, 'CID4', {
          value: alicePlatformServicePostingFee,
        })
      await talentLayerService.services(4)

      // service 5 (will be cancelled)
      await talentLayerService.connect(alice).createOpenServiceFromBuyer(aliceTlId, 1, 'CID5')
=======
      await talentLayerService.connect(alice).createOpenServiceFromBuyer(alicePlatformId, 'CID1', {
        value: alicePlatformServicePostingFee,
      })
      const serviceData = await talentLayerService.services(1)

      // service 2
      await talentLayerService.connect(alice).createOpenServiceFromBuyer(alicePlatformId, 'CID2', {
        value: alicePlatformServicePostingFee,
      })
      await talentLayerService.services(2)

      // service 3
      await talentLayerService.connect(alice).createOpenServiceFromBuyer(alicePlatformId, 'CID3', {
        value: alicePlatformServicePostingFee,
      })
      await talentLayerService.services(3)

      // service 4
      await talentLayerService.connect(alice).createOpenServiceFromBuyer(alicePlatformId, 'CID4', {
        value: alicePlatformServicePostingFee,
      })
      await talentLayerService.services(4)

      // service 5 (will be cancelled)
      await talentLayerService.connect(alice).createOpenServiceFromBuyer(1, 'CID5')
>>>>>>> 2713ee51
      await talentLayerService.services(5)

      expect(serviceData.status.toString()).to.be.equal('4')
      expect(serviceData.buyerId).to.be.equal(aliceTlId)
      expect(serviceData.initiatorId).to.be.equal(aliceTlId)
      expect(serviceData.serviceDataUri).to.be.equal('CID1')
      expect(serviceData.platformId).to.be.equal(1)
    })

    it("Alice can't create a new open service with wrong TalentLayer Platform ID", async function () {
      await expect(
<<<<<<< HEAD
        talentLayerService.connect(alice).createOpenServiceFromBuyer(aliceTlId, 5, 'wrongTlPid'),
=======
        talentLayerService.connect(alice).createOpenServiceFromBuyer(5, 'wrongTlPid'),
>>>>>>> 2713ee51
      ).to.be.revertedWith('Invalid platform ID')
    })

    it('Alice can update her service data', async function () {
<<<<<<< HEAD
      await talentLayerService
        .connect(alice)
        .updateServiceData(aliceTlId, 1, 'aliceUpdateHerFirstService')
=======
      await talentLayerService.connect(alice).updateServiceData(1, 'aliceUpdateHerFirstService')
>>>>>>> 2713ee51
      const serviceData = await talentLayerService.services(1)
      expect(serviceData.serviceDataUri).to.be.equal('aliceUpdateHerFirstService')
    })

    it('Alice can cancel her own service', async function () {
      await talentLayerService.connect(alice).cancelService(5)
      const serviceData = await talentLayerService.services(5)
      expect(serviceData.status).to.be.equal(3)
    })

    it('Alice can cancel only a service that is open', async function () {
      expect(talentLayerService.connect(alice).cancelService(5)).to.be.revertedWith(
        'Only services with the open status can be cancelled',
      )
    })

    it('After a service has been cancelled, nobody can post a proposal', async function () {
      const rateToken = '0xC01FcDfDE3B2ABA1eab76731493C617FfAED2F10'
<<<<<<< HEAD
      await serviceRegistry.getProposal(5, bobTlId)
=======
      const bobTid = await talentLayerID.walletOfOwner(bob.address)
      await talentLayerService.getProposal(5, bobTid)
>>>>>>> 2713ee51
      expect(
        talentLayerService
          .connect(bob)
          .createProposal(bobTlId, 5, rateToken, 1, bobPlatformId, 'proposalOnCancelledService'),
      ).to.be.revertedWith('Service is not opened')
    })

    it("Bob cannot cancel Alice's service", async function () {
      expect(talentLayerService.connect(bob).cancelService(1)).to.be.revertedWith(
        'Only the initiator can cancel the service',
      )
    })

    it('Bob can create his first proposal for an Open service n°1 from Alice', async function () {
      // Proposal on the Open service n 1
      const bobTid = await talentLayerID.walletOfOwner(bob.address)
      const rateToken = '0xC01FcDfDE3B2ABA1eab76731493C617FfAED2F10'
      const platform = await talentLayerPlatformID.getPlatform(alicePlatformId)
      const alicePlatformProposalPostingFee = platform.servicePostingFee

      // Proposal data check before the proposal
      const proposalDataBefore = await talentLayerService.getProposal(1, bobTid)
      expect(proposalDataBefore.sellerId.toString()).to.be.equal('0')

      // Bob creates a proposal on Platform 1
      await talentLayerService
        .connect(bob)
        .createProposal(
          bobTlId,
          1,
          rateToken,
          1,
          alicePlatformId,
          'proposal1FromBobToAlice1Service',
          {
            value: alicePlatformProposalPostingFee,
          },
        )

      const serviceData = await talentLayerService.services(1)
      const proposalDataAfter = await talentLayerService.getProposal(1, bobTid)

      // Service data check
      expect(serviceData.status.toString()).to.be.equal('4')
      expect(serviceData.buyerId).to.be.equal(aliceTlId)

      // Proposal data check after the proposal

      expect(proposalDataAfter.rateToken).to.be.equal(rateToken)
      expect(proposalDataAfter.rateAmount.toString()).to.be.equal('1')
      expect(proposalDataAfter.proposalDataUri).to.be.equal('proposal1FromBobToAlice1Service')
      expect(proposalDataAfter.sellerId).to.be.equal(bobTlId)
      expect(proposalDataAfter.status.toString()).to.be.equal('0')
    })

    it('Carol can create her first proposal (will be rejected by Alice) ', async function () {
      const rateToken = '0xC01FcDfDE3B2ABA1eab76731493C617FfAED2F10'
      const platform = await talentLayerPlatformID.getPlatform(bobPlatformId)
      const bobPlatformProposalPostingFee = platform.proposalPostingFee

      // Carol creates a proposal on Platform 2
      await talentLayerService
        .connect(carol)
<<<<<<< HEAD
        .createProposal(
          carolTlId,
          1,
          rateToken,
          2,
          bobPlatformId,
          'proposal1FromCarolToAlice1Service',
          {
            value: bobPlatformProposalPostingFee,
          },
        )
=======
        .createProposal(1, rateToken, 2, bobPlatformId, 'proposal1FromCarolToAlice1Service', {
          value: bobPlatformProposalPostingFee,
        })
>>>>>>> 2713ee51
      await talentLayerService.services(1)
      // get proposal info
      const carolTid = await talentLayerID.walletOfOwner(carol.address)
      await talentLayerService.getProposal(1, carolTid)
    })

    it('Should revert if Carol tries to create a proposal with a non-whitelisted payment token', async function () {
      const platform = await talentLayerPlatformID.getPlatform(alicePlatformId)
      const alicePlatformProposalPostingFee = platform.proposalPostingFee

      expect(
        talentLayerService
          .connect(carol)
          .createProposal(
            carolTlId,
            1,
            nonListedRateToken,
            2,
            alicePlatformId,
            'proposal1FromCarolToAlice1Service',
            { value: alicePlatformProposalPostingFee },
          ),
      ).to.be.revertedWith('This token is not allowed')
    })

    it('Bob can update his first proposal ', async function () {
      const bobTid = await talentLayerID.walletOfOwner(bob.address)
      const rateToken = '0xC01FcDfDE3B2ABA1eab76731493C617FfAED2F10'

      const proposalDataBefore = await talentLayerService.getProposal(1, bobTid)
      expect(proposalDataBefore.rateAmount.toString()).to.be.equal('1')

      await talentLayerService
        .connect(bob)
        .updateProposal(bobTlId, 1, rateToken, 2, 'updateProposal1FromBobToAlice1Service')

      const proposalDataAfter = await talentLayerService.getProposal(1, bobTid)
      expect(proposalDataAfter.rateAmount.toString()).to.be.equal('2')
      expect(proposalDataAfter.proposalDataUri).to.be.equal('updateProposal1FromBobToAlice1Service')
    })

    it('Should revert if Bob updates his proposal with a non-whitelisted payment token ', async function () {
      await expect(
        talentLayerService
          .connect(bob)
          .updateProposal(
            bobTlId,
            1,
            nonListedRateToken,
            2,
            'updateProposal1FromBobToAlice1Service',
          ),
      ).to.be.revertedWith('This token is not allowed')
    })

    it('Alice can reject Carol proposal ', async function () {
      const carolTid = await talentLayerID.walletOfOwner(carol.address)
<<<<<<< HEAD
      await talentLayerService.connect(alice).rejectProposal(aliceTlId, 1, carolTid)
=======
      await talentLayerService.connect(alice).rejectProposal(1, carolTid)
>>>>>>> 2713ee51

      const proposalDataAfter = await talentLayerService.getProposal(1, carolTid)
      expect(proposalDataAfter.status.toString()).to.be.equal('2')
    })
  })

  describe('Escrow Contract test.', function () {
    describe('Successful use of Escrow for a service using an ERC20 token.', function () {
      const amountBob = 1000000
      const amountCarol = 2000
      const serviceId = 2
      const transactionId = 0
      let proposalIdBob = 0 //Will be set later
      let proposalIdCarol = 0 //Will be set later
      let totalAmount = 0 //Will be set later

      it('Alice can NOT deposit tokens to escrow yet because there is no valid proposal', async function () {
        await token.connect(alice).approve(talentLayerEscrow.address, amountBob)
        await expect(
          talentLayerEscrow
            .connect(alice)
            .createTokenTransaction('_metaEvidence', serviceId, proposalIdBob),
        ).to.be.revertedWith('ERC721: invalid token ID')
      })

      it('Bob can make a second proposal on the Alice service n°2 on Platform n°2', async function () {
        const platform = await talentLayerPlatformID.getPlatform(bobPlatformId)
        const bobPlatformProposalPostingFee = platform.proposalPostingFee

        proposalIdBob = (await talentLayerID.walletOfOwner(bob.address)).toNumber()
        await talentLayerService
          .connect(bob)
          .createProposal(
            bobTlId,
            serviceId,
            token.address,
            amountBob,
            bobPlatformId,
            'proposal2FromBobToAlice2Service',
            { value: bobPlatformProposalPostingFee },
          )
      })

      it('Carol can make her second proposal on the Alice service n°2', async function () {
        const platform = await talentLayerPlatformID.getPlatform(bobPlatformId)
        const bobPlatformProposalPostingFee = platform.proposalPostingFee

        proposalIdCarol = (await talentLayerID.walletOfOwner(carol.address)).toNumber()
        await talentLayerService
          .connect(carol)
          .createProposal(
            carolTlId,
            serviceId,
            token.address,
            amountCarol,
            bobPlatformId,
            'proposal2FromCarolToAlice2Service',
            { value: bobPlatformProposalPostingFee },
          )
      })

      it('Alice cannot update protocolEscrowFeeRate or protocolWallet', async function () {
        await expect(
          talentLayerEscrow.connect(alice).updateProtocolEscrowFeeRate(4000),
        ).to.be.revertedWith('Ownable: caller is not the owner')
        await expect(
          talentLayerEscrow.connect(alice).updateProtocolWallet(dave.address),
        ).to.be.revertedWith('Ownable: caller is not the owner')
      })

      it('The Deployer can update protocolEscrowFeeRate and protocolWallet', async function () {
        chainId = network.config.chainId ? network.config.chainId : Network.LOCAL
        networkConfig = getConfig(chainId)
        let protocolWallet = await talentLayerEscrow.connect(deployer).getProtocolWallet()

        expect(protocolWallet).to.equal(networkConfig.multisigAddressList.fee)
        await talentLayerEscrow.connect(deployer).updateProtocolWallet(dave.address)
        protocolWallet = await talentLayerEscrow.connect(deployer).getProtocolWallet()
        expect(protocolWallet).to.equal(dave.address)

        await talentLayerEscrow.connect(deployer).updateProtocolEscrowFeeRate(800)
        const protocolEscrowFeeRate = await talentLayerEscrow.protocolEscrowFeeRate()
        expect(protocolEscrowFeeRate).to.equal(800)
      })

      it("Alice can deposit funds for Bob's proposal, which will emit an event.", async function () {
        await talentLayerPlatformID.connect(alice).updateOriginServiceFeeRate(alicePlatformId, 1100)
        await talentLayerPlatformID
          .connect(bob)
          .updateOriginValidatedProposalFeeRate(bobPlatformId, 2200)

        const alicePlatformData = await talentLayerPlatformID.platforms(alicePlatformId)
        const bobPlatformData = await talentLayerPlatformID.platforms(bobPlatformId)

        const protocolEscrowFeeRate = await talentLayerEscrow.protocolEscrowFeeRate()
        const originServiceFeeRate = alicePlatformData.originServiceFeeRate
        const originValidatedProposalFeeRate = bobPlatformData.originValidatedProposalFeeRate

        totalAmount =
          amountBob +
          (amountBob *
            (protocolEscrowFeeRate + originValidatedProposalFeeRate + originServiceFeeRate)) /
            10000

        await token.connect(alice).approve(talentLayerEscrow.address, totalAmount)

        const transaction = await talentLayerEscrow
          .connect(alice)
          .createTokenTransaction('_metaEvidence', serviceId, proposalIdBob)
        await expect(transaction).to.changeTokenBalances(
          token,
          [talentLayerEscrow.address, alice, bob],
          [totalAmount, -totalAmount, 0],
        )

        await expect(transaction)
          .to.emit(talentLayerEscrow, 'ServiceProposalConfirmedWithDeposit')
          .withArgs(serviceId, proposalIdBob, transactionId)
      })

      it('The deposit should also validate the proposal.', async function () {
        const proposal = await talentLayerService.getProposal(serviceId, proposalIdBob)
        await expect(proposal.status.toString()).to.be.equal('1')
      })

      it('The deposit should also update the service with transactionId, proposalId, and status.', async function () {
        const service = await talentLayerService.getService(serviceId)
        await expect(service.status.toString()).to.be.equal('1')
        await expect(service.transactionId.toString()).to.be.equal('0')
        await expect(service.sellerId).to.be.equal(proposalIdBob)
      })

      it("Alice can NOT deposit funds for Carol's proposal.", async function () {
        await token.connect(alice).approve(talentLayerEscrow.address, amountCarol)
        await expect(
          talentLayerEscrow
            .connect(alice)
            .createTokenTransaction('_metaEvidence', serviceId, proposalIdCarol),
        ).to.be.reverted
      })

      it('Carol should not be allowed to release escrow the service.', async function () {
        await expect(
          talentLayerEscrow.connect(carol).release(carolTlId, transactionId, 10),
        ).to.be.revertedWith('Access denied.')
      })

      it('Alice can release half of the escrow to bob, and fees are correctly split.', async function () {
        const transactionDetails = await talentLayerEscrow
          .connect(alice)
          .getTransactionDetails(transactionId.toString())
        const protocolEscrowFeeRate = transactionDetails.protocolEscrowFeeRate
        const originServiceFeeRate = transactionDetails.originServiceFeeRate
        const originValidatedProposalFeeRate = transactionDetails.originValidatedProposalFeeRate

        const transaction = await talentLayerEscrow
          .connect(alice)
          .release(aliceTlId, transactionId, amountBob / 2)
        await expect(transaction).to.changeTokenBalances(
          token,
          [talentLayerEscrow.address, alice, bob],
          [-amountBob / 2, 0, amountBob / 2],
        )
        const alicePlatformBalance = await talentLayerEscrow
          .connect(alice)
          .getClaimableFeeBalance(token.address)
        const bobPlatformBalance = await talentLayerEscrow
          .connect(bob)
          .getClaimableFeeBalance(token.address)
        const deployerBalance = await talentLayerEscrow
          .connect(deployer)
          .getClaimableFeeBalance(token.address)
        // Alice gets originServiceFeeRate as the service was created on her platform
        await expect(alicePlatformBalance.toString()).to.be.equal(
          (((amountBob / 2) * originServiceFeeRate) / 10000).toString(),
        )
        // Bob gets originProposalValidatedFeeRate as the proposal was validated on his platform
        await expect(bobPlatformBalance.toString()).to.be.equal(
          (((amountBob / 2) * originValidatedProposalFeeRate) / 10000).toString(),
        )
        await expect(deployerBalance.toString()).to.be.equal(
          (((amountBob / 2) * protocolEscrowFeeRate) / 10000).toString(),
        )
      })

      it('Alice can release a quarter of the escrow to Bob, and fees are correctly split.', async function () {
        const transactionDetails = await talentLayerEscrow
          .connect(alice)
          .getTransactionDetails(transactionId.toString())
        const protocolEscrowFeeRate = transactionDetails.protocolEscrowFeeRate
        const originServiceFeeRate = transactionDetails.originServiceFeeRate
        const originValidatedProposalFeeRate = transactionDetails.originValidatedProposalFeeRate

        const transaction = await talentLayerEscrow
          .connect(alice)
          .release(aliceTlId, transactionId, amountBob / 4)
        await expect(transaction).to.changeTokenBalances(
          token,
          [talentLayerEscrow.address, alice, bob],
          [-amountBob / 4, 0, amountBob / 4],
        )

        const alicePlatformBalance = await talentLayerEscrow
          .connect(alice)
          .getClaimableFeeBalance(token.address)
        const bobPlatformBalance = await talentLayerEscrow
          .connect(bob)
          .getClaimableFeeBalance(token.address)
        const deployerBalance = await talentLayerEscrow
          .connect(deployer)
          .getClaimableFeeBalance(token.address)
        // Alice gets originServiceFeeRate as the service was created on her platform
        await expect(alicePlatformBalance.toString()).to.be.equal(
          ((((3 * amountBob) / 4) * originServiceFeeRate) / 10000).toString(),
        )
        // Bob gets originProposalValidatedFeeRate as the proposal was validated on his platform
        await expect(bobPlatformBalance.toString()).to.be.equal(
          ((((3 * amountBob) / 4) * originValidatedProposalFeeRate) / 10000).toString(),
        )
        await expect(deployerBalance.toString()).to.be.equal(
          ((((3 * amountBob) / 4) * protocolEscrowFeeRate) / 10000).toString(),
        )
      })

      it('After a service has been cancelled, the owner cannot validate a proposal by depositing fund', async function () {
        // Create the service
        const serviceId = 6
        const proposalIdBob = (await talentLayerID.walletOfOwner(bob.address)).toNumber()
<<<<<<< HEAD
        await talentLayerService.connect(alice).createOpenServiceFromBuyer(aliceTlId, 1, 'CID6')
=======
        await talentLayerService.connect(alice).createOpenServiceFromBuyer(1, 'CID6')
>>>>>>> 2713ee51
        await talentLayerService.services(serviceId)
        // Create the proposal
        const rateToken = '0xC01FcDfDE3B2ABA1eab76731493C617FfAED2F10'
        const platform = await talentLayerPlatformID.getPlatform(alicePlatformId)
        const alicePlatformProposalPostingFee = platform.proposalPostingFee
        await talentLayerService
          .connect(bob)
          .createProposal(bobTlId, serviceId, rateToken, 1, alicePlatformId, 'proposalOnService', {
            value: alicePlatformProposalPostingFee,
          })
        // Cancel the service
        await talentLayerService.connect(alice).cancelService(serviceId)
        // Try to deposit fund to validate the proposal
        const transactionDetails = await talentLayerEscrow
          .connect(alice)
          .getTransactionDetails(transactionId.toString())
        const protocolEscrowFeeRate = transactionDetails.protocolEscrowFeeRate
        const originServiceFeeRate = transactionDetails.originServiceFeeRate
        const originValidatedProposalFeeRate = transactionDetails.originValidatedProposalFeeRate
        totalAmount =
          amountBob +
          (amountBob *
            (protocolEscrowFeeRate + originServiceFeeRate + originValidatedProposalFeeRate)) /
            10000

        await token.connect(alice).approve(talentLayerEscrow.address, totalAmount)

        await expect(
          talentLayerEscrow
            .connect(alice)
            .createTokenTransaction('_metaEvidence', serviceId, proposalIdBob),
        ).to.be.revertedWith('Service status not open.')
      })

      it('Carol can NOT reimburse alice.', async function () {
        await expect(
          talentLayerEscrow.connect(carol).reimburse(carolTlId, transactionId, totalAmount / 4),
        ).to.revertedWith('Access denied.')
      })

      it('Bob can NOT reimburse alice for more than what is left in escrow.', async function () {
        await expect(
          talentLayerEscrow.connect(bob).reimburse(bobTlId, transactionId, totalAmount),
        ).to.revertedWith('Insufficient funds.')
      })

      it('Bob can reimburse alice for what is left in the escrow, an emit will be sent.', async function () {
        const transaction = await talentLayerEscrow
          .connect(bob)
          .reimburse(bobTlId, transactionId, amountBob / 4)
        /* When asking for the reimbursement of a fee-less amount,
         * we expect the amount reimbursed to include all fees (calculated by the function)
         * hence the 'totalAmount / 4' expected.
         */
        await expect(transaction).to.changeTokenBalances(
          token,
          [talentLayerEscrow.address, alice, bob],
          [-totalAmount / 4, totalAmount / 4, 0],
        )
        await expect(transaction).to.emit(talentLayerEscrow, 'PaymentCompleted').withArgs(serviceId)
      })

      it('Alice can not release escrow because there is none left. ', async function () {
        await expect(
          talentLayerEscrow.connect(alice).release(aliceTlId, transactionId, 1),
        ).to.be.revertedWith('Insufficient funds.')
      })

      it('Alice can claim her token balance.', async function () {
        const platformBalance = await talentLayerEscrow
          .connect(alice)
          .getClaimableFeeBalance(token.address)
        const transaction = await talentLayerEscrow.connect(alice).claim(platformId, token.address)
        await expect(transaction).to.changeTokenBalances(
          token,
          [talentLayerEscrow.address, alice.address],
          [-platformBalance, platformBalance],
        )
      })

      it('The protocol owner can claim his token balance.', async function () {
        const protocolOwnerBalance = await talentLayerEscrow
          .connect(deployer)
          .getClaimableFeeBalance(token.address)
        // await talentLayerEscrow.updateProtocolWallet(alice.address);
        const transaction = await talentLayerEscrow.connect(deployer).claim(0, token.address)
        await expect(transaction).to.changeTokenBalances(
          token,
          [talentLayerEscrow.address, dave.address],
          [-protocolOwnerBalance, protocolOwnerBalance],
        )
      })
    })

    describe('Successful use of Escrow for a service using ETH.', function () {
      const amountBob = 1000000
      const amountCarol = 200
      const serviceId = 3
      const transactionId = 1
      let proposalIdBob = 0 //Will be set later
      let proposalIdCarol = 0 //Will be set later
      let totalAmount = 0 //Will be set later
      const ethAddress = '0x0000000000000000000000000000000000000000'

      //Service 3 created on Alice's platform
      //
      it('Alice can NOT deposit eth to escrow yet.', async function () {
        await talentLayerPlatformID.connect(alice).updateOriginServiceFeeRate(alicePlatformId, 1100)
        await talentLayerPlatformID
          .connect(bob)
          .updateOriginValidatedProposalFeeRate(bobPlatformId, 2200)
        const alicePlatformData = await talentLayerPlatformID.platforms(alicePlatformId)
        const bobPlatformData = await talentLayerPlatformID.platforms(bobPlatformId)
        const protocolEscrowFeeRate = await talentLayerEscrow.protocolEscrowFeeRate()
        const originServiceFeeRate = alicePlatformData.originServiceFeeRate
        const originValidatedProposalFeeRate = bobPlatformData.originValidatedProposalFeeRate

        totalAmount =
          amountBob +
          (amountBob *
            (protocolEscrowFeeRate + originValidatedProposalFeeRate + originServiceFeeRate)) /
            10000

        await token.connect(alice).approve(talentLayerEscrow.address, totalAmount)
        await expect(
          talentLayerEscrow
            .connect(alice)
            .createETHTransaction('_metaEvidence', serviceId, proposalIdBob),
        ).to.be.reverted
      })

      it("Bob can register a proposal on bob's platform.", async function () {
        const platform = await talentLayerPlatformID.getPlatform(bobPlatformId)
        const bobPlatformProposalPostingFee = platform.proposalPostingFee

        proposalIdBob = (await talentLayerID.walletOfOwner(bob.address)).toNumber()
        await talentLayerService
          .connect(bob)
          .createProposal(
            bobTlId,
            serviceId,
            ethAddress,
            amountBob,
            bobPlatformId,
            'proposal3FromBobToAlice3Service',
            { value: bobPlatformProposalPostingFee },
          )
      })

      it("Carol can register a proposal on bob's platform.", async function () {
        const platform = await talentLayerPlatformID.getPlatform(bobPlatformId)
        const bobPlatformProposalPostingFee = platform.proposalPostingFee

        proposalIdCarol = (await talentLayerID.walletOfOwner(carol.address)).toNumber()
        await talentLayerService
          .connect(carol)
          .createProposal(
            carolTlId,
            serviceId,
            ethAddress,
            amountCarol,
            bobPlatformId,
            'proposal3FromCarolToAlice3Service',
            { value: bobPlatformProposalPostingFee },
          )
      })

      it("Alice can deposit funds for Bob's proposal, which will emit an event.", async function () {
        const transaction = await talentLayerEscrow
          .connect(alice)
          .createETHTransaction('_metaEvidence', serviceId, proposalIdBob, { value: totalAmount })
        await expect(transaction).to.changeEtherBalances(
          [talentLayerEscrow.address, alice, bob],
          [totalAmount, -totalAmount, 0],
        )

        await expect(transaction)
          .to.emit(talentLayerEscrow, 'ServiceProposalConfirmedWithDeposit')
          .withArgs(serviceId, proposalIdBob, transactionId)
      })

      it('The deposit should also validate the proposal.', async function () {
        const proposal = await talentLayerService.getProposal(serviceId, proposalIdBob)
        await expect(proposal.status.toString()).to.be.equal('1')
      })

      it('The deposit should also update the service with transactionId, proposalId, and status.', async function () {
        const service = await talentLayerService.getService(serviceId)
        await expect(service.status.toString()).to.be.equal('1')
        await expect(service.transactionId).to.be.equal(transactionId)
        await expect(service.sellerId.toNumber()).to.be.equal(proposalIdBob)
      })

      it("Alice can NOT deposit funds for Carol's proposal, and NO event should emit.", async function () {
        await token.connect(alice).approve(talentLayerEscrow.address, amountCarol)
        await expect(
          talentLayerEscrow
            .connect(alice)
            .createETHTransaction('_metaEvidence', serviceId, proposalIdCarol, {
              value: amountCarol,
            }),
        ).to.be.reverted
      })

      it('Carol should not be allowed to release escrow the service.', async function () {
        await expect(
          talentLayerEscrow.connect(carol).release(carolTlId, transactionId, 10),
        ).to.be.revertedWith('Access denied.')
      })

      it('Alice can release half of the escrow to bob, and fees are correctly split.', async function () {
        const transactionDetails = await talentLayerEscrow
          .connect(alice)
          .getTransactionDetails(transactionId.toString())
        const protocolEscrowFeeRate = transactionDetails.protocolEscrowFeeRate
        const originServiceFeeRate = transactionDetails.originServiceFeeRate
        const originValidatedProposalFeeRate = transactionDetails.originValidatedProposalFeeRate

        const transaction = await talentLayerEscrow
          .connect(alice)
          .release(aliceTlId, transactionId, amountBob / 2)
        await expect(transaction).to.changeEtherBalances(
          [talentLayerEscrow.address, alice, bob],
          [-amountBob / 2, 0, amountBob / 2],
        )

        const alicePlatformBalance = await talentLayerEscrow
          .connect(alice)
          .getClaimableFeeBalance(ethAddress)
        const bobPlatformBalance = await talentLayerEscrow
          .connect(bob)
          .getClaimableFeeBalance(ethAddress)
        const deployerBalance = await talentLayerEscrow
          .connect(deployer)
          .getClaimableFeeBalance(ethAddress)
        // Alice gets the originServiceFeeRate as the service was created on her platform
        await expect(alicePlatformBalance.toString()).to.be.equal(
          (((amountBob / 2) * originServiceFeeRate) / 10000).toString(),
        )
        // Bob gets the originValidatedProposalFeeRate as the proposal was created on his platform
        await expect(bobPlatformBalance.toString()).to.be.equal(
          (((amountBob / 2) * originValidatedProposalFeeRate) / 10000).toString(),
        )
        await expect(deployerBalance.toString()).to.be.equal(
          (((amountBob / 2) * protocolEscrowFeeRate) / 10000).toString(),
        )
      })

      it('Alice can release a quarter of the escrow to Bob, and fees are correctly split.', async function () {
        const transactionDetails = await talentLayerEscrow
          .connect(alice)
          .getTransactionDetails(transactionId.toString())
        const protocolEscrowFeeRate = transactionDetails.protocolEscrowFeeRate
        const originServiceFeeRate = transactionDetails.originServiceFeeRate
        const originValidatedProposalFeeRate = transactionDetails.originValidatedProposalFeeRate

        const transaction = await talentLayerEscrow
          .connect(alice)
          .release(aliceTlId, transactionId, amountBob / 4)
        await expect(transaction).to.changeEtherBalances(
          [talentLayerEscrow.address, alice, bob],
          [-amountBob / 4, 0, amountBob / 4],
        )
        const alicePlatformBalance = await talentLayerEscrow
          .connect(alice)
          .getClaimableFeeBalance(ethAddress)
        const bobPlatformBalance = await talentLayerEscrow
          .connect(bob)
          .getClaimableFeeBalance(ethAddress)
        const deployerBalance = await talentLayerEscrow
          .connect(deployer)
          .getClaimableFeeBalance(ethAddress)
        // Alice gets the originServiceFeeRate as the service was created on her platform
        await expect(alicePlatformBalance.toString()).to.be.equal(
          ((((3 * amountBob) / 4) * originServiceFeeRate) / 10000).toString(),
        )
        // Bob gets the originValidatedProposalFeeRate as the proposal was created on his platform
        await expect(bobPlatformBalance.toString()).to.be.equal(
          ((((3 * amountBob) / 4) * originValidatedProposalFeeRate) / 10000).toString(),
        )
        await expect(deployerBalance.toString()).to.be.equal(
          ((((3 * amountBob) / 4) * protocolEscrowFeeRate) / 10000).toString(),
        )
      })

      it('Carol can NOT reimburse alice.', async function () {
        await expect(
          talentLayerEscrow.connect(carol).reimburse(carolTlId, transactionId, totalAmount / 4),
        ).to.revertedWith('Access denied.')
      })

      it('Bob can NOT reimburse alice for more than what is left in escrow.', async function () {
        await expect(
          talentLayerEscrow.connect(bob).reimburse(bobTlId, transactionId, totalAmount),
        ).to.revertedWith('Insufficient funds.')
      })

      it('Bob can reimburse alice for what is left in the escrow, an emit will be sent.', async function () {
        const transaction = await talentLayerEscrow
          .connect(bob)
          .reimburse(bobTlId, transactionId, amountBob / 4)
        /* When asking for the reimbursement of a fee-less amount,
         * we expect the amount reimbursed to include all fees (calculated by the function)
         * hence the 'totalAmount / 4' expected.
         */
        await expect(transaction).to.changeEtherBalances(
          [talentLayerEscrow.address, alice, bob],
          [-totalAmount / 4, totalAmount / 4, 0],
        )
        await expect(transaction).to.emit(talentLayerEscrow, 'PaymentCompleted').withArgs(serviceId)
      })

      it('Alice can not release escrow because there is none left.', async function () {
        await expect(
          talentLayerEscrow.connect(alice).release(aliceTlId, transactionId, 10),
        ).to.be.revertedWith('Insufficient funds.')
      })

      it('Alice can claim her ETH balance.', async function () {
        const platformEthBalance = await talentLayerEscrow
          .connect(alice)
          .getClaimableFeeBalance(ethAddress)
        const transaction = await talentLayerEscrow.connect(alice).claim(platformId, ethAddress)
        await expect(transaction).to.changeEtherBalances(
          [talentLayerEscrow.address, alice.address],
          [-platformEthBalance, platformEthBalance],
        )
      })

      it('The Protocol owner can claim his ETH balance.', async function () {
        const protocolEthBalance = await talentLayerEscrow
          .connect(deployer)
          .getClaimableFeeBalance(ethAddress)
        const transaction = await talentLayerEscrow.connect(deployer).claim(0, ethAddress)
        await expect(transaction).to.changeEtherBalances(
          [talentLayerEscrow.address, dave.address],
          [-protocolEthBalance, protocolEthBalance],
        )
      })
    })
  })

  describe('Talent Layer Review contract test', function () {
    it("Bob can't write a review yet", async function () {
      await expect(
        talentLayerReview.connect(bob).addReview(bobTlId, 1, 'cidReview', 3, 1),
      ).to.be.revertedWith("You're not an actor of this service")
    })

    it("Carol can't write a review as she's not linked to this service", async function () {
      await expect(
        talentLayerReview.connect(carol).addReview(carolTlId, 1, 'cidReview', 5, 1),
      ).to.be.revertedWith("You're not an actor of this service")
    })

    it("Alice and Bob can't write a review for the same Service", async function () {
      await expect(
        talentLayerReview.connect(alice).addReview(aliceTlId, 1, 'cidReview', 3, 1),
      ).to.be.revertedWith('The service is not finished yet')
      await expect(
        talentLayerReview.connect(bob).addReview(bobTlId, 1, 'cidReview', 3, 1),
      ).to.be.revertedWith(`You're not an actor of this service`)
    })

    it('Alice and Bob can write a review now and we can get review data', async function () {
      await talentLayerReview.connect(alice).addReview(aliceTlId, 2, 'cidReview1', 2, 1)
      await talentLayerReview.connect(bob).addReview(bobTlId, 2, 'cidReview2', 4, 1)

      const reviewData1 = await talentLayerReview.getReview(0)
      const reviewData2 = await talentLayerReview.getReview(1)

      expect(reviewData1.dataUri).to.be.equal('cidReview1')
      expect(reviewData2.dataUri).to.be.equal('cidReview2')

      expect(await reviewData1.platformId).to.be.equal(1)
    })
  })

  describe('Talent Layer Arbitrator contract test', function () {
    it('the owner of the platform can update the arbitration price', async function () {
      const newArbitrationPrice = 1000
      const platformId = 1

      // It fails if the caller is not the owner of the platform
      const tx = talentLayerArbitrator
        .connect(bob)
        .setArbitrationPrice(platformId, newArbitrationPrice)
      await expect(tx).to.be.revertedWith("You're not the owner of the platform")

      // It succeeds if the caller is the owner of the platform
      await talentLayerArbitrator
        .connect(alice)
        .setArbitrationPrice(platformId, newArbitrationPrice)
      const extraData = ethers.utils.hexZeroPad(ethers.utils.hexlify(platformId), 32)
      const updatedArbitrationPrice = await talentLayerArbitrator.arbitrationCost(extraData)
      expect(updatedArbitrationPrice).to.be.equal(newArbitrationPrice)
    })
  })
})<|MERGE_RESOLUTION|>--- conflicted
+++ resolved
@@ -5,6 +5,7 @@
 import { getConfig, Network, NetworkConfig } from '../../networkConfig'
 import { deploy } from '../utils/deploy'
 import {
+  TalentLayerService,
   TalentLayerService,
   SimpleERC20,
   TalentLayerArbitrator,
@@ -33,6 +34,7 @@
     grace: SignerWithAddress,
     heidi: SignerWithAddress,
     talentLayerService: TalentLayerService,
+    talentLayerService: TalentLayerService,
     talentLayerID: TalentLayerID,
     talentLayerPlatformID: TalentLayerPlatformID,
     talentLayerReview: TalentLayerReview,
@@ -56,6 +58,7 @@
       talentLayerEscrow,
       talentLayerArbitrator,
       talentLayerService,
+      talentLayerService,
       talentLayerReview,
       token,
     ] = await deploy(true)
@@ -81,6 +84,7 @@
 
     // Deployer whitelists a list of authorized tokens
     for (const tokenAddress of allowedTokenList) {
+      await talentLayerService.connect(deployer).updateAllowedTokenList(tokenAddress, true)
       await talentLayerService.connect(deployer).updateAllowedTokenList(tokenAddress, true)
     }
   })
@@ -474,14 +478,17 @@
   })
 
   describe('Talent Layer Service & Proposal contract test', function () {
+  describe('Talent Layer Service & Proposal contract test', function () {
     it('Should revert if a user tries to whitelist a payment token without being the owner', async function () {
       await expect(
+        talentLayerService.connect(alice).updateAllowedTokenList(token.address, true),
         talentLayerService.connect(alice).updateAllowedTokenList(token.address, true),
       ).to.be.revertedWith('Ownable: caller is not the owner')
     })
 
     it('Should revert if the Owner tries to blacklist zero address', async function () {
       await expect(
+        talentLayerService
         talentLayerService
           .connect(deployer)
           .updateAllowedTokenList(ethers.constants.AddressZero, false),
@@ -493,34 +500,27 @@
 
       await talentLayerService.connect(deployer).updateAllowedTokenList(randomTokenAddress, true)
       expect(await talentLayerService.isTokenAllowed(randomTokenAddress)).to.be.true
+      await talentLayerService.connect(deployer).updateAllowedTokenList(randomTokenAddress, true)
+      expect(await talentLayerService.isTokenAllowed(randomTokenAddress)).to.be.true
 
       await talentLayerService.connect(deployer).updateAllowedTokenList(randomTokenAddress, false)
       expect(await talentLayerService.isTokenAllowed(randomTokenAddress)).to.be.false
+      await talentLayerService.connect(deployer).updateAllowedTokenList(randomTokenAddress, false)
+      expect(await talentLayerService.isTokenAllowed(randomTokenAddress)).to.be.false
     })
 
     it("Dave, who doesn't have TalentLayerID, can't create a service", async function () {
       await expect(
-<<<<<<< HEAD
         talentLayerService.connect(dave).createOpenServiceFromBuyer(aliceTlId, 1, 'haveNotTlid'),
-=======
-        talentLayerService.connect(dave).createOpenServiceFromBuyer(1, 'haveNotTlid'),
->>>>>>> 2713ee51
       ).to.be.revertedWith('You should have a TalentLayerId')
     })
 
     it("Alice can't create a new service with a talentLayerId 0", async function () {
       await expect(
-<<<<<<< HEAD
         talentLayerService.connect(alice).createOpenServiceFromBuyer(aliceTlId, 0, 'cid0'),
       ).to.be.revertedWith('Invalid platform ID')
       await expect(
         talentLayerService.connect(alice).createOpenServiceFromBuyer(aliceTlId, 0, 'cid0'),
-=======
-        talentLayerService.connect(alice).createOpenServiceFromBuyer(0, 'cid0'),
-      ).to.be.revertedWith('Invalid platform ID')
-      await expect(
-        talentLayerService.connect(alice).createOpenServiceFromBuyer(0, 'cid0'),
->>>>>>> 2713ee51
       ).to.be.revertedWith('Invalid platform ID')
     })
 
@@ -529,68 +529,32 @@
       const alicePlatformServicePostingFee = platform.servicePostingFee
 
       // Alice will create 4 Open services fo the whole unit test process
-<<<<<<< HEAD
-      await talentLayerService
-        .connect(alice)
-        .createOpenServiceFromBuyer(aliceTlId, alicePlatformId, 'CID1', {
-          value: alicePlatformServicePostingFee,
-        })
-      const serviceData = await talentLayerService.services(1)
+      await serviceRegistry.connect(alice).createOpenServiceFromBuyer(alicePlatformId, 'CID1', {
+        value: alicePlatformServicePostingFee,
+      })
+      const serviceData = await serviceRegistry.services(1)
 
       // service 2
-      await talentLayerService
-        .connect(alice)
-        .createOpenServiceFromBuyer(aliceTlId, alicePlatformId, 'CID2', {
-          value: alicePlatformServicePostingFee,
-        })
-      await talentLayerService.services(2)
+      await serviceRegistry.connect(alice).createOpenServiceFromBuyer(alicePlatformId, 'CID2', {
+        value: alicePlatformServicePostingFee,
+      })
+      await serviceRegistry.services(2)
 
       // service 3
-      await talentLayerService
-        .connect(alice)
-        .createOpenServiceFromBuyer(aliceTlId, alicePlatformId, 'CID3', {
-          value: alicePlatformServicePostingFee,
-        })
-      await talentLayerService.services(3)
+      await serviceRegistry.connect(alice).createOpenServiceFromBuyer(alicePlatformId, 'CID3', {
+        value: alicePlatformServicePostingFee,
+      })
+      await serviceRegistry.services(3)
 
       // service 4
-      await talentLayerService
-        .connect(alice)
-        .createOpenServiceFromBuyer(aliceTlId, alicePlatformId, 'CID4', {
-          value: alicePlatformServicePostingFee,
-        })
-      await talentLayerService.services(4)
+      await serviceRegistry.connect(alice).createOpenServiceFromBuyer(alicePlatformId, 'CID4', {
+        value: alicePlatformServicePostingFee,
+      })
+      await serviceRegistry.services(4)
 
       // service 5 (will be cancelled)
-      await talentLayerService.connect(alice).createOpenServiceFromBuyer(aliceTlId, 1, 'CID5')
-=======
-      await talentLayerService.connect(alice).createOpenServiceFromBuyer(alicePlatformId, 'CID1', {
-        value: alicePlatformServicePostingFee,
-      })
-      const serviceData = await talentLayerService.services(1)
-
-      // service 2
-      await talentLayerService.connect(alice).createOpenServiceFromBuyer(alicePlatformId, 'CID2', {
-        value: alicePlatformServicePostingFee,
-      })
-      await talentLayerService.services(2)
-
-      // service 3
-      await talentLayerService.connect(alice).createOpenServiceFromBuyer(alicePlatformId, 'CID3', {
-        value: alicePlatformServicePostingFee,
-      })
-      await talentLayerService.services(3)
-
-      // service 4
-      await talentLayerService.connect(alice).createOpenServiceFromBuyer(alicePlatformId, 'CID4', {
-        value: alicePlatformServicePostingFee,
-      })
-      await talentLayerService.services(4)
-
-      // service 5 (will be cancelled)
-      await talentLayerService.connect(alice).createOpenServiceFromBuyer(1, 'CID5')
->>>>>>> 2713ee51
-      await talentLayerService.services(5)
+      await serviceRegistry.connect(alice).createOpenServiceFromBuyer(1, 'CID5')
+      await serviceRegistry.services(5)
 
       expect(serviceData.status.toString()).to.be.equal('4')
       expect(serviceData.buyerId).to.be.equal(aliceTlId)
@@ -601,23 +565,13 @@
 
     it("Alice can't create a new open service with wrong TalentLayer Platform ID", async function () {
       await expect(
-<<<<<<< HEAD
-        talentLayerService.connect(alice).createOpenServiceFromBuyer(aliceTlId, 5, 'wrongTlPid'),
-=======
-        talentLayerService.connect(alice).createOpenServiceFromBuyer(5, 'wrongTlPid'),
->>>>>>> 2713ee51
+        serviceRegistry.connect(alice).createOpenServiceFromBuyer(5, 'wrongTlPid'),
       ).to.be.revertedWith('Invalid platform ID')
     })
 
     it('Alice can update her service data', async function () {
-<<<<<<< HEAD
-      await talentLayerService
-        .connect(alice)
-        .updateServiceData(aliceTlId, 1, 'aliceUpdateHerFirstService')
-=======
-      await talentLayerService.connect(alice).updateServiceData(1, 'aliceUpdateHerFirstService')
->>>>>>> 2713ee51
-      const serviceData = await talentLayerService.services(1)
+      await serviceRegistry.connect(alice).updateServiceData(1, 'aliceUpdateHerFirstService')
+      const serviceData = await serviceRegistry.services(1)
       expect(serviceData.serviceDataUri).to.be.equal('aliceUpdateHerFirstService')
     })
 
@@ -635,12 +589,8 @@
 
     it('After a service has been cancelled, nobody can post a proposal', async function () {
       const rateToken = '0xC01FcDfDE3B2ABA1eab76731493C617FfAED2F10'
-<<<<<<< HEAD
-      await serviceRegistry.getProposal(5, bobTlId)
-=======
       const bobTid = await talentLayerID.walletOfOwner(bob.address)
-      await talentLayerService.getProposal(5, bobTid)
->>>>>>> 2713ee51
+      await serviceRegistry.getProposal(5, bobTid)
       expect(
         talentLayerService
           .connect(bob)
@@ -704,24 +654,10 @@
       // Carol creates a proposal on Platform 2
       await talentLayerService
         .connect(carol)
-<<<<<<< HEAD
-        .createProposal(
-          carolTlId,
-          1,
-          rateToken,
-          2,
-          bobPlatformId,
-          'proposal1FromCarolToAlice1Service',
-          {
-            value: bobPlatformProposalPostingFee,
-          },
-        )
-=======
         .createProposal(1, rateToken, 2, bobPlatformId, 'proposal1FromCarolToAlice1Service', {
           value: bobPlatformProposalPostingFee,
         })
->>>>>>> 2713ee51
-      await talentLayerService.services(1)
+      await serviceRegistry.services(1)
       // get proposal info
       const carolTid = await talentLayerID.walletOfOwner(carol.address)
       await talentLayerService.getProposal(1, carolTid)
@@ -778,11 +714,7 @@
 
     it('Alice can reject Carol proposal ', async function () {
       const carolTid = await talentLayerID.walletOfOwner(carol.address)
-<<<<<<< HEAD
-      await talentLayerService.connect(alice).rejectProposal(aliceTlId, 1, carolTid)
-=======
-      await talentLayerService.connect(alice).rejectProposal(1, carolTid)
->>>>>>> 2713ee51
+      await serviceRegistry.connect(alice).rejectProposal(1, carolTid)
 
       const proposalDataAfter = await talentLayerService.getProposal(1, carolTid)
       expect(proposalDataAfter.status.toString()).to.be.equal('2')
@@ -1011,12 +943,8 @@
         // Create the service
         const serviceId = 6
         const proposalIdBob = (await talentLayerID.walletOfOwner(bob.address)).toNumber()
-<<<<<<< HEAD
-        await talentLayerService.connect(alice).createOpenServiceFromBuyer(aliceTlId, 1, 'CID6')
-=======
-        await talentLayerService.connect(alice).createOpenServiceFromBuyer(1, 'CID6')
->>>>>>> 2713ee51
-        await talentLayerService.services(serviceId)
+        await serviceRegistry.connect(alice).createOpenServiceFromBuyer(1, 'CID6')
+        await serviceRegistry.services(serviceId)
         // Create the proposal
         const rateToken = '0xC01FcDfDE3B2ABA1eab76731493C617FfAED2F10'
         const platform = await talentLayerPlatformID.getPlatform(alicePlatformId)
