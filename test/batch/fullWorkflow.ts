import { SignerWithAddress } from '@nomiclabs/hardhat-ethers/dist/src/signer-with-address'
import { expect } from 'chai'
import { BigNumber } from 'ethers'
import { ethers, network } from 'hardhat'
import { getConfig, Network, NetworkConfig } from '../../networkConfig'
import { deploy } from '../utils/deploy'
import {
  TalentLayerService,
  SimpleERC20,
  TalentLayerArbitrator,
  TalentLayerEscrow,
  TalentLayerID,
  TalentLayerPlatformID,
  TalentLayerReview,
} from '../../typechain-types'

const aliceTlId = 1
const bobTlId = 2
const carolTlId = 3

const alicePlatformId = 1
const bobPlatformId = 2

describe('TalentLayer protocol global testing', function () {
  // we define the types of the variables we will use
  let deployer: SignerWithAddress,
    alice: SignerWithAddress,
    bob: SignerWithAddress,
    carol: SignerWithAddress,
    dave: SignerWithAddress,
    eve: SignerWithAddress,
    frank: SignerWithAddress,
    grace: SignerWithAddress,
    heidi: SignerWithAddress,
    talentLayerService: TalentLayerService,
    talentLayerID: TalentLayerID,
    talentLayerPlatformID: TalentLayerPlatformID,
    talentLayerReview: TalentLayerReview,
    talentLayerEscrow: TalentLayerEscrow,
    talentLayerArbitrator: TalentLayerArbitrator,
    token: SimpleERC20,
    platformName: string,
    platformId: string,
    mintFee: number,
    networkConfig: NetworkConfig,
    chainId: number

  const nonListedRateToken = '0x6b175474e89094c44da98b954eedeac495271d0f'

  before(async function () {
    // Get the Signers
    ;[deployer, alice, bob, carol, dave, eve, frank, grace, heidi] = await ethers.getSigners()
    ;[
      talentLayerID,
      talentLayerPlatformID,
      talentLayerEscrow,
      talentLayerArbitrator,
      talentLayerService,
      talentLayerReview,
      token,
    ] = await deploy(true)

    // Grant Platform Id Mint role to Deployer and Bob
    const mintRole = await talentLayerPlatformID.MINT_ROLE()
    await talentLayerPlatformID.connect(deployer).grantRole(mintRole, deployer.address)
    await talentLayerPlatformID.connect(deployer).grantRole(mintRole, bob.address)

    // Deployer mints Platform Id for Alice
    platformName = 'HireVibes'
    await talentLayerPlatformID.connect(deployer).mintForAddress(platformName, alice.address)
    mintFee = 100

    const allowedTokenList = [
      '0xC01FcDfDE3B2ABA1eab76731493C617FfAED2F10',
      '0x0000000000000000000000000000000000000000',
      '0x07865c6e87b9f70255377e024ace6630c1eaa37f',
      '0x73967c6a0904aa032c103b4104747e88c566b1a2',
      '0xd80d331d3b6dca0a20f4af2edc9c9645cd1f10c8',
      token.address,
    ]

    // Deployer whitelists a list of authorized tokens
    for (const tokenAddress of allowedTokenList) {
      await talentLayerService.connect(deployer).updateAllowedTokenList(tokenAddress, true)
    }
  })

  describe('Platform Id contract test', async function () {
    it('Alice successfully minted a PlatformId Id', async function () {
      platformId = (await talentLayerPlatformID.ids(alice.address)).toString()
      expect(platformId).to.be.equal('1')
    })

    it('Alice can check the number of id minted', async function () {
      await talentLayerPlatformID.connect(alice).numberMinted(alice.address)
      expect(await talentLayerPlatformID.numberMinted(alice.address)).to.be.equal('1')
    })

    it('Alice can update the platform Data', async function () {
      await talentLayerPlatformID.connect(alice).updateProfileData(aliceTlId, 'newPlatId')

      const aliceUserId = await talentLayerPlatformID.ids(alice.address)
      const alicePlatformData = await talentLayerPlatformID.platforms(aliceUserId)
      expect(alicePlatformData.dataUri).to.be.equal('newPlatId')
    })

    it('Alice should not be able to transfer her PlatformId Id to Bob', async function () {
      await expect(
        talentLayerPlatformID.transferFrom(alice.address, bob.address, 1),
      ).to.be.revertedWith('Not allowed')
    })

    it('Alice should not be able to mint a new PlatformId ID', async function () {
      await expect(talentLayerPlatformID.connect(alice).mint('SecPlatId')).to.be.revertedWith(
        'Platform already has a Platform ID',
      )
    })

    it("ALice can't mint a platformId for someone else", async function () {
      const mintRole = await talentLayerPlatformID.MINT_ROLE()
      await expect(
        talentLayerPlatformID.connect(alice).mintForAddress('platId2', dave.address),
      ).to.be.revertedWith(
        `AccessControl: account ${alice.address.toLowerCase()} is missing role ${mintRole.toLowerCase()}`,
      )
    })

    it('Alice should not be able to mint a PlatformId ID with the same name', async function () {
      await expect(talentLayerPlatformID.connect(alice).mint('PlatId')).to.be.revertedWith(
        'Platform already has a Platform ID',
      )
    })

    it("Alice's PlatformID ownership data is coherent", async function () {
      const aliceUserId = await talentLayerPlatformID.ids(alice.address)
      const alicePlatformData = await talentLayerPlatformID.platforms(aliceUserId)
      const name = alicePlatformData.name
      const isNameTaken = await talentLayerPlatformID.takenNames(platformName)
      const idOwner = await talentLayerPlatformID.ownerOf(platformId)
      expect(platformName).to.equal(name)
      expect(isNameTaken).to.equal(true)
      expect(platformName).to.equal(platformName)
      expect(idOwner).to.equal(alice.address)
    })

    it('Alice should be able to set up and update platform fees', async function () {
      const adminRole = await talentLayerPlatformID.DEFAULT_ADMIN_ROLE()

      await talentLayerPlatformID.grantRole(adminRole, alice.address)
      await talentLayerPlatformID.connect(alice).updateOriginServiceFeeRate(alicePlatformId, 1)
      await talentLayerPlatformID
        .connect(alice)
        .updateOriginValidatedProposalFeeRate(alicePlatformId, 15)

      const alicePlatformData = await talentLayerPlatformID.platforms(alicePlatformId)

      expect(alicePlatformData.originServiceFeeRate).to.be.equal(1)
      expect(alicePlatformData.originValidatedProposalFeeRate).to.be.equal(15)

      await talentLayerPlatformID.connect(alice).updateOriginServiceFeeRate(alicePlatformId, 6)
      await talentLayerPlatformID
        .connect(alice)
        .updateOriginValidatedProposalFeeRate(alicePlatformId, 10)

      const newAlicePlatformData = await talentLayerPlatformID.platforms(alicePlatformId)

      expect(newAlicePlatformData.originServiceFeeRate).to.be.equal(6)
      expect(newAlicePlatformData.originValidatedProposalFeeRate).to.be.equal(10)
    })

    it('The deployer can update the mint fee', async function () {
      await talentLayerPlatformID.connect(deployer).updateMintFee(mintFee)
      const updatedMintFee = await talentLayerPlatformID.mintFee()

      expect(updatedMintFee).to.be.equal(mintFee)
    })

    it('Bob can mint a platform id by paying the mint fee', async function () {
      const bobBalanceBefore = await bob.getBalance()
      const contractBalanceBefore = await ethers.provider.getBalance(talentLayerPlatformID.address)

      // Mint fails if not enough ETH is sent
      await expect(talentLayerPlatformID.connect(bob).mint('BobPlat')).to.be.revertedWith(
        'Incorrect amount of ETH for mint fee',
      )

      // Mint is successful if the correct amount of ETH for mint fee is sent
      await talentLayerPlatformID.connect(bob).mint('BobPlat', { value: mintFee })
      const bobPlatformId = await talentLayerPlatformID.ids(bob.address)
      expect(bobPlatformId).to.be.equal('2')

      // Bob balance is decreased by the mint fee (+ gas fees)
      const bobBalanceAfter = await bob.getBalance()
      expect(bobBalanceAfter).to.be.lte(bobBalanceBefore.sub(mintFee))

      // Platform id contract balance is increased by the mint fee
      const contractBalanceAfter = await ethers.provider.getBalance(talentLayerPlatformID.address)
      expect(contractBalanceAfter).to.be.equal(contractBalanceBefore.add(mintFee))
    })

    it("The deployer can withdraw the contract's balance", async function () {
      const deployerBalanceBefore = await deployer.getBalance()
      const contractBalanceBefore = await ethers.provider.getBalance(talentLayerPlatformID.address)

      // Withdraw fails if the caller is not an admin
      const adminRole = await talentLayerPlatformID.DEFAULT_ADMIN_ROLE()
      await expect(talentLayerPlatformID.connect(bob).withdraw()).to.be.revertedWith(
        `AccessControl: account ${bob.address.toLowerCase()} is missing role ${adminRole.toLowerCase()}`,
      )

      // Withdraw is successful if the caller is the deployer
      const tx = await talentLayerPlatformID.connect(deployer).withdraw()
      const receipt = await tx.wait()
      const gasUsed = receipt.gasUsed.mul(receipt.effectiveGasPrice)

      const deployerBalanceAfter = await deployer.getBalance()
      const contractBalanceAfter = await ethers.provider.getBalance(talentLayerPlatformID.address)

      // Deployer balance is increased by the contract balance (- gas fees)s
      expect(deployerBalanceAfter).to.be.equal(
        deployerBalanceBefore.add(contractBalanceBefore).sub(gasUsed),
      )

      // Contract balance is 0
      expect(contractBalanceAfter).to.be.equal(0)
    })

    it('The deployer can add a new available arbitrator', async function () {
      await talentLayerPlatformID
        .connect(deployer)
        .addArbitrator(talentLayerArbitrator.address, true)
      const isValid = await talentLayerPlatformID.validArbitrators(talentLayerArbitrator.address)
      expect(isValid).to.be.true

      const isInternal = await talentLayerPlatformID.internalArbitrators(
        talentLayerArbitrator.address,
      )
      expect(isInternal).to.be.true
    })

    it('The platform owner can update the arbitrator only if is a valid one', async function () {
      const tx = talentLayerPlatformID.connect(alice).updateArbitrator(1, dave.address, [])
      await expect(tx).to.be.revertedWith('The address must be of a valid arbitrator')

      await talentLayerPlatformID
        .connect(alice)
        .updateArbitrator(1, talentLayerArbitrator.address, [])
      const arbitrator = (await talentLayerPlatformID.getPlatform(alicePlatformId)).arbitrator
      expect(arbitrator).to.be.equal(talentLayerArbitrator.address)

      // Extra data is updated and is equal to the platform id since the arbitrator is internal
      const arbitratorExtraData = (await talentLayerPlatformID.getPlatform(alicePlatformId))
        .arbitratorExtraData
      const platformId = BigNumber.from(arbitratorExtraData)
      expect(platformId).to.be.equal(1)
    })

    it('The deployer can update the minimum arbitration fee timeout', async function () {
      const minArbitrationFeeTimeout = 3600 * 10
      await talentLayerPlatformID
        .connect(deployer)
        .updateMinArbitrationFeeTimeout(minArbitrationFeeTimeout)
      const updatedMinArbitrationFeeTimeout = await talentLayerPlatformID.minArbitrationFeeTimeout()

      expect(updatedMinArbitrationFeeTimeout).to.be.equal(minArbitrationFeeTimeout)
    })

    it('The platform owner can update the arbitration fee timeout', async function () {
      const minArbitrationFeeTimeout = await talentLayerPlatformID.minArbitrationFeeTimeout()
      const tx = talentLayerPlatformID
        .connect(alice)
        .updateArbitrationFeeTimeout(1, minArbitrationFeeTimeout.sub(1))
      await expect(tx).to.be.revertedWith('The timeout must be greater than the minimum timeout')

      const arbitrationFeeTimeout = minArbitrationFeeTimeout.add(3600 * 2)
      await talentLayerPlatformID
        .connect(alice)
        .updateArbitrationFeeTimeout(1, arbitrationFeeTimeout)
      const updatedArbitrationFeeTimeout = (
        await talentLayerPlatformID.getPlatform(alicePlatformId)
      ).arbitrationFeeTimeout
      expect(updatedArbitrationFeeTimeout).to.be.equal(arbitrationFeeTimeout)
    })

    it('Only the owner of the platform can update its arbitrator', async function () {
      const tx = talentLayerPlatformID
        .connect(bob)
        .updateArbitrator(1, talentLayerArbitrator.address, [])
      await expect(tx).to.be.revertedWith("You're not the owner of this platform")
    })

    it('The deployer can remove an available arbitrator', async function () {
      await talentLayerPlatformID.connect(deployer).removeArbitrator(talentLayerArbitrator.address)
      const isValid = await talentLayerPlatformID.validArbitrators(talentLayerArbitrator.address)
      expect(isValid).to.be.false

      const isInternal = await talentLayerPlatformID.internalArbitrators(
        talentLayerArbitrator.address,
      )
      expect(isInternal).to.be.false
    })
  })

  describe('Talent Layer ID contract test', function () {
    it('Alice, Bob and Carol can mint a talentLayerId', async function () {
      await talentLayerID.connect(alice).mint('1', 'alice')
      await talentLayerID.connect(bob).mint('1', 'bob')
      await talentLayerID.connect(carol).mint('1', 'carol')
      expect(await talentLayerID.ids(alice.address)).to.be.equal(aliceTlId)
      expect(await talentLayerID.ids(bob.address)).to.be.equal(bobTlId)
      expect(await talentLayerID.ids(carol.address)).to.be.equal(carolTlId)
      const carolUserId = await talentLayerID.ids(carol.address)
      const profileData = await talentLayerID.profiles(carolUserId)
      expect(profileData.platformId).to.be.equal('1')
    })

    it('The deployer can update the mint fee', async function () {
      await talentLayerID.connect(deployer).updateMintFee(mintFee)
      const updatedMintFee = await talentLayerID.mintFee()

      expect(updatedMintFee).to.be.equal(mintFee)
    })

    it('Eve can mint a talentLayerId by paying the mint fee', async function () {
      const eveBalanceBefore = await eve.getBalance()
      const contractBalanceBefore = await ethers.provider.getBalance(talentLayerID.address)

      // Mint fails if not enough ETH is sent
      await expect(talentLayerID.connect(eve).mint('1', 'eve')).to.be.revertedWith(
        'Incorrect amount of ETH for mint fee',
      )

      // Mint is successful if the correct amount of ETH for mint fee is sent
      await talentLayerID.connect(eve).mint('1', 'eve', { value: mintFee })
      expect(await talentLayerID.ids(eve.address)).to.be.equal('4')

      // Eve balance is decreased by the mint fee (+ gas fees)
      const eveBalanceAfter = await eve.getBalance()
      expect(eveBalanceAfter).to.be.lte(eveBalanceBefore.sub(mintFee))

      // TalentLayer id contract balance is increased by the mint fee
      const contractBalanceAfter = await ethers.provider.getBalance(talentLayerID.address)
      expect(contractBalanceAfter).to.be.equal(contractBalanceBefore.add(mintFee))
    })

    it("The deployer can withdraw the contract's balance", async function () {
      const deployerBalanceBefore = await deployer.getBalance()
      const contractBalanceBefore = await ethers.provider.getBalance(talentLayerID.address)

      // Withdraw fails if the caller is not the owner
      await expect(talentLayerID.connect(alice).withdraw()).to.be.revertedWith(
        'Ownable: caller is not the owner',
      )

      // Withdraw is successful if the caller is the owner
      const tx = await talentLayerID.connect(deployer).withdraw()
      const receipt = await tx.wait()
      const gasUsed = receipt.gasUsed.mul(receipt.effectiveGasPrice)

      const deployerBalanceAfter = await deployer.getBalance()
      const contractBalanceAfter = await ethers.provider.getBalance(talentLayerID.address)

      // Deployer balance is increased by the contract balance (- gas fees)s
      expect(deployerBalanceAfter).to.be.equal(
        deployerBalanceBefore.add(contractBalanceBefore).sub(gasUsed),
      )

      // Contract balance is 0
      expect(contractBalanceAfter).to.be.equal(0)
    })

    it('Deployer can mint TalentLayerID', async function () {
      const deployerBalanceBefore = await deployer.getBalance()
      const graceBalanceBefore = await grace.getBalance()

      const tx = await talentLayerID.freeMint('1', grace.address, 'grace')
      const receipt = await tx.wait()
      const gasUsed = receipt.gasUsed.mul(receipt.effectiveGasPrice)
      const deployerBalanceAfter = await deployer.getBalance()
      const graceBalanceAfter = await grace.getBalance()

      await expect(
        deployerBalanceAfter,
        'Deployer only pays for gas costs when minting',
      ).to.be.equal(deployerBalanceBefore.sub(gasUsed))
      await expect(graceBalanceAfter, 'Address minted for does not pay anything').to.be.equal(
        graceBalanceBefore,
      )
    })

    it('Alice can NOT mint TalentLayerIDs without paying the mint fee', async function () {
      await expect(
        talentLayerID.connect(alice).freeMint('1', heidi.address, 'heidi'),
        'Alice tries to mint talentLayer ID for heidi for free.',
      ).to.be.revertedWith('Ownable: caller is not the owner')
    })
  })

  describe('SimpleERC20 contract contract test', function () {
    describe('Deployment', function () {
      // it("Should be accessible", async function () {
      //   await loadFixture(deployTokenFixture);
      //   expect(await token.ping()).to.equal(1);
      // });

      it('Should set the right deployer', async function () {
        expect(await token.owner()).to.equal(deployer.address)
      })

      it('Should assign the total supply of tokens to the deployer', async function () {
        // await loadFixture(deployTokenFixture);
        const deployerBalance = await token.balanceOf(deployer.address)
        const totalSupply = await token.totalSupply()
        expect(totalSupply).to.equal(deployerBalance)
      })

      it('Should transfer 10000000 tokens to alice', async function () {
        // await loadFixture(deployTokenFixture);
        expect(token.transfer(alice.address, 10000000)).to.changeTokenBalances(
          token,
          [deployer, alice],
          [-1000, 1000],
        )
      })
    })

    describe('Token transactions.', function () {
      it('Should transfer tokens between accounts', async function () {
        // await loadFixture(deployTokenFixture);

        // Transfer 50 tokens from deployer to alice
        await expect(token.transfer(alice.address, 50)).to.changeTokenBalances(
          token,
          [deployer, alice],
          [-50, 50],
        )

        // Transfer 50 tokens from alice to bob
        await expect(token.connect(alice).transfer(bob.address, 50)).to.changeTokenBalances(
          token,
          [alice, bob],
          [-50, 50],
        )
      })

      it('Should emit Transfer events.', async function () {
        // await loadFixture(deployTokenFixture);

        // Transfer 50 tokens from deployer to alice
        await expect(token.transfer(alice.address, 50))
          .to.emit(token, 'Transfer')
          .withArgs(deployer.address, alice.address, 50)

        // Transfer 50 tokens from alice to bob
        await expect(token.connect(alice).transfer(bob.address, 50))
          .to.emit(token, 'Transfer')
          .withArgs(alice.address, bob.address, 50)
      })

      it("Should revert when sender doesn't have enough tokens.", async function () {
        // await loadFixture(deployTokenFixture);

        const initialDeployerBalance = await token.balanceOf(deployer.address)

        // Try to send 1 token from dave (0 tokens) to deployer (1000 tokens).
        await expect(token.connect(dave).transfer(deployer.address, 1)).to.be.revertedWith(
          'ERC20: transfer amount exceeds balance',
        )

        // deployer balance shouldn't have changed.
        await expect(await token.balanceOf(deployer.address)).to.equal(initialDeployerBalance)
      })
    })
  })

  describe('Service Registry & Proposal contract test', function () {
    it('Should revert if a user tries to whitelist a payment token without being the owner', async function () {
      await expect(
        talentLayerService.connect(alice).updateAllowedTokenList(token.address, true),
      ).to.be.revertedWith('Ownable: caller is not the owner')
    })

    it('Should revert if the Owner tries to blacklist zero address', async function () {
      await expect(
        talentLayerService
          .connect(deployer)
          .updateAllowedTokenList(ethers.constants.AddressZero, false),
      ).to.be.revertedWith("Owner can't remove Ox address")
    })

    it('Should update the token list accordingly if the owner updates it', async function () {
      const randomTokenAddress = '0x2260fac5e5542a773aa44fbcfedf7c193bc2c599'

      await talentLayerService.connect(deployer).updateAllowedTokenList(randomTokenAddress, true)
      expect(await talentLayerService.isTokenAllowed(randomTokenAddress)).to.be.true

      await talentLayerService.connect(deployer).updateAllowedTokenList(randomTokenAddress, false)
      expect(await talentLayerService.isTokenAllowed(randomTokenAddress)).to.be.false
    })

    it("Dave, who doesn't have TalentLayerID, can't create a service", async function () {
      await expect(
        talentLayerService.connect(dave).createOpenServiceFromBuyer(0, 1, 'haveNotTlid'),
      ).to.be.revertedWith('ERC721: invalid token ID')
    })

    it("Alice can't create a new service with a talentLayerId 0", async function () {
      await expect(
        talentLayerService.connect(alice).createOpenServiceFromBuyer(aliceTlId, 0, 'cid0'),
      ).to.be.revertedWith('Invalid platform ID')
      await expect(
        talentLayerService.connect(alice).createOpenServiceFromBuyer(aliceTlId, 0, 'cid0'),
      ).to.be.revertedWith('Invalid platform ID')
    })

    it('Alice the buyer can create a few Open service', async function () {
      const platform = await talentLayerPlatformID.getPlatform(alicePlatformId)
      const alicePlatformServicePostingFee = platform.servicePostingFee

      // Alice will create 4 Open services fo the whole unit test process
      await talentLayerService
        .connect(alice)
        .createOpenServiceFromBuyer(aliceTlId, alicePlatformId, 'CID1', {
          value: alicePlatformServicePostingFee,
        })
      const serviceData = await talentLayerService.services(1)

      // service 2
      await talentLayerService
        .connect(alice)
        .createOpenServiceFromBuyer(aliceTlId, alicePlatformId, 'CID2', {
          value: alicePlatformServicePostingFee,
        })
      await talentLayerService.services(2)

      // service 3
      await talentLayerService
        .connect(alice)
        .createOpenServiceFromBuyer(aliceTlId, alicePlatformId, 'CID3', {
          value: alicePlatformServicePostingFee,
        })
      await talentLayerService.services(3)

      // service 4
      await talentLayerService
        .connect(alice)
        .createOpenServiceFromBuyer(aliceTlId, alicePlatformId, 'CID4', {
          value: alicePlatformServicePostingFee,
        })
      await talentLayerService.services(4)

      // service 5 (will be cancelled)
      await talentLayerService.connect(alice).createOpenServiceFromBuyer(aliceTlId, 1, 'CID5')
      await talentLayerService.services(5)

      expect(serviceData.status.toString()).to.be.equal('4')
      expect(serviceData.buyerId).to.be.equal(aliceTlId)
      expect(serviceData.initiatorId).to.be.equal(aliceTlId)
      expect(serviceData.serviceDataUri).to.be.equal('CID1')
      expect(serviceData.platformId).to.be.equal(1)
    })

    it("Alice can't create a new open service with wrong TalentLayer Platform ID", async function () {
      await expect(
        talentLayerService.connect(alice).createOpenServiceFromBuyer(aliceTlId, 5, 'wrongTlPid'),
      ).to.be.revertedWith('Invalid platform ID')
    })

    it('Alice can update her service data', async function () {
      await talentLayerService
        .connect(alice)
        .updateServiceData(aliceTlId, 1, 'aliceUpdateHerFirstService')
      const serviceData = await talentLayerService.services(1)
      expect(serviceData.serviceDataUri).to.be.equal('aliceUpdateHerFirstService')
    })

    it('Alice can cancel her own service', async function () {
      await talentLayerService.connect(alice).cancelService(5)
      const serviceData = await talentLayerService.services(5)
      expect(serviceData.status).to.be.equal(3)
    })

    it('Alice can cancel only a service that is open', async function () {
      expect(talentLayerService.connect(alice).cancelService(5)).to.be.revertedWith(
        'Only services with the open status can be cancelled',
      )
    })

    it('After a service has been cancelled, nobody can post a proposal', async function () {
      const rateToken = '0xC01FcDfDE3B2ABA1eab76731493C617FfAED2F10'
      await talentLayerService.getProposal(5, bobTlId)
      expect(
        talentLayerService
          .connect(bob)
          .createProposal(bobTlId, 5, rateToken, 1, bobPlatformId, 'proposalOnCancelledService'),
      ).to.be.revertedWith('Service is not opened')
    })

    it("Bob cannot cancel Alice's service", async function () {
      expect(talentLayerService.connect(bob).cancelService(1)).to.be.revertedWith(
        'Only the initiator can cancel the service',
      )
    })

    it('Bob can create his first proposal for an Open service n°1 from Alice', async function () {
      // Proposal on the Open service n 1
      const bobTid = await talentLayerID.ids(bob.address)
      const rateToken = '0xC01FcDfDE3B2ABA1eab76731493C617FfAED2F10'
      const platform = await talentLayerPlatformID.getPlatform(alicePlatformId)
      const alicePlatformProposalPostingFee = platform.servicePostingFee

      // Proposal data check before the proposal
      const proposalDataBefore = await talentLayerService.getProposal(1, bobTid)
      expect(proposalDataBefore.sellerId.toString()).to.be.equal('0')

      // Bob creates a proposal on Platform 1
      await talentLayerService
        .connect(bob)
        .createProposal(
          bobTlId,
          1,
          rateToken,
          1,
          alicePlatformId,
          'proposal1FromBobToAlice1Service',
          {
            value: alicePlatformProposalPostingFee,
          },
        )

      const serviceData = await talentLayerService.services(1)
      const proposalDataAfter = await talentLayerService.getProposal(1, bobTid)

      // Service data check
      expect(serviceData.status.toString()).to.be.equal('4')
      expect(serviceData.buyerId).to.be.equal(aliceTlId)

      // Proposal data check after the proposal

      expect(proposalDataAfter.rateToken).to.be.equal(rateToken)
      expect(proposalDataAfter.rateAmount.toString()).to.be.equal('1')
      expect(proposalDataAfter.proposalDataUri).to.be.equal('proposal1FromBobToAlice1Service')
      expect(proposalDataAfter.sellerId).to.be.equal(bobTlId)
      expect(proposalDataAfter.status.toString()).to.be.equal('0')
    })

    it('Carol can create her first proposal (will be rejected by Alice) ', async function () {
      const rateToken = '0xC01FcDfDE3B2ABA1eab76731493C617FfAED2F10'
      const platform = await talentLayerPlatformID.getPlatform(bobPlatformId)
      const bobPlatformProposalPostingFee = platform.proposalPostingFee

      // Carol creates a proposal on Platform 2
      await talentLayerService
        .connect(carol)
        .createProposal(
          carolTlId,
          1,
          rateToken,
          2,
          bobPlatformId,
          'proposal1FromCarolToAlice1Service',
          {
            value: bobPlatformProposalPostingFee,
          },
        )
      await talentLayerService.services(1)
      // get proposal info
<<<<<<< HEAD
      const carolTid = await talentLayerID.ids(carol.address)
      await serviceRegistry.getProposal(1, carolTid)
=======
      const carolTid = await talentLayerID.walletOfOwner(carol.address)
      await talentLayerService.getProposal(1, carolTid)
>>>>>>> 44855bbf
    })

    it('Should revert if Carol tries to create a proposal with a non-whitelisted payment token', async function () {
      const platform = await talentLayerPlatformID.getPlatform(alicePlatformId)
      const alicePlatformProposalPostingFee = platform.proposalPostingFee

      expect(
        talentLayerService
          .connect(carol)
          .createProposal(
            carolTlId,
            1,
            nonListedRateToken,
            2,
            alicePlatformId,
            'proposal1FromCarolToAlice1Service',
            { value: alicePlatformProposalPostingFee },
          ),
      ).to.be.revertedWith('This token is not allowed')
    })

    it('Bob can update his first proposal ', async function () {
      const bobTid = await talentLayerID.ids(bob.address)
      const rateToken = '0xC01FcDfDE3B2ABA1eab76731493C617FfAED2F10'

      const proposalDataBefore = await talentLayerService.getProposal(1, bobTid)
      expect(proposalDataBefore.rateAmount.toString()).to.be.equal('1')

      await talentLayerService
        .connect(bob)
        .updateProposal(bobTlId, 1, rateToken, 2, 'updateProposal1FromBobToAlice1Service')

      const proposalDataAfter = await talentLayerService.getProposal(1, bobTid)
      expect(proposalDataAfter.rateAmount.toString()).to.be.equal('2')
      expect(proposalDataAfter.proposalDataUri).to.be.equal('updateProposal1FromBobToAlice1Service')
    })

    it('Should revert if Bob updates his proposal with a non-whitelisted payment token ', async function () {
      await expect(
        talentLayerService
          .connect(bob)
          .updateProposal(
            bobTlId,
            1,
            nonListedRateToken,
            2,
            'updateProposal1FromBobToAlice1Service',
          ),
      ).to.be.revertedWith('This token is not allowed')
    })

    it('Alice can reject Carol proposal ', async function () {
<<<<<<< HEAD
      const carolTid = await talentLayerID.ids(carol.address)
      await serviceRegistry.connect(alice).rejectProposal(aliceTlId, 1, carolTid)
=======
      const carolTid = await talentLayerID.walletOfOwner(carol.address)
      await talentLayerService.connect(alice).rejectProposal(aliceTlId, 1, carolTid)
>>>>>>> 44855bbf

      const proposalDataAfter = await talentLayerService.getProposal(1, carolTid)
      expect(proposalDataAfter.status.toString()).to.be.equal('2')
    })
  })

  describe('Escrow Contract test.', function () {
    describe('Successful use of Escrow for a service using an ERC20 token.', function () {
      const amountBob = 1000000
      const amountCarol = 2000
      const serviceId = 2
      const transactionId = 0
      let proposalIdBob = 0 //Will be set later
      let proposalIdCarol = 0 //Will be set later
      let totalAmount = 0 //Will be set later

      it('Alice can NOT deposit tokens to escrow yet because there is no valid proposal', async function () {
        await token.connect(alice).approve(talentLayerEscrow.address, amountBob)
        await expect(
          talentLayerEscrow
            .connect(alice)
            .createTokenTransaction('_metaEvidence', serviceId, proposalIdBob),
        ).to.be.revertedWith('ERC721: invalid token ID')
      })

      it('Bob can make a second proposal on the Alice service n°2 on Platform n°2', async function () {
        const platform = await talentLayerPlatformID.getPlatform(bobPlatformId)
        const bobPlatformProposalPostingFee = platform.proposalPostingFee

<<<<<<< HEAD
        proposalIdBob = (await talentLayerID.ids(bob.address)).toNumber()
        await serviceRegistry
=======
        proposalIdBob = (await talentLayerID.walletOfOwner(bob.address)).toNumber()
        await talentLayerService
>>>>>>> 44855bbf
          .connect(bob)
          .createProposal(
            bobTlId,
            serviceId,
            token.address,
            amountBob,
            bobPlatformId,
            'proposal2FromBobToAlice2Service',
            { value: bobPlatformProposalPostingFee },
          )
      })

      it('Carol can make her second proposal on the Alice service n°2', async function () {
        const platform = await talentLayerPlatformID.getPlatform(bobPlatformId)
        const bobPlatformProposalPostingFee = platform.proposalPostingFee

<<<<<<< HEAD
        proposalIdCarol = (await talentLayerID.ids(carol.address)).toNumber()
        await serviceRegistry
=======
        proposalIdCarol = (await talentLayerID.walletOfOwner(carol.address)).toNumber()
        await talentLayerService
>>>>>>> 44855bbf
          .connect(carol)
          .createProposal(
            carolTlId,
            serviceId,
            token.address,
            amountCarol,
            bobPlatformId,
            'proposal2FromCarolToAlice2Service',
            { value: bobPlatformProposalPostingFee },
          )
      })

      it('Alice cannot update protocolEscrowFeeRate or protocolWallet', async function () {
        await expect(
          talentLayerEscrow.connect(alice).updateProtocolEscrowFeeRate(4000),
        ).to.be.revertedWith('Ownable: caller is not the owner')
        await expect(
          talentLayerEscrow.connect(alice).updateProtocolWallet(dave.address),
        ).to.be.revertedWith('Ownable: caller is not the owner')
      })

      it('The Deployer can update protocolEscrowFeeRate and protocolWallet', async function () {
        chainId = network.config.chainId ? network.config.chainId : Network.LOCAL
        networkConfig = getConfig(chainId)
        let protocolWallet = await talentLayerEscrow.connect(deployer).getProtocolWallet()

        expect(protocolWallet).to.equal(networkConfig.multisigAddressList.fee)
        await talentLayerEscrow.connect(deployer).updateProtocolWallet(dave.address)
        protocolWallet = await talentLayerEscrow.connect(deployer).getProtocolWallet()
        expect(protocolWallet).to.equal(dave.address)

        await talentLayerEscrow.connect(deployer).updateProtocolEscrowFeeRate(800)
        const protocolEscrowFeeRate = await talentLayerEscrow.protocolEscrowFeeRate()
        expect(protocolEscrowFeeRate).to.equal(800)
      })

      it("Alice can deposit funds for Bob's proposal, which will emit an event.", async function () {
        await talentLayerPlatformID.connect(alice).updateOriginServiceFeeRate(alicePlatformId, 1100)
        await talentLayerPlatformID
          .connect(bob)
          .updateOriginValidatedProposalFeeRate(bobPlatformId, 2200)

        const alicePlatformData = await talentLayerPlatformID.platforms(alicePlatformId)
        const bobPlatformData = await talentLayerPlatformID.platforms(bobPlatformId)

        const protocolEscrowFeeRate = await talentLayerEscrow.protocolEscrowFeeRate()
        const originServiceFeeRate = alicePlatformData.originServiceFeeRate
        const originValidatedProposalFeeRate = bobPlatformData.originValidatedProposalFeeRate

        totalAmount =
          amountBob +
          (amountBob *
            (protocolEscrowFeeRate + originValidatedProposalFeeRate + originServiceFeeRate)) /
            10000

        await token.connect(alice).approve(talentLayerEscrow.address, totalAmount)

        const transaction = await talentLayerEscrow
          .connect(alice)
          .createTokenTransaction('_metaEvidence', serviceId, proposalIdBob)
        await expect(transaction).to.changeTokenBalances(
          token,
          [talentLayerEscrow.address, alice, bob],
          [totalAmount, -totalAmount, 0],
        )

        await expect(transaction)
          .to.emit(talentLayerEscrow, 'ServiceProposalConfirmedWithDeposit')
          .withArgs(serviceId, proposalIdBob, transactionId)
      })

      it('The deposit should also validate the proposal.', async function () {
        const proposal = await talentLayerService.getProposal(serviceId, proposalIdBob)
        await expect(proposal.status.toString()).to.be.equal('1')
      })

      it('The deposit should also update the service with transactionId, proposalId, and status.', async function () {
        const service = await talentLayerService.getService(serviceId)
        await expect(service.status.toString()).to.be.equal('1')
        await expect(service.transactionId.toString()).to.be.equal('0')
        await expect(service.sellerId).to.be.equal(proposalIdBob)
      })

      it("Alice can NOT deposit funds for Carol's proposal.", async function () {
        await token.connect(alice).approve(talentLayerEscrow.address, amountCarol)
        await expect(
          talentLayerEscrow
            .connect(alice)
            .createTokenTransaction('_metaEvidence', serviceId, proposalIdCarol),
        ).to.be.reverted
      })

      it('Carol should not be allowed to release escrow the service.', async function () {
        await expect(
          talentLayerEscrow.connect(carol).release(carolTlId, transactionId, 10),
        ).to.be.revertedWith('Access denied.')
      })

      it('Alice can release half of the escrow to bob, and fees are correctly split.', async function () {
        const transactionDetails = await talentLayerEscrow
          .connect(alice)
          .getTransactionDetails(transactionId.toString())
        const protocolEscrowFeeRate = transactionDetails.protocolEscrowFeeRate
        const originServiceFeeRate = transactionDetails.originServiceFeeRate
        const originValidatedProposalFeeRate = transactionDetails.originValidatedProposalFeeRate

        const transaction = await talentLayerEscrow
          .connect(alice)
          .release(aliceTlId, transactionId, amountBob / 2)
        await expect(transaction).to.changeTokenBalances(
          token,
          [talentLayerEscrow.address, alice, bob],
          [-amountBob / 2, 0, amountBob / 2],
        )
        const alicePlatformBalance = await talentLayerEscrow
          .connect(alice)
          .getClaimableFeeBalance(token.address)
        const bobPlatformBalance = await talentLayerEscrow
          .connect(bob)
          .getClaimableFeeBalance(token.address)
        const deployerBalance = await talentLayerEscrow
          .connect(deployer)
          .getClaimableFeeBalance(token.address)
        // Alice gets originServiceFeeRate as the service was created on her platform
        await expect(alicePlatformBalance.toString()).to.be.equal(
          (((amountBob / 2) * originServiceFeeRate) / 10000).toString(),
        )
        // Bob gets originProposalValidatedFeeRate as the proposal was validated on his platform
        await expect(bobPlatformBalance.toString()).to.be.equal(
          (((amountBob / 2) * originValidatedProposalFeeRate) / 10000).toString(),
        )
        await expect(deployerBalance.toString()).to.be.equal(
          (((amountBob / 2) * protocolEscrowFeeRate) / 10000).toString(),
        )
      })

      it('Alice can release a quarter of the escrow to Bob, and fees are correctly split.', async function () {
        const transactionDetails = await talentLayerEscrow
          .connect(alice)
          .getTransactionDetails(transactionId.toString())
        const protocolEscrowFeeRate = transactionDetails.protocolEscrowFeeRate
        const originServiceFeeRate = transactionDetails.originServiceFeeRate
        const originValidatedProposalFeeRate = transactionDetails.originValidatedProposalFeeRate

        const transaction = await talentLayerEscrow
          .connect(alice)
          .release(aliceTlId, transactionId, amountBob / 4)
        await expect(transaction).to.changeTokenBalances(
          token,
          [talentLayerEscrow.address, alice, bob],
          [-amountBob / 4, 0, amountBob / 4],
        )

        const alicePlatformBalance = await talentLayerEscrow
          .connect(alice)
          .getClaimableFeeBalance(token.address)
        const bobPlatformBalance = await talentLayerEscrow
          .connect(bob)
          .getClaimableFeeBalance(token.address)
        const deployerBalance = await talentLayerEscrow
          .connect(deployer)
          .getClaimableFeeBalance(token.address)
        // Alice gets originServiceFeeRate as the service was created on her platform
        await expect(alicePlatformBalance.toString()).to.be.equal(
          ((((3 * amountBob) / 4) * originServiceFeeRate) / 10000).toString(),
        )
        // Bob gets originProposalValidatedFeeRate as the proposal was validated on his platform
        await expect(bobPlatformBalance.toString()).to.be.equal(
          ((((3 * amountBob) / 4) * originValidatedProposalFeeRate) / 10000).toString(),
        )
        await expect(deployerBalance.toString()).to.be.equal(
          ((((3 * amountBob) / 4) * protocolEscrowFeeRate) / 10000).toString(),
        )
      })

      it('After a service has been cancelled, the owner cannot validate a proposal by depositing fund', async function () {
        // Create the service
        const serviceId = 6
<<<<<<< HEAD
        const proposalIdBob = (await talentLayerID.ids(bob.address)).toNumber()
        await serviceRegistry.connect(alice).createOpenServiceFromBuyer(aliceTlId, 1, 'CID6')
        await serviceRegistry.services(serviceId)
=======
        const proposalIdBob = (await talentLayerID.walletOfOwner(bob.address)).toNumber()
        await talentLayerService.connect(alice).createOpenServiceFromBuyer(aliceTlId, 1, 'CID6')
        await talentLayerService.services(serviceId)
>>>>>>> 44855bbf
        // Create the proposal
        const rateToken = '0xC01FcDfDE3B2ABA1eab76731493C617FfAED2F10'
        const platform = await talentLayerPlatformID.getPlatform(alicePlatformId)
        const alicePlatformProposalPostingFee = platform.proposalPostingFee
        await talentLayerService
          .connect(bob)
          .createProposal(bobTlId, serviceId, rateToken, 1, alicePlatformId, 'proposalOnService', {
            value: alicePlatformProposalPostingFee,
          })
        // Cancel the service
        await talentLayerService.connect(alice).cancelService(serviceId)
        // Try to deposit fund to validate the proposal
        const transactionDetails = await talentLayerEscrow
          .connect(alice)
          .getTransactionDetails(transactionId.toString())
        const protocolEscrowFeeRate = transactionDetails.protocolEscrowFeeRate
        const originServiceFeeRate = transactionDetails.originServiceFeeRate
        const originValidatedProposalFeeRate = transactionDetails.originValidatedProposalFeeRate
        totalAmount =
          amountBob +
          (amountBob *
            (protocolEscrowFeeRate + originServiceFeeRate + originValidatedProposalFeeRate)) /
            10000

        await token.connect(alice).approve(talentLayerEscrow.address, totalAmount)

        await expect(
          talentLayerEscrow
            .connect(alice)
            .createTokenTransaction('_metaEvidence', serviceId, proposalIdBob),
        ).to.be.revertedWith('Service status not open.')
      })

      it('Carol can NOT reimburse alice.', async function () {
        await expect(
          talentLayerEscrow.connect(carol).reimburse(carolTlId, transactionId, totalAmount / 4),
        ).to.revertedWith('Access denied.')
      })

      it('Bob can NOT reimburse alice for more than what is left in escrow.', async function () {
        await expect(
          talentLayerEscrow.connect(bob).reimburse(bobTlId, transactionId, totalAmount),
        ).to.revertedWith('Insufficient funds.')
      })

      it('Bob can reimburse alice for what is left in the escrow, an emit will be sent.', async function () {
        const transaction = await talentLayerEscrow
          .connect(bob)
          .reimburse(bobTlId, transactionId, amountBob / 4)
        /* When asking for the reimbursement of a fee-less amount,
         * we expect the amount reimbursed to include all fees (calculated by the function)
         * hence the 'totalAmount / 4' expected.
         */
        await expect(transaction).to.changeTokenBalances(
          token,
          [talentLayerEscrow.address, alice, bob],
          [-totalAmount / 4, totalAmount / 4, 0],
        )
        await expect(transaction).to.emit(talentLayerEscrow, 'PaymentCompleted').withArgs(serviceId)
      })

      it('Alice can not release escrow because there is none left. ', async function () {
        await expect(
          talentLayerEscrow.connect(alice).release(aliceTlId, transactionId, 1),
        ).to.be.revertedWith('Insufficient funds.')
      })

      it('Alice can claim her token balance.', async function () {
        const platformBalance = await talentLayerEscrow
          .connect(alice)
          .getClaimableFeeBalance(token.address)
        const transaction = await talentLayerEscrow.connect(alice).claim(platformId, token.address)
        await expect(transaction).to.changeTokenBalances(
          token,
          [talentLayerEscrow.address, alice.address],
          [-platformBalance, platformBalance],
        )
      })

      it('The protocol owner can claim his token balance.', async function () {
        const protocolOwnerBalance = await talentLayerEscrow
          .connect(deployer)
          .getClaimableFeeBalance(token.address)
        // await talentLayerEscrow.updateProtocolWallet(alice.address);
        const transaction = await talentLayerEscrow.connect(deployer).claim(0, token.address)
        await expect(transaction).to.changeTokenBalances(
          token,
          [talentLayerEscrow.address, dave.address],
          [-protocolOwnerBalance, protocolOwnerBalance],
        )
      })
    })

    describe('Successful use of Escrow for a service using ETH.', function () {
      const amountBob = 1000000
      const amountCarol = 200
      const serviceId = 3
      const transactionId = 1
      let proposalIdBob = 0 //Will be set later
      let proposalIdCarol = 0 //Will be set later
      let totalAmount = 0 //Will be set later
      const ethAddress = '0x0000000000000000000000000000000000000000'

      //Service 3 created on Alice's platform
      //
      it('Alice can NOT deposit eth to escrow yet.', async function () {
        await talentLayerPlatformID.connect(alice).updateOriginServiceFeeRate(alicePlatformId, 1100)
        await talentLayerPlatformID
          .connect(bob)
          .updateOriginValidatedProposalFeeRate(bobPlatformId, 2200)
        const alicePlatformData = await talentLayerPlatformID.platforms(alicePlatformId)
        const bobPlatformData = await talentLayerPlatformID.platforms(bobPlatformId)
        const protocolEscrowFeeRate = await talentLayerEscrow.protocolEscrowFeeRate()
        const originServiceFeeRate = alicePlatformData.originServiceFeeRate
        const originValidatedProposalFeeRate = bobPlatformData.originValidatedProposalFeeRate

        totalAmount =
          amountBob +
          (amountBob *
            (protocolEscrowFeeRate + originValidatedProposalFeeRate + originServiceFeeRate)) /
            10000

        await token.connect(alice).approve(talentLayerEscrow.address, totalAmount)
        await expect(
          talentLayerEscrow
            .connect(alice)
            .createETHTransaction('_metaEvidence', serviceId, proposalIdBob),
        ).to.be.reverted
      })

      it("Bob can register a proposal on bob's platform.", async function () {
        const platform = await talentLayerPlatformID.getPlatform(bobPlatformId)
        const bobPlatformProposalPostingFee = platform.proposalPostingFee

<<<<<<< HEAD
        proposalIdBob = (await talentLayerID.ids(bob.address)).toNumber()
        await serviceRegistry
=======
        proposalIdBob = (await talentLayerID.walletOfOwner(bob.address)).toNumber()
        await talentLayerService
>>>>>>> 44855bbf
          .connect(bob)
          .createProposal(
            bobTlId,
            serviceId,
            ethAddress,
            amountBob,
            bobPlatformId,
            'proposal3FromBobToAlice3Service',
            { value: bobPlatformProposalPostingFee },
          )
      })

      it("Carol can register a proposal on bob's platform.", async function () {
        const platform = await talentLayerPlatformID.getPlatform(bobPlatformId)
        const bobPlatformProposalPostingFee = platform.proposalPostingFee

<<<<<<< HEAD
        proposalIdCarol = (await talentLayerID.ids(carol.address)).toNumber()
        await serviceRegistry
=======
        proposalIdCarol = (await talentLayerID.walletOfOwner(carol.address)).toNumber()
        await talentLayerService
>>>>>>> 44855bbf
          .connect(carol)
          .createProposal(
            carolTlId,
            serviceId,
            ethAddress,
            amountCarol,
            bobPlatformId,
            'proposal3FromCarolToAlice3Service',
            { value: bobPlatformProposalPostingFee },
          )
      })

      it("Alice can deposit funds for Bob's proposal, which will emit an event.", async function () {
        const transaction = await talentLayerEscrow
          .connect(alice)
          .createETHTransaction('_metaEvidence', serviceId, proposalIdBob, { value: totalAmount })
        await expect(transaction).to.changeEtherBalances(
          [talentLayerEscrow.address, alice, bob],
          [totalAmount, -totalAmount, 0],
        )

        await expect(transaction)
          .to.emit(talentLayerEscrow, 'ServiceProposalConfirmedWithDeposit')
          .withArgs(serviceId, proposalIdBob, transactionId)
      })

      it('The deposit should also validate the proposal.', async function () {
        const proposal = await talentLayerService.getProposal(serviceId, proposalIdBob)
        await expect(proposal.status.toString()).to.be.equal('1')
      })

      it('The deposit should also update the service with transactionId, proposalId, and status.', async function () {
        const service = await talentLayerService.getService(serviceId)
        await expect(service.status.toString()).to.be.equal('1')
        await expect(service.transactionId).to.be.equal(transactionId)
        await expect(service.sellerId.toNumber()).to.be.equal(proposalIdBob)
      })

      it("Alice can NOT deposit funds for Carol's proposal, and NO event should emit.", async function () {
        await token.connect(alice).approve(talentLayerEscrow.address, amountCarol)
        await expect(
          talentLayerEscrow
            .connect(alice)
            .createETHTransaction('_metaEvidence', serviceId, proposalIdCarol, {
              value: amountCarol,
            }),
        ).to.be.reverted
      })

      it('Carol should not be allowed to release escrow the service.', async function () {
        await expect(
          talentLayerEscrow.connect(carol).release(carolTlId, transactionId, 10),
        ).to.be.revertedWith('Access denied.')
      })

      it('Alice can release half of the escrow to bob, and fees are correctly split.', async function () {
        const transactionDetails = await talentLayerEscrow
          .connect(alice)
          .getTransactionDetails(transactionId.toString())
        const protocolEscrowFeeRate = transactionDetails.protocolEscrowFeeRate
        const originServiceFeeRate = transactionDetails.originServiceFeeRate
        const originValidatedProposalFeeRate = transactionDetails.originValidatedProposalFeeRate

        const transaction = await talentLayerEscrow
          .connect(alice)
          .release(aliceTlId, transactionId, amountBob / 2)
        await expect(transaction).to.changeEtherBalances(
          [talentLayerEscrow.address, alice, bob],
          [-amountBob / 2, 0, amountBob / 2],
        )

        const alicePlatformBalance = await talentLayerEscrow
          .connect(alice)
          .getClaimableFeeBalance(ethAddress)
        const bobPlatformBalance = await talentLayerEscrow
          .connect(bob)
          .getClaimableFeeBalance(ethAddress)
        const deployerBalance = await talentLayerEscrow
          .connect(deployer)
          .getClaimableFeeBalance(ethAddress)
        // Alice gets the originServiceFeeRate as the service was created on her platform
        await expect(alicePlatformBalance.toString()).to.be.equal(
          (((amountBob / 2) * originServiceFeeRate) / 10000).toString(),
        )
        // Bob gets the originValidatedProposalFeeRate as the proposal was created on his platform
        await expect(bobPlatformBalance.toString()).to.be.equal(
          (((amountBob / 2) * originValidatedProposalFeeRate) / 10000).toString(),
        )
        await expect(deployerBalance.toString()).to.be.equal(
          (((amountBob / 2) * protocolEscrowFeeRate) / 10000).toString(),
        )
      })

      it('Alice can release a quarter of the escrow to Bob, and fees are correctly split.', async function () {
        const transactionDetails = await talentLayerEscrow
          .connect(alice)
          .getTransactionDetails(transactionId.toString())
        const protocolEscrowFeeRate = transactionDetails.protocolEscrowFeeRate
        const originServiceFeeRate = transactionDetails.originServiceFeeRate
        const originValidatedProposalFeeRate = transactionDetails.originValidatedProposalFeeRate

        const transaction = await talentLayerEscrow
          .connect(alice)
          .release(aliceTlId, transactionId, amountBob / 4)
        await expect(transaction).to.changeEtherBalances(
          [talentLayerEscrow.address, alice, bob],
          [-amountBob / 4, 0, amountBob / 4],
        )
        const alicePlatformBalance = await talentLayerEscrow
          .connect(alice)
          .getClaimableFeeBalance(ethAddress)
        const bobPlatformBalance = await talentLayerEscrow
          .connect(bob)
          .getClaimableFeeBalance(ethAddress)
        const deployerBalance = await talentLayerEscrow
          .connect(deployer)
          .getClaimableFeeBalance(ethAddress)
        // Alice gets the originServiceFeeRate as the service was created on her platform
        await expect(alicePlatformBalance.toString()).to.be.equal(
          ((((3 * amountBob) / 4) * originServiceFeeRate) / 10000).toString(),
        )
        // Bob gets the originValidatedProposalFeeRate as the proposal was created on his platform
        await expect(bobPlatformBalance.toString()).to.be.equal(
          ((((3 * amountBob) / 4) * originValidatedProposalFeeRate) / 10000).toString(),
        )
        await expect(deployerBalance.toString()).to.be.equal(
          ((((3 * amountBob) / 4) * protocolEscrowFeeRate) / 10000).toString(),
        )
      })

      it('Carol can NOT reimburse alice.', async function () {
        await expect(
          talentLayerEscrow.connect(carol).reimburse(carolTlId, transactionId, totalAmount / 4),
        ).to.revertedWith('Access denied.')
      })

      it('Bob can NOT reimburse alice for more than what is left in escrow.', async function () {
        await expect(
          talentLayerEscrow.connect(bob).reimburse(bobTlId, transactionId, totalAmount),
        ).to.revertedWith('Insufficient funds.')
      })

      it('Bob can reimburse alice for what is left in the escrow, an emit will be sent.', async function () {
        const transaction = await talentLayerEscrow
          .connect(bob)
          .reimburse(bobTlId, transactionId, amountBob / 4)
        /* When asking for the reimbursement of a fee-less amount,
         * we expect the amount reimbursed to include all fees (calculated by the function)
         * hence the 'totalAmount / 4' expected.
         */
        await expect(transaction).to.changeEtherBalances(
          [talentLayerEscrow.address, alice, bob],
          [-totalAmount / 4, totalAmount / 4, 0],
        )
        await expect(transaction).to.emit(talentLayerEscrow, 'PaymentCompleted').withArgs(serviceId)
      })

      it('Alice can not release escrow because there is none left.', async function () {
        await expect(
          talentLayerEscrow.connect(alice).release(aliceTlId, transactionId, 10),
        ).to.be.revertedWith('Insufficient funds.')
      })

      it('Alice can claim her ETH balance.', async function () {
        const platformEthBalance = await talentLayerEscrow
          .connect(alice)
          .getClaimableFeeBalance(ethAddress)
        const transaction = await talentLayerEscrow.connect(alice).claim(platformId, ethAddress)
        await expect(transaction).to.changeEtherBalances(
          [talentLayerEscrow.address, alice.address],
          [-platformEthBalance, platformEthBalance],
        )
      })

      it('The Protocol owner can claim his ETH balance.', async function () {
        const protocolEthBalance = await talentLayerEscrow
          .connect(deployer)
          .getClaimableFeeBalance(ethAddress)
        const transaction = await talentLayerEscrow.connect(deployer).claim(0, ethAddress)
        await expect(transaction).to.changeEtherBalances(
          [talentLayerEscrow.address, dave.address],
          [-protocolEthBalance, protocolEthBalance],
        )
      })
    })
  })

  describe('Talent Layer Review contract test', function () {
    it("Bob can't write a review yet", async function () {
      await expect(
        talentLayerReview.connect(bob).addReview(bobTlId, 1, 'cidReview', 3, 1),
      ).to.be.revertedWith("You're not an actor of this service")
    })

    it("Carol can't write a review as she's not linked to this service", async function () {
      await expect(
        talentLayerReview.connect(carol).addReview(carolTlId, 1, 'cidReview', 5, 1),
      ).to.be.revertedWith("You're not an actor of this service")
    })

    it("Alice and Bob can't write a review for the same Service", async function () {
      await expect(
        talentLayerReview.connect(alice).addReview(aliceTlId, 1, 'cidReview', 3, 1),
      ).to.be.revertedWith('The service is not finished yet')
      await expect(
        talentLayerReview.connect(bob).addReview(bobTlId, 1, 'cidReview', 3, 1),
      ).to.be.revertedWith(`You're not an actor of this service`)
    })

    it('Alice and Bob can write a review now and we can get review data', async function () {
      await talentLayerReview.connect(alice).addReview(aliceTlId, 2, 'cidReview1', 2, 1)
      await talentLayerReview.connect(bob).addReview(bobTlId, 2, 'cidReview2', 4, 1)

      const reviewData1 = await talentLayerReview.getReview(0)
      const reviewData2 = await talentLayerReview.getReview(1)

      expect(reviewData1.dataUri).to.be.equal('cidReview1')
      expect(reviewData2.dataUri).to.be.equal('cidReview2')

      expect(await reviewData1.platformId).to.be.equal(1)
    })
  })

  describe('Talent Layer Arbitrator contract test', function () {
    it('the owner of the platform can update the arbitration price', async function () {
      const newArbitrationPrice = 1000
      const platformId = 1

      // It fails if the caller is not the owner of the platform
      const tx = talentLayerArbitrator
        .connect(bob)
        .setArbitrationPrice(platformId, newArbitrationPrice)
      await expect(tx).to.be.revertedWith("You're not the owner of the platform")

      // It succeeds if the caller is the owner of the platform
      await talentLayerArbitrator
        .connect(alice)
        .setArbitrationPrice(platformId, newArbitrationPrice)
      const extraData = ethers.utils.hexZeroPad(ethers.utils.hexlify(platformId), 32)
      const updatedArbitrationPrice = await talentLayerArbitrator.arbitrationCost(extraData)
      expect(updatedArbitrationPrice).to.be.equal(newArbitrationPrice)
    })
  })
})<|MERGE_RESOLUTION|>--- conflicted
+++ resolved
@@ -665,13 +665,8 @@
         )
       await talentLayerService.services(1)
       // get proposal info
-<<<<<<< HEAD
       const carolTid = await talentLayerID.ids(carol.address)
-      await serviceRegistry.getProposal(1, carolTid)
-=======
-      const carolTid = await talentLayerID.walletOfOwner(carol.address)
       await talentLayerService.getProposal(1, carolTid)
->>>>>>> 44855bbf
     })
 
     it('Should revert if Carol tries to create a proposal with a non-whitelisted payment token', async function () {
@@ -724,13 +719,8 @@
     })
 
     it('Alice can reject Carol proposal ', async function () {
-<<<<<<< HEAD
       const carolTid = await talentLayerID.ids(carol.address)
-      await serviceRegistry.connect(alice).rejectProposal(aliceTlId, 1, carolTid)
-=======
-      const carolTid = await talentLayerID.walletOfOwner(carol.address)
       await talentLayerService.connect(alice).rejectProposal(aliceTlId, 1, carolTid)
->>>>>>> 44855bbf
 
       const proposalDataAfter = await talentLayerService.getProposal(1, carolTid)
       expect(proposalDataAfter.status.toString()).to.be.equal('2')
@@ -760,13 +750,8 @@
         const platform = await talentLayerPlatformID.getPlatform(bobPlatformId)
         const bobPlatformProposalPostingFee = platform.proposalPostingFee
 
-<<<<<<< HEAD
         proposalIdBob = (await talentLayerID.ids(bob.address)).toNumber()
-        await serviceRegistry
-=======
-        proposalIdBob = (await talentLayerID.walletOfOwner(bob.address)).toNumber()
         await talentLayerService
->>>>>>> 44855bbf
           .connect(bob)
           .createProposal(
             bobTlId,
@@ -783,13 +768,8 @@
         const platform = await talentLayerPlatformID.getPlatform(bobPlatformId)
         const bobPlatformProposalPostingFee = platform.proposalPostingFee
 
-<<<<<<< HEAD
         proposalIdCarol = (await talentLayerID.ids(carol.address)).toNumber()
-        await serviceRegistry
-=======
-        proposalIdCarol = (await talentLayerID.walletOfOwner(carol.address)).toNumber()
         await talentLayerService
->>>>>>> 44855bbf
           .connect(carol)
           .createProposal(
             carolTlId,
@@ -968,15 +948,9 @@
       it('After a service has been cancelled, the owner cannot validate a proposal by depositing fund', async function () {
         // Create the service
         const serviceId = 6
-<<<<<<< HEAD
         const proposalIdBob = (await talentLayerID.ids(bob.address)).toNumber()
-        await serviceRegistry.connect(alice).createOpenServiceFromBuyer(aliceTlId, 1, 'CID6')
-        await serviceRegistry.services(serviceId)
-=======
-        const proposalIdBob = (await talentLayerID.walletOfOwner(bob.address)).toNumber()
         await talentLayerService.connect(alice).createOpenServiceFromBuyer(aliceTlId, 1, 'CID6')
         await talentLayerService.services(serviceId)
->>>>>>> 44855bbf
         // Create the proposal
         const rateToken = '0xC01FcDfDE3B2ABA1eab76731493C617FfAED2F10'
         const platform = await talentLayerPlatformID.getPlatform(alicePlatformId)
@@ -1111,13 +1085,8 @@
         const platform = await talentLayerPlatformID.getPlatform(bobPlatformId)
         const bobPlatformProposalPostingFee = platform.proposalPostingFee
 
-<<<<<<< HEAD
         proposalIdBob = (await talentLayerID.ids(bob.address)).toNumber()
-        await serviceRegistry
-=======
-        proposalIdBob = (await talentLayerID.walletOfOwner(bob.address)).toNumber()
         await talentLayerService
->>>>>>> 44855bbf
           .connect(bob)
           .createProposal(
             bobTlId,
@@ -1134,13 +1103,8 @@
         const platform = await talentLayerPlatformID.getPlatform(bobPlatformId)
         const bobPlatformProposalPostingFee = platform.proposalPostingFee
 
-<<<<<<< HEAD
         proposalIdCarol = (await talentLayerID.ids(carol.address)).toNumber()
-        await serviceRegistry
-=======
-        proposalIdCarol = (await talentLayerID.walletOfOwner(carol.address)).toNumber()
         await talentLayerService
->>>>>>> 44855bbf
           .connect(carol)
           .createProposal(
             carolTlId,
