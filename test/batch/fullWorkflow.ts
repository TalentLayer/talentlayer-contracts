--- conflicted
+++ resolved
@@ -76,6 +76,10 @@
     // then we whitelist the deployer and Alice to mint a PlatformId for someone
     await talentLayerPlatformID.connect(deployer).whitelistUser(deployer.address)
     await talentLayerPlatformID.connect(deployer).whitelistUser(alice.address)
+    await talentLayerPlatformID.connect(deployer).whitelistUser(bob.address)
+    await talentLayerPlatformID.connect(deployer).whitelistUser(carol.address)
+    await talentLayerPlatformID.connect(deployer).whitelistUser(grace.address)
+    await talentLayerPlatformID.connect(deployer).whitelistUser(eve.address)
     // we check if the deployer is well whitelisted
     const deployerWhitelisted = await talentLayerPlatformID.whitelist(deployer.address)
     expect(deployerWhitelisted).to.be.equal(true)
@@ -190,30 +194,7 @@
       expect(updatedMintFee).to.be.equal(mintFee)
     })
 
-<<<<<<< HEAD
     it('Bob can mint a platform id with allowed characters & correct name length by paying the mint fee', async function () {
-=======
-    it('The deployer can update the minting status to PAUSE and trigger the event', async function () {
-      const transcation = await talentLayerPlatformID.connect(deployer).updateMintStatus(0)
-      const mintingStatus = await talentLayerPlatformID.connect(deployer).mintStatus()
-      expect(mintingStatus).to.be.equal(0)
-      await expect(transcation).to.emit(talentLayerPlatformID, 'MintStatusUpdated').withArgs(0)
-    })
-
-    it('Bob cannot mint a platform id because the minting status is PAUSE', async function () {
-      await expect(
-        talentLayerPlatformID.connect(bob).mint('BobPlat', { value: mintFee }),
-      ).to.be.revertedWith('Mint status is not valid')
-    })
-
-    it('The deployer can update the minting status to PUBLIC', async function () {
-      await talentLayerPlatformID.connect(deployer).updateMintStatus(2)
-      const mintingStatus = await talentLayerPlatformID.connect(deployer).mintStatus()
-      expect(mintingStatus).to.be.equal(2)
-    })
-
-    it('Bob can mint a platform id by paying the mint fee', async function () {
->>>>>>> 576a4918
       const bobBalanceBefore = await bob.getBalance()
       const contractBalanceBefore = await ethers.provider.getBalance(talentLayerPlatformID.address)
 
