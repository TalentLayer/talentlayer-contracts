--- conflicted
+++ resolved
@@ -51,34 +51,22 @@
   await serviceRegistry.connect(alice).createOpenServiceFromBuyer(carolPlatformId, 'cid')
 
   // Bob, the seller, creates a proposal for the service
-<<<<<<< HEAD
-  await serviceRegistry.connect(bob).createProposal(serviceId, tokenAddress, transactionAmount, carolPlatformId, 'cid')
-=======
   await serviceRegistry
     .connect(bob)
-    .createProposal(serviceId, tokenAddress, transactionAmount, 'cid')
->>>>>>> 3cca0bc5
+    .createProposal(serviceId, tokenAddress, transactionAmount, carolPlatformId, 'cid')
 
   const aliceUserId = await talentLayerPlatformID.getPlatformIdFromAddress(alice.address)
   const alicePlatformData = await talentLayerPlatformID.platforms(aliceUserId)
   const protocolEscrowFeeRate = BigNumber.from(await talentLayerEscrow.protocolEscrowFeeRate())
-<<<<<<< HEAD
   const originServiceFeeRate = BigNumber.from(alicePlatformData.originServiceFeeRate)
-  const originValidatedProposalFeeRate = BigNumber.from(alicePlatformData.originValidatedProposalFeeRate)
-
-  const totalAmount = transactionAmount.add(
-    transactionAmount.mul(protocolEscrowFeeRate.add(originValidatedProposalFeeRate).add(originServiceFeeRate)).div(10000),
-=======
-  const originPlatformEscrowFeeRate = BigNumber.from(
-    await talentLayerEscrow.originPlatformEscrowFeeRate(),
+  const originValidatedProposalFeeRate = BigNumber.from(
+    alicePlatformData.originValidatedProposalFeeRate,
   )
-  const platformEscrowFeeRate = BigNumber.from(alicePlatformData.fee)
 
   const totalAmount = transactionAmount.add(
     transactionAmount
-      .mul(protocolEscrowFeeRate.add(originPlatformEscrowFeeRate).add(platformEscrowFeeRate))
+      .mul(protocolEscrowFeeRate.add(originValidatedProposalFeeRate).add(originServiceFeeRate))
       .div(10000),
->>>>>>> 3cca0bc5
   )
 
   // Alice, the buyer, accepts the proposal
