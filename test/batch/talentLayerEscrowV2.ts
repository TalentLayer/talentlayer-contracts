// eslint-disable-next-line @typescript-eslint/no-var-requires
const { upgrades } = require('hardhat')

import { SignerWithAddress } from '@nomiclabs/hardhat-ethers/signers'
import { expect } from 'chai'
import { BigNumber } from 'ethers'
import { ethers } from 'hardhat'
import {
  ServiceRegistry,
  TalentLayerArbitrator,
  TalentLayerEscrow,
  TalentLayerPlatformID,
} from '../../typechain-types'
import { TalentLayerEscrowV2 } from '../../typechain-types'
import { deploy } from '../utils/deploy'

const carolPlatformId = 1
const serviceId = 1
const proposalId = 2
const transactionAmount = BigNumber.from(1000)
const ethAddress = '0x0000000000000000000000000000000000000000'
const aliceTlId = 1
const bobTlId = 2

/**
 * Deploys contract and sets up the context for dispute resolution.
 * @returns the deployed contracts
 */
async function deployAndSetup(
  tokenAddress: string,
): Promise<[TalentLayerPlatformID, TalentLayerEscrow, TalentLayerArbitrator, ServiceRegistry]> {
  const [deployer, alice, bob, carol] = await ethers.getSigners()
  const [
    talentLayerID,
    talentLayerPlatformID,
    talentLayerEscrow,
    talentLayerArbitrator,
    serviceRegistry,
  ] = await deploy(false)

  // Deployer whitelists a list of authorized tokens
  await serviceRegistry.connect(deployer).updateAllowedTokenList(tokenAddress, true)

  // Deployer mints Platform Id for Carol
  const platformName = 'HireVibes'
  await talentLayerPlatformID.connect(deployer).mintForAddress(platformName, carol.address)

  // Mint TL Id for Alice and Bob
  await talentLayerID.connect(alice).mint(carolPlatformId, 'alice')
  await talentLayerID.connect(bob).mint(carolPlatformId, 'bob')

  // Alice, the buyer, initiates a new open service
  await serviceRegistry.connect(alice).createOpenServiceFromBuyer(aliceTlId, carolPlatformId, 'cid')

  // Bob, the seller, creates a proposal for the service
  await serviceRegistry
    .connect(bob)
<<<<<<< HEAD
    .createProposal(bobTlId, serviceId, tokenAddress, transactionAmount, 'cid')
=======
    .createProposal(serviceId, tokenAddress, transactionAmount, carolPlatformId, 'cid')
>>>>>>> 48daa029

  const aliceUserId = await talentLayerPlatformID.getPlatformIdFromAddress(alice.address)
  const alicePlatformData = await talentLayerPlatformID.platforms(aliceUserId)
  const protocolEscrowFeeRate = BigNumber.from(await talentLayerEscrow.protocolEscrowFeeRate())
  const originServiceFeeRate = BigNumber.from(alicePlatformData.originServiceFeeRate)
  const originValidatedProposalFeeRate = BigNumber.from(
    alicePlatformData.originValidatedProposalFeeRate,
  )

  const totalAmount = transactionAmount.add(
    transactionAmount
      .mul(protocolEscrowFeeRate.add(originValidatedProposalFeeRate).add(originServiceFeeRate))
      .div(10000),
  )

  // Alice, the buyer, accepts the proposal
  await talentLayerEscrow
    .connect(alice)
    .createETHTransaction('cid', serviceId, proposalId, { value: totalAmount })

  return [talentLayerPlatformID, talentLayerEscrow, talentLayerArbitrator, serviceRegistry]
}

describe('TalentLayer Escrow V2 migration testing', function () {
  let alice: SignerWithAddress,
    bob: SignerWithAddress,
    carol: SignerWithAddress,
    dave: SignerWithAddress,
    talentLayerPlatformID: TalentLayerPlatformID,
    talentLayerEscrow: TalentLayerEscrow,
    talentLayerArbitrator: TalentLayerArbitrator,
    serviceRegistry: ServiceRegistry,
    talentLayerEscrowV2: TalentLayerEscrowV2

  before(async function () {
    ;[, alice, bob, carol, dave] = await ethers.getSigners()
    ;[talentLayerPlatformID, talentLayerEscrow, talentLayerArbitrator, serviceRegistry] =
      await deployAndSetup(ethAddress)
  })

  describe('Migrate to V2', async function () {
    it('Should deploy the V2 keeping the same address', async function () {
      const TalentLayerEscrowV2 = await ethers.getContractFactory('TalentLayerEscrowV2')
      talentLayerEscrowV2 = await upgrades.upgradeProxy(
        talentLayerEscrow.address,
        TalentLayerEscrowV2,
      )

      expect(talentLayerEscrowV2.address).to.equal(talentLayerEscrow.address)
    })
  })
})<|MERGE_RESOLUTION|>--- conflicted
+++ resolved
@@ -55,11 +55,7 @@
   // Bob, the seller, creates a proposal for the service
   await serviceRegistry
     .connect(bob)
-<<<<<<< HEAD
-    .createProposal(bobTlId, serviceId, tokenAddress, transactionAmount, 'cid')
-=======
-    .createProposal(serviceId, tokenAddress, transactionAmount, carolPlatformId, 'cid')
->>>>>>> 48daa029
+    .createProposal(bobTlId, serviceId, tokenAddress, transactionAmount, carolPlatformId, 'cid')
 
   const aliceUserId = await talentLayerPlatformID.getPlatformIdFromAddress(alice.address)
   const alicePlatformData = await talentLayerPlatformID.platforms(aliceUserId)
