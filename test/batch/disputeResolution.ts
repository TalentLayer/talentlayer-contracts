--- conflicted
+++ resolved
@@ -79,13 +79,9 @@
   await serviceRegistry.connect(alice).createOpenServiceFromBuyer(carolPlatformId, 'cid')
 
   // Bob, the seller, creates a proposal for the service
-<<<<<<< HEAD
-  await serviceRegistry.connect(bob).createProposal(serviceId, tokenAddress, transactionAmount, carolPlatformId, 'cid')
-=======
   await serviceRegistry
     .connect(bob)
-    .createProposal(serviceId, tokenAddress, transactionAmount, 'cid')
->>>>>>> 78b89bff
+    .createProposal(serviceId, tokenAddress, transactionAmount, carolPlatformId, 'cid')
 
   return [talentLayerPlatformID, talentLayerEscrow, talentLayerArbitrator, serviceRegistry]
 }
@@ -116,8 +112,8 @@
 
     protocolEscrowFeeRate = await talentLayerEscrow.protocolEscrowFeeRate()
     platform = await talentLayerPlatformID.platforms(carolPlatformId)
-    originServiceFeeRate = platform.originServiceFeeRate;
-    originValidatedProposalFeeRate = platform.originValidatedProposalFeeRate;
+    originServiceFeeRate = platform.originServiceFeeRate
+    originValidatedProposalFeeRate = platform.originValidatedProposalFeeRate
   })
 
   describe('Transaction creation', async function () {
@@ -444,7 +440,7 @@
     )
 
     // Create transaction
-    const platform = await talentLayerPlatformID.platforms(carolPlatformId);
+    const platform = await talentLayerPlatformID.platforms(carolPlatformId)
     const protocolEscrowFeeRate = await talentLayerEscrow.protocolEscrowFeeRate()
     const originServiceFeeRate = platform.originServiceFeeRate
     const originValidatedProposalFeeRate = platform.originValidatedProposalFeeRate
@@ -513,7 +509,7 @@
     )
 
     // Create transaction
-    const platform = await talentLayerPlatformID.platforms(carolPlatformId);
+    const platform = await talentLayerPlatformID.platforms(carolPlatformId)
     protocolEscrowFeeRate = await talentLayerEscrow.protocolEscrowFeeRate()
     originServiceFeeRate = platform.originServiceFeeRate
     originValidatedProposalFeeRate = platform.originValidatedProposalFeeRate
@@ -632,7 +628,7 @@
       await serviceRegistry.connect(deployer).updateAllowedTokenList(simpleERC20.address, true)
     }
 
-    const platform = await talentLayerPlatformID.platforms(carolPlatformId);
+    const platform = await talentLayerPlatformID.platforms(carolPlatformId)
     const protocolEscrowFeeRate = await talentLayerEscrow.protocolEscrowFeeRate()
     const originServiceFeeRate = platform.originServiceFeeRate
     const originValidatedProposalFeeRate = platform.originValidatedProposalFeeRate
