const { upgrades } = require('hardhat')
import { SignerWithAddress } from '@nomiclabs/hardhat-ethers/signers'
import { expect } from 'chai'
import { BigNumber } from 'ethers'
import { ethers } from 'hardhat'
import {
  ServiceRegistry,
  ServiceRegistryV2,
  TalentLayerArbitrator,
  TalentLayerEscrow,
  TalentLayerPlatformID,
} from '../../typechain-types'
import { deploy } from '../utils/deploy'

const carolPlatformId = 1
const serviceId = 1
const transactionAmount = BigNumber.from(1000)
const ethAddress = '0x0000000000000000000000000000000000000000'
const aliceTlId = 1
const bobTlId = 2

/**
 * Deploys contract and sets up the context for dispute resolution.
 * @returns the deployed contracts
 */
async function deployAndSetup(
  tokenAddress: string,
): Promise<[TalentLayerPlatformID, TalentLayerEscrow, TalentLayerArbitrator, ServiceRegistry]> {
  const [deployer, alice, bob, carol] = await ethers.getSigners()
  const [talentLayerID, talentLayerPlatformID, talentLayerEscrow, talentLayerArbitrator, serviceRegistry] =
    await deploy(false)
<<<<<<< HEAD
=======

  // Deployer whitelists a list of authorized tokens
  await serviceRegistry.connect(deployer).updateAllowedTokenList(tokenAddress, true)
>>>>>>> 7e35fcdb

  // Deployer mints Platform Id for Carol
  const platformName = 'HireVibes'
  await talentLayerPlatformID.connect(deployer).mintForAddress(platformName, carol.address)

  // Mint TL Id for Alice and Bob
  await talentLayerID.connect(alice).mint(carolPlatformId, 'alice')
  await talentLayerID.connect(bob).mint(carolPlatformId, 'bob')

  // Alice, the buyer, initiates a new open service
  await serviceRegistry.connect(alice).createOpenServiceFromBuyer(aliceTlId, carolPlatformId, 'cid')

  // Bob, the seller, creates a proposal for the service
  await serviceRegistry.connect(bob).createProposal(bobTlId, serviceId, tokenAddress, transactionAmount, 'cid')

  return [talentLayerPlatformID, talentLayerEscrow, talentLayerArbitrator, serviceRegistry]
}

describe('Service registry V2 migration testing', function () {
  let alice: SignerWithAddress,
    bob: SignerWithAddress,
    carol: SignerWithAddress,
    dave: SignerWithAddress,
    talentLayerPlatformID: TalentLayerPlatformID,
    talentLayerEscrow: TalentLayerEscrow,
    talentLayerArbitrator: TalentLayerArbitrator,
    serviceRegistry: ServiceRegistry,
    serviceRegistryV2: ServiceRegistryV2

  before(async function () {
    ;[, alice, bob, carol, dave] = await ethers.getSigners()
    ;[talentLayerPlatformID, talentLayerEscrow, talentLayerArbitrator, serviceRegistry] = await deployAndSetup(
      ethAddress,
    )
  })

  describe('Migrate to V2', async function () {
    it('Should deploy the V2 keeping the same address', async function () {
      const ServiceRegistryV2 = await ethers.getContractFactory('ServiceRegistryV2')
      serviceRegistryV2 = await upgrades.upgradeProxy(serviceRegistry.address, ServiceRegistryV2)

      expect(serviceRegistryV2.address).to.equal(serviceRegistry.address)
    })
  })
})<|MERGE_RESOLUTION|>--- conflicted
+++ resolved
@@ -29,12 +29,9 @@
   const [deployer, alice, bob, carol] = await ethers.getSigners()
   const [talentLayerID, talentLayerPlatformID, talentLayerEscrow, talentLayerArbitrator, serviceRegistry] =
     await deploy(false)
-<<<<<<< HEAD
-=======
 
   // Deployer whitelists a list of authorized tokens
   await serviceRegistry.connect(deployer).updateAllowedTokenList(tokenAddress, true)
->>>>>>> 7e35fcdb
 
   // Deployer mints Platform Id for Carol
   const platformName = 'HireVibes'
