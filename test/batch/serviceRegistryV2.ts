// eslint-disable-next-line @typescript-eslint/no-var-requires
const { upgrades } = require('hardhat')
import { SignerWithAddress } from '@nomiclabs/hardhat-ethers/signers'
import { expect } from 'chai'
import { BigNumber } from 'ethers'
import { ethers } from 'hardhat'
import {
  ServiceRegistry,
  ServiceRegistryV2,
  TalentLayerArbitrator,
  TalentLayerEscrow,
  TalentLayerPlatformID,
} from '../../typechain-types'
import { deploy } from '../utils/deploy'

const carolPlatformId = 1
const serviceId = 1
const transactionAmount = BigNumber.from(1000)
const ethAddress = '0x0000000000000000000000000000000000000000'

/**
 * Deploys contract and sets up the context for dispute resolution.
 * @returns the deployed contracts
 */
async function deployAndSetup(
  tokenAddress: string,
): Promise<[TalentLayerPlatformID, TalentLayerEscrow, TalentLayerArbitrator, ServiceRegistry]> {
  const [deployer, alice, bob, carol] = await ethers.getSigners()
  const [
    talentLayerID,
    talentLayerPlatformID,
    talentLayerEscrow,
    talentLayerArbitrator,
    serviceRegistry,
  ] = await deploy(false)

  // Deployer whitelists a list of authorized tokens
  await serviceRegistry.connect(deployer).updateAllowedTokenList(tokenAddress, true)

  // Deployer mints Platform Id for Carol
  const platformName = 'HireVibes'
  await talentLayerPlatformID.connect(deployer).mintForAddress(platformName, carol.address)

  // Mint TL Id for Alice and Bob
  await talentLayerID.connect(alice).mint(carolPlatformId, 'alice')
  await talentLayerID.connect(bob).mint(carolPlatformId, 'bob')

  // Alice, the buyer, initiates a new open service
  await serviceRegistry.connect(alice).createOpenServiceFromBuyer(carolPlatformId, 'cid')

  // Bob, the seller, creates a proposal for the service
<<<<<<< HEAD
  await serviceRegistry.connect(bob).createProposal(serviceId, tokenAddress, transactionAmount, carolPlatformId, 'cid')
=======
  await serviceRegistry
    .connect(bob)
    .createProposal(serviceId, tokenAddress, transactionAmount, 'cid')
>>>>>>> 78b89bff

  return [talentLayerPlatformID, talentLayerEscrow, talentLayerArbitrator, serviceRegistry]
}

describe('Service registry V2 migration testing', function () {
  let alice: SignerWithAddress,
    bob: SignerWithAddress,
    carol: SignerWithAddress,
    dave: SignerWithAddress,
    talentLayerPlatformID: TalentLayerPlatformID,
    talentLayerEscrow: TalentLayerEscrow,
    talentLayerArbitrator: TalentLayerArbitrator,
    serviceRegistry: ServiceRegistry,
    serviceRegistryV2: ServiceRegistryV2

  before(async function () {
    ;[, alice, bob, carol, dave] = await ethers.getSigners()
    ;[talentLayerPlatformID, talentLayerEscrow, talentLayerArbitrator, serviceRegistry] =
      await deployAndSetup(ethAddress)
  })

  describe('Migrate to V2', async function () {
    it('Should deploy the V2 keeping the same address', async function () {
      const ServiceRegistryV2 = await ethers.getContractFactory('ServiceRegistryV2')
      serviceRegistryV2 = await upgrades.upgradeProxy(serviceRegistry.address, ServiceRegistryV2)

      expect(serviceRegistryV2.address).to.equal(serviceRegistry.address)
    })
  })
})<|MERGE_RESOLUTION|>--- conflicted
+++ resolved
@@ -49,13 +49,9 @@
   await serviceRegistry.connect(alice).createOpenServiceFromBuyer(carolPlatformId, 'cid')
 
   // Bob, the seller, creates a proposal for the service
-<<<<<<< HEAD
-  await serviceRegistry.connect(bob).createProposal(serviceId, tokenAddress, transactionAmount, carolPlatformId, 'cid')
-=======
   await serviceRegistry
     .connect(bob)
-    .createProposal(serviceId, tokenAddress, transactionAmount, 'cid')
->>>>>>> 78b89bff
+    .createProposal(serviceId, tokenAddress, transactionAmount, carolPlatformId, 'cid')
 
   return [talentLayerPlatformID, talentLayerEscrow, talentLayerArbitrator, serviceRegistry]
 }
