// eslint-disable-next-line @typescript-eslint/no-var-requires
const { upgrades } = require('hardhat')
import { SignerWithAddress } from '@nomiclabs/hardhat-ethers/signers'
import { expect } from 'chai'
import { BigNumber } from 'ethers'
import { ethers } from 'hardhat'
import {
  ServiceRegistry,
  ServiceRegistryV2,
  TalentLayerArbitrator,
  TalentLayerEscrow,
  TalentLayerPlatformID,
} from '../../typechain-types'
import { deploy } from '../utils/deploy'

const carolPlatformId = 1
const serviceId = 1
const transactionAmount = BigNumber.from(1000)
const ethAddress = '0x0000000000000000000000000000000000000000'
const aliceTlId = 1
const bobTlId = 2

/**
 * Deploys contract and sets up the context for dispute resolution.
 * @returns the deployed contracts
 */
async function deployAndSetup(
  tokenAddress: string,
): Promise<[TalentLayerPlatformID, TalentLayerEscrow, TalentLayerArbitrator, ServiceRegistry]> {
  const [deployer, alice, bob, carol] = await ethers.getSigners()
  const [
    talentLayerID,
    talentLayerPlatformID,
    talentLayerEscrow,
    talentLayerArbitrator,
    serviceRegistry,
  ] = await deploy(false)

  // Deployer whitelists a list of authorized tokens
  await serviceRegistry.connect(deployer).updateAllowedTokenList(tokenAddress, true)

  // Deployer mints Platform Id for Carol
  const platformName = 'HireVibes'
  await talentLayerPlatformID.connect(deployer).mintForAddress(platformName, carol.address)

  // Mint TL Id for Alice and Bob
  await talentLayerID.connect(alice).mint(carolPlatformId, 'alice')
  await talentLayerID.connect(bob).mint(carolPlatformId, 'bob')

  // Alice, the buyer, initiates a new open service
  await serviceRegistry.connect(alice).createOpenServiceFromBuyer(aliceTlId, carolPlatformId, 'cid')

  // Bob, the seller, creates a proposal for the service
  await serviceRegistry
    .connect(bob)
<<<<<<< HEAD
    .createProposal(bobTlId, serviceId, tokenAddress, transactionAmount, 'cid')
=======
    .createProposal(serviceId, tokenAddress, transactionAmount, carolPlatformId, 'cid')
>>>>>>> 48daa029

  return [talentLayerPlatformID, talentLayerEscrow, talentLayerArbitrator, serviceRegistry]
}

describe('Service registry V2 migration testing', function () {
  let alice: SignerWithAddress,
    bob: SignerWithAddress,
    carol: SignerWithAddress,
    dave: SignerWithAddress,
    talentLayerPlatformID: TalentLayerPlatformID,
    talentLayerEscrow: TalentLayerEscrow,
    talentLayerArbitrator: TalentLayerArbitrator,
    serviceRegistry: ServiceRegistry,
    serviceRegistryV2: ServiceRegistryV2

  before(async function () {
    ;[, alice, bob, carol, dave] = await ethers.getSigners()
    ;[talentLayerPlatformID, talentLayerEscrow, talentLayerArbitrator, serviceRegistry] =
      await deployAndSetup(ethAddress)
  })

  describe('Migrate to V2', async function () {
    it('Should deploy the V2 keeping the same address', async function () {
      const ServiceRegistryV2 = await ethers.getContractFactory('ServiceRegistryV2')
      serviceRegistryV2 = await upgrades.upgradeProxy(serviceRegistry.address, ServiceRegistryV2)

      expect(serviceRegistryV2.address).to.equal(serviceRegistry.address)
    })
  })
})<|MERGE_RESOLUTION|>--- conflicted
+++ resolved
@@ -53,11 +53,7 @@
   // Bob, the seller, creates a proposal for the service
   await serviceRegistry
     .connect(bob)
-<<<<<<< HEAD
-    .createProposal(bobTlId, serviceId, tokenAddress, transactionAmount, 'cid')
-=======
-    .createProposal(serviceId, tokenAddress, transactionAmount, carolPlatformId, 'cid')
->>>>>>> 48daa029
+    .createProposal(bobTlId, serviceId, tokenAddress, transactionAmount, carolPlatformId, 'cid')
 
   return [talentLayerPlatformID, talentLayerEscrow, talentLayerArbitrator, serviceRegistry]
 }
