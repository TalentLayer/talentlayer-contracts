import { SignerWithAddress } from '@nomiclabs/hardhat-ethers/signers'
import { expect } from 'chai'
import { ethers } from 'hardhat'
import { MockForwarder, TalentLayerID, TalentLayerPlatformID } from '../../typechain-types'
import { deploy } from '../utils/deploy'

describe('Gasless Transactions', function () {
  let deployer: SignerWithAddress,
    alice: SignerWithAddress,
    bob: SignerWithAddress,
    carol: SignerWithAddress,
    relayer: SignerWithAddress,
    talentLayerID: TalentLayerID,
    talentLayerPlatformID: TalentLayerPlatformID,
    mockForwarder: MockForwarder,
    req: MockForwarder.ForwardRequestStruct

  before(async function () {
    ;[deployer, alice, bob, carol, relayer] = await ethers.getSigners()
    ;[talentLayerID, talentLayerPlatformID] = await deploy(false)

    // Deploy mock forwarder
    const MockForwarder = await ethers.getContractFactory('MockForwarder')
    mockForwarder = await MockForwarder.deploy()

    // Mint platform id for Alice
    const mintRole = await talentLayerPlatformID.MINT_ROLE()
    await talentLayerPlatformID.connect(deployer).grantRole(mintRole, alice.address)
<<<<<<< HEAD
    await talentLayerPlatformID.connect(alice).mint('aliceplat')
=======
    await talentLayerPlatformID.connect(deployer).whitelistUser(alice.address)
    await talentLayerPlatformID.connect(alice).mint('AlicePlat')
>>>>>>> 576a4918

    // Meta-transaction to mint a TalentLayer ID for Bob
    req = {
      from: bob.address,
      to: talentLayerID.address,
      value: 0,
      gas: 29022296,
      nonce: 0,
      data: talentLayerID.interface.encodeFunctionData('mint', [1, 'bob']),
      validUntilTime: 0,
    }
  })

  it('Bob cannot mint a TalentLayer ID with a meta-transaction if the forwarder is not trusted', async function () {
    // Relayer sends the meta-transaction to the forwarder
    const tx = mockForwarder.connect(relayer).execute(req)

    // If the forwarder is not trusted, the recipient contract will see the transaction as coming from the forwarder.
    // So, the recipient contract will revert in the mint function, since the forwarder is not a valid ERC721Receiver.
    await expect(tx).to.be.revertedWith('ERC721: transfer to non ERC721Receiver implementer')

    // The TalentLayer ID has not been minted for Bob
    expect(await talentLayerID.ids(bob.address)).to.be.equal('0')
  })

  it('Deployer can add a trusted forwarder for meta-transactions', async function () {
    // Fails if is not the owner
    const tx = talentLayerID.connect(alice).addTrustedForwarder(mockForwarder.address)
    await expect(tx).to.be.revertedWith('Ownable: caller is not the owner')

    await talentLayerID.connect(deployer).addTrustedForwarder(mockForwarder.address)
    expect(await talentLayerID.isTrustedForwarder(mockForwarder.address)).to.be.true
  })

  it('Bob can mint a TalentLayer ID with a meta-transaction if the forwarder is trusted', async function () {
    // Relayer sends the meta-transaction to the forwarder
    const tx = mockForwarder.connect(relayer).execute(req)
    await expect(tx).to.not.be.reverted

    expect(await talentLayerID.ids(bob.address)).to.be.equal('1')
  })

  it('Deployer can remove a trusted forwarder for meta-transactions', async function () {
    await talentLayerID.connect(deployer).removeTrustedForwarder(mockForwarder.address)
    expect(await talentLayerID.isTrustedForwarder(mockForwarder.address)).to.be.false

    // Meta-transactions with the removed forwarder won't work anymore
    const tx = mockForwarder.connect(relayer).execute({
      from: carol.address,
      to: talentLayerID.address,
      value: 0,
      gas: 29022296,
      nonce: 0,
      data: talentLayerID.interface.encodeFunctionData('mint', [1, 'carol']),
      validUntilTime: 0,
    })

    await expect(tx).to.be.revertedWith('ERC721: transfer to non ERC721Receiver implementer')
  })
})<|MERGE_RESOLUTION|>--- conflicted
+++ resolved
@@ -26,12 +26,8 @@
     // Mint platform id for Alice
     const mintRole = await talentLayerPlatformID.MINT_ROLE()
     await talentLayerPlatformID.connect(deployer).grantRole(mintRole, alice.address)
-<<<<<<< HEAD
+    await talentLayerPlatformID.connect(deployer).whitelistUser(alice.address)
     await talentLayerPlatformID.connect(alice).mint('aliceplat')
-=======
-    await talentLayerPlatformID.connect(deployer).whitelistUser(alice.address)
-    await talentLayerPlatformID.connect(alice).mint('AlicePlat')
->>>>>>> 576a4918
 
     // Meta-transaction to mint a TalentLayer ID for Bob
     req = {
