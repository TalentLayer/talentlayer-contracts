--- conflicted
+++ resolved
@@ -1,11 +1,6 @@
 import { ethers, network, upgrades } from 'hardhat'
 import { getConfig, Network, NetworkConfig } from '../../scripts/utils/config'
 import {
-<<<<<<< HEAD
-  ERC20,
-=======
-  MockProofOfHumanity,
->>>>>>> 41301696
   ServiceRegistry,
   SimpleERC20,
   TalentLayerArbitrator,
@@ -29,12 +24,7 @@
     TalentLayerArbitrator,
     ServiceRegistry,
     TalentLayerReview,
-<<<<<<< HEAD
-    ERC20,
-=======
-    MockProofOfHumanity,
     SimpleERC20,
->>>>>>> 41301696
   ]
 > {
   const chainId = network.config.chainId ? network.config.chainId : Network.LOCAL
