--- conflicted
+++ resolved
@@ -44,14 +44,7 @@
 
   // Deploy TalenLayerID
   const TalentLayerID = await ethers.getContractFactory('TalentLayerID')
-<<<<<<< HEAD
-  const talentLayerIDArgs: [string, string] = [
-    mockProofOfHumanity.address,
-    talentLayerPlatformID.address,
-  ]
-=======
   const talentLayerIDArgs: [string] = [talentLayerPlatformID.address]
->>>>>>> 2f25ab7a
   let talentLayerID = await upgrades.deployProxy(TalentLayerID, talentLayerIDArgs)
 
   if (applyUpgrade) {
